@Suppress("SpellCheckingInspection")
object Libs {

    object Kotlin {

        const val kotlin = "1.9.10"

        const val stdlibJdk8 = "org.jetbrains.kotlin:kotlin-stdlib-jdk8:$kotlin"
        const val reflect = "org.jetbrains.kotlin:kotlin-reflect:$kotlin"
    }

    object KotlinX {

        private const val serialization = "1.6.0"
        private const val coroutinesVersion = "1.7.3"

        const val serializationJson = "org.jetbrains.kotlinx:kotlinx-serialization-json:$serialization"
        const val serializationProtobuf = "org.jetbrains.kotlinx:kotlinx-serialization-protobuf:$serialization"
        const val serializationCore = "org.jetbrains.kotlinx:kotlinx-serialization-core:$serialization"
        const val coroutinesCore = "org.jetbrains.kotlinx:kotlinx-coroutines-core:$coroutinesVersion"
        const val coroutinesAndroid = "org.jetbrains.kotlinx:kotlinx-coroutines-android:$coroutinesVersion"
        const val coroutinesRx3 = "org.jetbrains.kotlinx:kotlinx-coroutines-rx3:$coroutinesVersion"
        const val coroutinesGuava = "org.jetbrains.kotlinx:kotlinx-coroutines-guava:$coroutinesVersion"
        const val coroutinesPlayServices = "org.jetbrains.kotlinx:kotlinx-coroutines-play-services:$coroutinesVersion"
        const val coroutinesTest = "org.jetbrains.kotlinx:kotlinx-coroutines-test:$coroutinesVersion"
        const val datetime = "org.jetbrains.kotlinx:kotlinx-datetime:0.4.1"
    }

    object AndroidX {

        const val core = "androidx.core:core-ktx:1.12.0"
        const val appCompat = "androidx.appcompat:appcompat:1.6.1"
        const val activity = "androidx.activity:activity-ktx:1.8.0"
        const val preference = "androidx.preference:preference-ktx:1.2.1"
        const val constraintLayout = "androidx.constraintlayout:constraintlayout:2.1.4"
        const val swipeRefreshLayout = "androidx.swiperefreshlayout:swiperefreshlayout:1.1.0"
        const val gridLayout = "androidx.gridlayout:gridlayout:1.0.0"
        const val browser = "androidx.browser:browser:1.6.0"
        const val lifecycleViewmodel = "androidx.lifecycle:lifecycle-viewmodel-ktx:2.6.2"
        const val fragment = "androidx.fragment:fragment-ktx:1.6.1"
        const val navigationFragment = "androidx.navigation:navigation-fragment-ktx:2.7.4"
        const val legacySupport = "androidx.legacy:legacy-support-v13:1.0.0"

        object Work {

            private const val workVersion = "2.8.1"
            const val runtimeKtx = "androidx.work:work-runtime-ktx:$workVersion"
            const val testing = "androidx.work:work-testing:$workVersion"
        }

        object Test {

            const val espressoCore = "androidx.test.espresso:espresso-core:3.5.1"
            const val extKtx = "androidx.test.ext:junit-ktx:1.1.5"
            const val rules = "androidx.test:rules:1.5.0"
            const val uiAutomator = "androidx.test.uiautomator:uiautomator:2.2.0"
        }

        object Room {

            private const val roomVersion = "2.5.2"

            const val room = "androidx.room:room-ktx:$roomVersion"
            const val compiler = "androidx.room:room-compiler:$roomVersion"
            const val runtime = "androidx.room:room-runtime:$roomVersion"
            const val rxJava3 = "androidx.room:room-rxjava3:$roomVersion"
            const val testing = "androidx.room:room-testing:$roomVersion"
        }

        object Wear {

            const val wear = "androidx.wear:wear:1.3.0"
            const val tiles = "androidx.wear.tiles:tiles:1.2.0"
        }

        const val biometric = "androidx.biometric:biometric:1.1.0"
        const val media3 = "androidx.media3:media3-common:1.1.1"
    }

    object Google {

        object Android {
            object PlayServices {

                const val measurementApi = "com.google.android.gms:play-services-measurement-api:21.4.0"
                const val wearable = "com.google.android.gms:play-services-wearable:18.1.0"
                const val location = "com.google.android.gms:play-services-location:21.0.1"
            }

            object Wearable {

                const val wearable = "com.google.android.wearable:wearable:2.9.0"
                const val wearableSupport = "com.google.android.support:wearable:2.9.0"
            }

            const val material = "com.google.android.material:material:1.10.0"
            const val flexbox = "com.google.android.flexbox:flexbox:3.0.0"
        }

        object Firebase {

            const val firebaseBom = "com.google.firebase:firebase-bom:32.4.0"
            const val analytics = "com.google.firebase:firebase-analytics-ktx"
            const val crashlytics = "com.google.firebase:firebase-crashlytics-ktx"
            const val messaging = "com.google.firebase:firebase-messaging-ktx"
            const val auth = "com.google.firebase:firebase-auth-ktx"
            const val database = "com.google.firebase:firebase-database-ktx"
        }

        const val truth = "com.google.truth:truth:1.1.5"
        const val gson = "com.google.code.gson:gson:2.10.1"
        const val guava = "com.google.guava:guava:32.1.3-jre"
        const val tinkAndroid = "com.google.crypto.tink:tink-android:1.10.0"
    }

    object Dagger {

        private const val version = "2.48.1"
        const val dagger = "com.google.dagger:dagger:$version"
        const val android = "com.google.dagger:dagger-android:$version"
        const val androidProcessor = "com.google.dagger:dagger-android-processor:$version"
        const val androidSupport = "com.google.dagger:dagger-android-support:$version"
        const val compiler = "com.google.dagger:dagger-compiler:$version"
    }

    object Rx {

        const val rxDogTag = "com.uber.rxdogtag2:rxdogtag:2.0.2"
        const val rxJava = "io.reactivex.rxjava3:rxjava:3.1.7"
        const val rxKotlin = "io.reactivex.rxjava3:rxkotlin:3.0.1"
        const val rxAndroid = "io.reactivex.rxjava3:rxandroid:3.0.2"
    }

    object Apache {

        const val commonsLang3 = "org.apache.commons:commons-lang3:3.13.0"
    }

    object Logging {

        const val slf4jApi = "org.slf4j:slf4j-api:1.7.36" // 2.0.x breaks logging. Code change needed
        const val logbackAndroid = "com.github.tony19:logback-android:2.0.0"
    }

    object JUnit {

        private const val junitVersion = "5.10.0"

        const val jupiter = "org.junit.jupiter:junit-jupiter:$junitVersion"
        const val jupiterApi = "org.junit.jupiter:junit-jupiter-api:$junitVersion"
        const val jupiterEngine = "org.junit.jupiter:junit-jupiter-engine:$junitVersion"
    }

    object Mockito {
        private const val mockitoVersion = "5.6.0"

        const val android = "org.mockito:mockito-android:$mockitoVersion"
        const val core = "org.mockito:mockito-core:$mockitoVersion"
        const val jupiter = "org.mockito:mockito-junit-jupiter:$mockitoVersion"
        const val kotlin = "org.mockito.kotlin:mockito-kotlin:5.1.0"
    }

    object Squareup {
        object Retrofit2 {

            private const val retrofitVersion = "2.9.0"

            const val retrofit = "com.squareup.retrofit2:retrofit:$retrofitVersion"
            const val adapterRxJava3 = "com.squareup.retrofit2:adapter-rxjava3:$retrofitVersion"
            const val converterGson = "com.squareup.retrofit2:converter-gson:$retrofitVersion"
        }

        object Okhttp3 {

            private const val okhttpVersion = "4.12.0"

            const val okhttp = "com.squareup.okhttp3:okhttp:$okhttpVersion"
            const val loggingInterceptor = "com.squareup.okhttp3:logging-interceptor:$okhttpVersion"
        }
    }

    object Mozilla {

        const val rhino = "org.mozilla:rhino:1.7.14"
    }

    const val spongycastleCore = "com.madgag.spongycastle:core:1.58.0.0"
    const val androidSvg = "com.caverock:androidsvg:1.4"
    const val jodaTimeAndroid = "net.danlew:android.joda:2.12.5"
    const val jodaTime = "joda-time:joda-time:2.12.5"
    const val json = "org.json:json:20230618"
    const val jsonAssert = "org.skyscreamer:jsonassert:1.5.0"
    const val rootBeer = "com.scottyab:rootbeer-lib:0.1.0"
    const val javaOtp = "com.eatthepath:java-otp:0.4.0"
    const val qrGen = "com.github.kenglxn.QRGen:android:3.0.1"
    const val socketIo = "io.socket:socket.io-client:2.1.0"
    const val kotlinTestRunner = "io.kotlintest:kotlintest-runner-junit5:3.4.2"
    const val rxandroidBle = "com.polidea.rxandroidble3:rxandroidble:1.17.2"
    const val rx3ReplayingShare = "com.jakewharton.rx3:replaying-share:3.0.0"
    const val commonCodecs = "commons-codec:commons-codec:1.16.0"
    const val kulid = "com.github.guepardoapps:kulid:2.0.0.0"
    const val xstream = "com.thoughtworks.xstream:xstream:1.4.20"
<<<<<<< HEAD
=======
    const val connectiqSdk = "com.garmin.connectiq:ciq-companion-app-sdk:2.0.3@aar"
>>>>>>> c972b7ed
}<|MERGE_RESOLUTION|>--- conflicted
+++ resolved
@@ -200,8 +200,5 @@
     const val commonCodecs = "commons-codec:commons-codec:1.16.0"
     const val kulid = "com.github.guepardoapps:kulid:2.0.0.0"
     const val xstream = "com.thoughtworks.xstream:xstream:1.4.20"
-<<<<<<< HEAD
-=======
     const val connectiqSdk = "com.garmin.connectiq:ciq-companion-app-sdk:2.0.3@aar"
->>>>>>> c972b7ed
 }