--- conflicted
+++ resolved
@@ -113,11 +113,8 @@
         Sources.Unknown             -> app.aaps.core.ui.R.drawable.ic_generic_icon
         Sources.Random              -> R.drawable.ic_aaps
         Sources.BgFragment          -> R.drawable.ic_aaps
-<<<<<<< HEAD
         Sources.Ottai               -> R.drawable.ic_ottai
-=======
         Sources.SyaiTag             -> R.drawable.ic_syai_tag
->>>>>>> d9eb1413
     }
 
     override fun actionToColoredString(action: Action): Spanned = when (action) {
