package app.aaps.implementation.utils

import app.aaps.core.data.iob.InMemoryGlucoseValue
import app.aaps.core.data.model.GV
import app.aaps.core.data.model.TrendArrow
import app.aaps.core.data.time.T
import app.aaps.core.interfaces.db.PersistenceLayer
import app.aaps.core.interfaces.iob.IobCobCalculator
import app.aaps.core.interfaces.resources.ResourceHelper
import app.aaps.core.interfaces.utils.TrendCalculator
<<<<<<< HEAD
import app.aaps.core.objects.extensions.fromGv
import dagger.Reusable
=======
import app.aaps.database.entities.GlucoseValue
>>>>>>> 90251178
import javax.inject.Inject

@Reusable
class TrendCalculatorImpl @Inject constructor(
<<<<<<< HEAD
    private val persistenceLayer: PersistenceLayer,
    private val rh: ResourceHelper,
    private val iobCobCalculator: IobCobCalculator
) : TrendCalculator {

    override fun getTrendArrow(glucoseValue: GV?): TrendArrow =
        when {
            glucoseValue?.trendArrow == null           -> TrendArrow.NONE
            glucoseValue.trendArrow != TrendArrow.NONE -> glucoseValue.trendArrow
            else                                       -> calculateDirection(InMemoryGlucoseValue.fromGv(glucoseValue))
        }

    override fun getTrendArrow(glucoseValue: InMemoryGlucoseValue?): TrendArrow =
        when {
            glucoseValue?.trendArrow == null           -> TrendArrow.NONE
            glucoseValue.trendArrow != TrendArrow.NONE -> glucoseValue.trendArrow
            else                                       -> calculateDirection(glucoseValue)
        }

    override fun getTrendDescription(glucoseValue: GV?): String =
        when (getTrendArrow(glucoseValue)) {
            TrendArrow.DOUBLE_DOWN     -> rh.gs(app.aaps.core.ui.R.string.a11y_arrow_double_down)
            TrendArrow.SINGLE_DOWN     -> rh.gs(app.aaps.core.ui.R.string.a11y_arrow_single_down)
            TrendArrow.FORTY_FIVE_DOWN -> rh.gs(app.aaps.core.ui.R.string.a11y_arrow_forty_five_down)
            TrendArrow.FLAT            -> rh.gs(app.aaps.core.ui.R.string.a11y_arrow_flat)
            TrendArrow.FORTY_FIVE_UP   -> rh.gs(app.aaps.core.ui.R.string.a11y_arrow_forty_five_up)
            TrendArrow.SINGLE_UP       -> rh.gs(app.aaps.core.ui.R.string.a11y_arrow_single_up)
            TrendArrow.DOUBLE_UP       -> rh.gs(app.aaps.core.ui.R.string.a11y_arrow_double_up)
            TrendArrow.NONE            -> rh.gs(app.aaps.core.ui.R.string.a11y_arrow_none)
            else                       -> rh.gs(app.aaps.core.ui.R.string.a11y_arrow_unknown)
        }

    private fun calculateDirection(glucoseValue: InMemoryGlucoseValue): TrendArrow {

        val toTime = glucoseValue.timestamp
        val readings = persistenceLayer.getBgReadingsDataFromTimeToTime(toTime - T.mins(10).msecs(), toTime, false)

        if (readings.size < 2)
            return TrendArrow.NONE
        val current = readings[0]
        val previous = readings[1]

        // Avoid division by 0
        val slope =
            if (current.timestamp == previous.timestamp) 0.0
            else (previous.value - current.value) / (previous.timestamp - current.timestamp)

        val slopeByMinute = slope * 60000

        return when {
            slopeByMinute <= -3.5 -> TrendArrow.DOUBLE_DOWN
            slopeByMinute <= -2   -> TrendArrow.SINGLE_DOWN
            slopeByMinute <= -1   -> TrendArrow.FORTY_FIVE_DOWN
            slopeByMinute <= 1    -> TrendArrow.FLAT
            slopeByMinute <= 2    -> TrendArrow.FORTY_FIVE_UP
            slopeByMinute <= 3.5  -> TrendArrow.SINGLE_UP
            slopeByMinute <= 40   -> TrendArrow.DOUBLE_UP
            else                  -> TrendArrow.NONE
        }
    }

    override fun getTrendArrow(): TrendArrow? {
        val data = iobCobCalculator.ads.getBucketedDataTableCopy() ?: return null
=======
    private val rh: ResourceHelper
) : TrendCalculator {

    override fun getTrendArrow(autosensDataStore: AutosensDataStore): GlucoseValue.TrendArrow? {
        val data = autosensDataStore.getBucketedDataTableCopy() ?: return null
>>>>>>> 90251178
        if (data.size == 0) return null
        val glucoseValue = data[0]
        return when {
            glucoseValue.value != glucoseValue.recalculated -> calculateDirection(data) // always recalculate after smoothing
            glucoseValue.trendArrow != TrendArrow.NONE      -> glucoseValue.trendArrow
            else                                            -> calculateDirection(data)
        }
    }

    override fun getTrendDescription(): String {
        return when (getTrendArrow()) {
            TrendArrow.DOUBLE_DOWN     -> rh.gs(app.aaps.core.ui.R.string.a11y_arrow_double_down)
            TrendArrow.SINGLE_DOWN     -> rh.gs(app.aaps.core.ui.R.string.a11y_arrow_single_down)
            TrendArrow.FORTY_FIVE_DOWN -> rh.gs(app.aaps.core.ui.R.string.a11y_arrow_forty_five_down)
            TrendArrow.FLAT            -> rh.gs(app.aaps.core.ui.R.string.a11y_arrow_flat)
            TrendArrow.FORTY_FIVE_UP   -> rh.gs(app.aaps.core.ui.R.string.a11y_arrow_forty_five_up)
            TrendArrow.SINGLE_UP       -> rh.gs(app.aaps.core.ui.R.string.a11y_arrow_single_up)
            TrendArrow.DOUBLE_UP       -> rh.gs(app.aaps.core.ui.R.string.a11y_arrow_double_up)
            TrendArrow.NONE            -> rh.gs(app.aaps.core.ui.R.string.a11y_arrow_none)
            else                       -> rh.gs(app.aaps.core.ui.R.string.a11y_arrow_unknown)
        }
    }

    private fun calculateDirection(readings: MutableList<InMemoryGlucoseValue>): TrendArrow {

        if (readings.size < 2)
            return TrendArrow.NONE
        val current = readings[0]
        val previous = readings[1]

        // Avoid division by 0
        val slope =
            if (current.timestamp == previous.timestamp) 0.0
            else (previous.recalculated - current.recalculated) / (previous.timestamp - current.timestamp)

        val slopeByMinute = slope * 60000

        return when {
            slopeByMinute <= -3.5 -> TrendArrow.DOUBLE_DOWN
            slopeByMinute <= -2   -> TrendArrow.SINGLE_DOWN
            slopeByMinute <= -1   -> TrendArrow.FORTY_FIVE_DOWN
            slopeByMinute <= 1    -> TrendArrow.FLAT
            slopeByMinute <= 2    -> TrendArrow.FORTY_FIVE_UP
            slopeByMinute <= 3.5  -> TrendArrow.SINGLE_UP
            slopeByMinute <= 40   -> TrendArrow.DOUBLE_UP
            else                  -> TrendArrow.NONE
        }
    }
}<|MERGE_RESOLUTION|>--- conflicted
+++ resolved
@@ -1,94 +1,20 @@
 package app.aaps.implementation.utils
 
 import app.aaps.core.data.iob.InMemoryGlucoseValue
-import app.aaps.core.data.model.GV
 import app.aaps.core.data.model.TrendArrow
-import app.aaps.core.data.time.T
-import app.aaps.core.interfaces.db.PersistenceLayer
-import app.aaps.core.interfaces.iob.IobCobCalculator
+import app.aaps.core.interfaces.aps.AutosensDataStore
 import app.aaps.core.interfaces.resources.ResourceHelper
 import app.aaps.core.interfaces.utils.TrendCalculator
-<<<<<<< HEAD
-import app.aaps.core.objects.extensions.fromGv
 import dagger.Reusable
-=======
-import app.aaps.database.entities.GlucoseValue
->>>>>>> 90251178
 import javax.inject.Inject
 
 @Reusable
 class TrendCalculatorImpl @Inject constructor(
-<<<<<<< HEAD
-    private val persistenceLayer: PersistenceLayer,
-    private val rh: ResourceHelper,
-    private val iobCobCalculator: IobCobCalculator
-) : TrendCalculator {
-
-    override fun getTrendArrow(glucoseValue: GV?): TrendArrow =
-        when {
-            glucoseValue?.trendArrow == null           -> TrendArrow.NONE
-            glucoseValue.trendArrow != TrendArrow.NONE -> glucoseValue.trendArrow
-            else                                       -> calculateDirection(InMemoryGlucoseValue.fromGv(glucoseValue))
-        }
-
-    override fun getTrendArrow(glucoseValue: InMemoryGlucoseValue?): TrendArrow =
-        when {
-            glucoseValue?.trendArrow == null           -> TrendArrow.NONE
-            glucoseValue.trendArrow != TrendArrow.NONE -> glucoseValue.trendArrow
-            else                                       -> calculateDirection(glucoseValue)
-        }
-
-    override fun getTrendDescription(glucoseValue: GV?): String =
-        when (getTrendArrow(glucoseValue)) {
-            TrendArrow.DOUBLE_DOWN     -> rh.gs(app.aaps.core.ui.R.string.a11y_arrow_double_down)
-            TrendArrow.SINGLE_DOWN     -> rh.gs(app.aaps.core.ui.R.string.a11y_arrow_single_down)
-            TrendArrow.FORTY_FIVE_DOWN -> rh.gs(app.aaps.core.ui.R.string.a11y_arrow_forty_five_down)
-            TrendArrow.FLAT            -> rh.gs(app.aaps.core.ui.R.string.a11y_arrow_flat)
-            TrendArrow.FORTY_FIVE_UP   -> rh.gs(app.aaps.core.ui.R.string.a11y_arrow_forty_five_up)
-            TrendArrow.SINGLE_UP       -> rh.gs(app.aaps.core.ui.R.string.a11y_arrow_single_up)
-            TrendArrow.DOUBLE_UP       -> rh.gs(app.aaps.core.ui.R.string.a11y_arrow_double_up)
-            TrendArrow.NONE            -> rh.gs(app.aaps.core.ui.R.string.a11y_arrow_none)
-            else                       -> rh.gs(app.aaps.core.ui.R.string.a11y_arrow_unknown)
-        }
-
-    private fun calculateDirection(glucoseValue: InMemoryGlucoseValue): TrendArrow {
-
-        val toTime = glucoseValue.timestamp
-        val readings = persistenceLayer.getBgReadingsDataFromTimeToTime(toTime - T.mins(10).msecs(), toTime, false)
-
-        if (readings.size < 2)
-            return TrendArrow.NONE
-        val current = readings[0]
-        val previous = readings[1]
-
-        // Avoid division by 0
-        val slope =
-            if (current.timestamp == previous.timestamp) 0.0
-            else (previous.value - current.value) / (previous.timestamp - current.timestamp)
-
-        val slopeByMinute = slope * 60000
-
-        return when {
-            slopeByMinute <= -3.5 -> TrendArrow.DOUBLE_DOWN
-            slopeByMinute <= -2   -> TrendArrow.SINGLE_DOWN
-            slopeByMinute <= -1   -> TrendArrow.FORTY_FIVE_DOWN
-            slopeByMinute <= 1    -> TrendArrow.FLAT
-            slopeByMinute <= 2    -> TrendArrow.FORTY_FIVE_UP
-            slopeByMinute <= 3.5  -> TrendArrow.SINGLE_UP
-            slopeByMinute <= 40   -> TrendArrow.DOUBLE_UP
-            else                  -> TrendArrow.NONE
-        }
-    }
-
-    override fun getTrendArrow(): TrendArrow? {
-        val data = iobCobCalculator.ads.getBucketedDataTableCopy() ?: return null
-=======
     private val rh: ResourceHelper
 ) : TrendCalculator {
 
-    override fun getTrendArrow(autosensDataStore: AutosensDataStore): GlucoseValue.TrendArrow? {
+    override fun getTrendArrow(autosensDataStore: AutosensDataStore): TrendArrow? {
         val data = autosensDataStore.getBucketedDataTableCopy() ?: return null
->>>>>>> 90251178
         if (data.size == 0) return null
         val glucoseValue = data[0]
         return when {
@@ -98,8 +24,8 @@
         }
     }
 
-    override fun getTrendDescription(): String {
-        return when (getTrendArrow()) {
+    override fun getTrendDescription(autosensDataStore: AutosensDataStore): String {
+        return when (getTrendArrow(autosensDataStore)) {
             TrendArrow.DOUBLE_DOWN     -> rh.gs(app.aaps.core.ui.R.string.a11y_arrow_double_down)
             TrendArrow.SINGLE_DOWN     -> rh.gs(app.aaps.core.ui.R.string.a11y_arrow_single_down)
             TrendArrow.FORTY_FIVE_DOWN -> rh.gs(app.aaps.core.ui.R.string.a11y_arrow_forty_five_down)
