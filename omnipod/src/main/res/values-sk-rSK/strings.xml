<?xml version="1.0" encoding="utf-8"?>
<resources>
    <!-- Omnipod -->
    <!-- Omnipod - Base -->
    <string name="description_pump_omnipod">Integrácia pumpy pre Omnipod, vyžaduje zariadenie RileyLink (s firmwarom aspoň 2.0).</string>
    <!-- Omnipod Configuration -->
    <string name="omnipod_config_bolus_beeps_enabled">Pípnutie pri boluse povolené</string>
    <string name="omnipod_config_basal_beeps_enabled">Pípnutie pri bazále povolené</string>
    <string name="omnipod_config_smb_beeps_enabled">Pípnutie pri SMB povolené</string>
    <string name="omnipod_config_tbr_beeps_enabled">Pípnutie pri TBR povolené</string>
    <string name="omnipod_config_suspend_delivery_button_enabled">Tlačidlo pozastaviť podávanie je povolené</string>
    <string name="omnipod_config_pulse_log_button_enabled">Tlačítko Pulse Log je zapnuté</string>
    <string name="omnipod_config_time_change_enabled">Letný čas / Detekcia časového pásma povolená</string>
    <string name="omnipod_config_expiration_reminder_enabled">Pripomenutie vypršania platnosti povolené</string>
    <string name="omnipod_config_expiration_reminder_hours_before_shutdown">Hodiny pred vypnutím</string>
    <string name="omnipod_config_low_reservoir_alert_enabled">Upozornenie na nízký stav zásobníka povolené</string>
    <string name="omnipod_config_low_reservoir_alert_units">Počet jednotiek</string>
    <!-- Omnipod - Fragment -->
    <string name="omnipod_moments_ago">Pred chvíľou</string>
    <string name="omnipod_pod_mgmt">Správa Podu</string>
    <string name="omnipod_pod_status">Stav Podu</string>
    <string name="omnipod_total_delivered_label">Celkovo podané</string>
    <string name="omnipod_total_delivered">%1$.2f JI</string>
    <string name="omnipod_reservoir_left">Zostáva %1$.2f JI</string>
    <string name="omnipod_reservoir_over50">Viac ako 50 JI</string>
    <string name="omnipod_pod_address">Adresa Podu</string>
    <string name="omnipod_pod_expiry">Expirácia Podu</string>
    <string name="omnipod_warning">Upozornenie</string>
    <string name="omnipod_pod_status_no_active_pod">Žiadny aktívny Pod</string>
    <string name="omnipod_pod_status_waiting_for_pair_and_prime">Inštalácia prebieha (čakanie na párovanie a plnenie)</string>
    <string name="omnipod_pod_status_waiting_for_cannula_insertion">Inštalácia prebieha (čaká sa na vloženie kanyly)</string>
    <string name="omnipod_pod_status_running">V prevádzke</string>
    <string name="omnipod_pod_status_suspended">Pozastavené</string>
    <string name="omnipod_pod_status_pod_fault">Chyba Podu</string>
    <string name="omnipod_pod_status_activation_time_exceeded">Bol prekročený čas aktivácie</string>
    <string name="omnipod_pod_status_inactive">Neaktívny</string>
    <string name="omnipod_pod_status_pod_fault_description">Chyba Podu: %1$s %2$s</string>
    <string name="omnipod_pod_active_alerts">Výstrahy aktívneho Podu</string>
    <string name="omnipod_acknowledge_active_alerts_short">Potvrdiť upozornenie</string>
    <!-- Omnipod - Dialogs -->
    <string name="omnipod_frequency">Omnipod (433,91 MHz)</string>
    <!-- Omnipod - Error -->
    <string name="omnipod_error_rileylink_address_invalid">Neplatná adresa RileyLinku.</string>
    <string name="omnipod_error_operation_not_possible_no_configuration">Operácia nie je možná.\n\nNajskôr je nutné nakonfigurovať Omnipod, kým bude možné túto funkciu použiť.</string>
    <string name="omnipod_error_operation_not_possible_no_profile">Operácia nie je možná.\n\n Je potrebné niekoľko minút počkať, pokiaľ sa AAPS nepokúsi prvý krát nastaviť bazálny profil.</string>
    <string name="omnipod_error_illegal_init_action_type">Neplatný atribút PodInitActionType: %1$s</string>
<<<<<<< HEAD
    <string name="omnipod_error_communication_failed_unexpected_exception">Komunikácia zlyhala: vyskytla sa neočakávaná chyba. Prosím, nahláste to!</string>
    <!-- Omnipod - Pod Mgmt -->
    <string name="omnipod_button_init_pod">Inicializovať Pod</string>
    <string name="omnipod_cmd_deactivate_pod">Deaktivovať Pod</string>
    <string name="omnipod_history_history_not_available">História Podu momentálne nie je dostupná.</string>
=======
    <string name="omnipod_error_pod_not_attached">Žiadny aktívny Pod</string>
    <string name="omnipod_driver_error_setup_action_verification_failed">Overenie príkazu zlyhalo</string>
    <string name="omnipod_driver_error_unexpected_exception_type">Došlo k neočakávanej chybe. Nahláste ju! (typ: %1$s).</string>
    <string name="omnipod_driver_error_invalid_parameters">Komunikácia zlyhala: boli prijaté neplatné vstupné parametre</string>
    <string name="omnipod_driver_error_communication_failed_timeout">Komunikácia zlyhala: časový limit vypršal</string>
    <string name="omnipod_driver_error_communication_failed_unexpected_exception">Komunikácia zlyhala: vyskytla sa neočakávaná chyba. Prosím, nahláste to!</string>
    <string name="omnipod_driver_error_crc_mismatch">Komunikácia zlyhala: overenie integrity správy zlyhalo</string>
    <string name="omnipod_driver_error_invalid_packet_type">Komunikácia zlyhala: boli prijaté neplatné pakety z Podu</string>
    <string name="omnipod_driver_error_invalid_progress_state">Komunikácia zlyhala: Pod je v chybnom stave</string>
    <string name="omnipod_driver_error_invalid_response">Komunikácia zlyhala: bola prijatá neplatná odozva z Podu</string>
    <string name="omnipod_driver_error_invalid_message_sequence_number">Komunikácia zlyhala: bola prijatá správa s neplatným poradovým číslom z Podu</string>
    <string name="omnipod_driver_error_invalid_message_address">Komunikácia zlyhala: bola prijatá správa s neplatnou adresou z Podu</string>
    <string name="omnipod_driver_error_message_decoding_failed">Komunikácia zlyhala: nepodarilo se dekódovať správu z Podu</string>
    <string name="omnipod_driver_error_nonce_resync_failed">Komunikácia zlyhala: opakovaná synchronizácia Nonce hodnoty zlyhala</string>
    <string name="omnipod_driver_error_nonce_out_of_sync">Komunikácia zlyhala: hodnota Nonce nebola synchronizovaná</string>
    <string name="omnipod_driver_error_not_enough_data">Komunikácia zlyhala: nedostatok dát prijatých z Podu</string>
    <string name="omnipod_driver_error_pod_fault">Bola zistená chyba Podu (%1$03d %2$s). Deaktivujte Pod a spustite nový</string>
    <string name="omnipod_driver_error_pod_returned_error_response">Komunikácia zlyhala: Pod vrátil chybovú odozvu</string>
    <!-- Omnipod - Pod Mgmt -->
    <string name="omnipod_pod_mgmt_title">Správa Podu</string>
    <string name="omnipod_cmd_init_pod">Inicializovať Pod</string>
    <string name="omnipod_cmd_deactivate_pod">Deaktivovať Pod</string>
    <string name="omnipod_cmd_discard_pod">Vyradiť Pod</string>
    <string name="omnipod_cmd_pod_history">História Podu</string>
    <string name="omnipod_cmd_set_bolus">Nastaviť bolus</string>
    <string name="omnipod_cmd_cancel_bolus">Zrušiť bolus</string>
    <string name="omnipod_cmd_set_tbr">Nastaviť dočasný bazál</string>
    <string name="omnipod_cmd_cancel_tbr_by_driver">Zrušiť dočasný bazál (interne ovládačom)</string>
    <string name="omnipod_cmd_cancel_tbr">Zrušiť dočasný bazál</string>
    <string name="omnipod_cmd_set_basal_schedule">Nastaviť plán bazálu</string>
    <string name="omnipod_cmd_get_pod_status">Zistiť stav Podu</string>
    <string name="omnipod_cmd_get_pod_info">Zistiť informácie o Pode</string>
    <string name="omnipod_cmd_set_time">Nastaviť čas</string>
    <string name="omnipod_cmd_configure_alerts">Nastaviť výstrahy</string>
    <string name="omnipod_cmd_acknowledge_alerts">Potvrdiť výstrahy</string>
    <string name="omnipod_cmd_suspend_delivery">Pozastaviť dodávanie inzulínu</string>
    <string name="omnipod_cmd_resume_delivery">Pokračovať v dodávaní inzulínu</string>
    <string name="omnipod_cmd_unknown_entry">Neznáma položka</string>
    <string name="omnipod_cmd_bolus_value">%1$.2f JI</string>
    <string name="omnipod_cmd_bolus_value_with_carbs">%1$.2f JI, CH=%2$.1f g</string>
    <string name="omnipod_cmd_tbr_value">Rýchlosť: %1$.2f JI, Doba trvania: %2$d min</string>
    <string name="omnipod_cmd_discard_pod_desc">Keď stlačíte <b>OK</b>, bude pripojenie na Pod nútene prerušené a nebudete sa môcť k nemu už viac pripojiť. Urob tak iba vtedy, ak AAPS nemôže viac komunikovať s Podom. Ak stále môžete komunikovať s Podom, prosím použite možnosť <b>Deaktivovať Pod</b>.\n\nPokiaľ chcete pokračovať, uistite sa, že je Pod odstránený z tela.</string>
    <string name="omnipod_cmd_pod_history_na">História Podu momentálne nie je dostupná.</string>
>>>>>>> 95abf17f
    <string name="omnipod_init_pod_wizard_step1_title">Naplňte Pod</string>
    <string name="omnipod_init_pod_wizard_step1_desc">\nNaplňte nový Pod dostatočným množstvom inzulínu na 3 dni.\n\nSledujte dve pípnutia z Podu v priebehu procesu plnenia. Tieto ukazujú, že minimálne množstvo 85JI bolo naplnené. Uistite sa, že striekačka je úplne vyprázdnená a to i po vypočutí dvoch pípnutí.\n\nPo naplnení Podu, prosím, stlačte <b>Další</b>.\n\n<b>Poznámka:</b> zatiaľ nedávajte dole kryt ihly.\n<b>Poznámka:</b>prosím umiestnite RileyLink vo zvislej pozícii blízko Podu.</string>
    <string name="omnipod_init_pod_wizard_step2_title">Plnenie</string>
    <string name="omnipod_init_pod_wizard_step2_action_header">Pokúste sa spárovať s novým Podom a naplňte ho.\n\nKeď sú všetky položky zaškrtnuté, môžete stlačiť <b>Ďalej</b>.\n\n<b>Poznámka:</b> prosím držte teraz Pod veľmi blízko RileyLinku.</string>
    <string name="omnipod_init_pod_wizard_step3_title">Pripevni Pod</string>
    <string name="omnipod_init_pod_wizard_step3_desc">\nPripravte infúzny set. Odstráňte krytku ihly na Pode a ochranu samolepky a pripojte Pod k infúznemu setu. \n\nAk sa kanyla odlepí, prosím stlačte <b>Zrušiť</b> a zahoďte Váš Pod.\n\nStlačte <b>Ďalšia</b> na zavedenie kanyly a začiatok podávania bazálu.</string>
    <string name="omnipod_init_pod_wizard_step4_title">Zavedenie kanyly</string>
    <string name="omnipod_init_pod_wizard_step4_action_header">Pokúšam sa nastaviť počiatočnú bazálnu dávku a zaviesť kanylu.\n\nAk sú všetky položky označené, môžete stlačiť <b>Ďalší</b>.</string>
    <string name="omnipod_init_pod_wizard_pod_info_title">Informácie o Pode</string>
    <string name="omnipod_init_pod_wizard_pod_info_init_pod_description">\nPod je teraz aktívny.\n\nVaša bazálna dávka je nastavená a kanyla bola zavedená.\n\nProsím skontrolujte, či bola kanyla zavedená správne a ak máte pocit, že nie, tak vymeňte Pod.</string>
    <string name="omnipod_remove_pod_wizard_step1_title">Deaktivovať Pod</string>
    <string name="omnipod_remove_pod_wizard_step1_desc">\nStlačte <b>Ďalej</b> pre deaktiváciu Podu.\n\n<b>Poznámka:</b> Toto preruší celkovo podávanie inzulínu a deaktivuje Pod.</string>
    <string name="omnipod_remove_pod_wizard_step2_title">Deaktivácia Podu</string>
    <string name="omnipod_remove_pod_wizard_step2_action_header">Deaktivujem Pod.\n\nKeď sú všetky položky zaškrtnuté, môžete stlačiť <b>Ďalej</b>.\n\n<b>Poznámka:</b> Ak deaktivácia neustále zlyháva, stlačte prosím <b>Zrušiť</b> a použite možnosť <b>Resetovať Pod</b>, na nútené obnovenie stavu Podu.</string>
    <string name="omnipod_init_pod_wizard_pod_info_remove_pod_description">Pod deaktivovaný.\n\nProsím odstráňte Pod z Vášho tela a zlikvidujte ho.</string>
    <string name="omnipod_init_pod_pair_pod">Spárujte Pod</string>
    <string name="omnipod_init_pod_prime_pod">Naplňte Pod</string>
    <string name="omnipod_init_pod_fill_cannula">Naplňte kanylu</string>
    <string name="omnipod_init_pod_set_basal_profile">Nastavte bazálny profil</string>
    <string name="omnipod_deactivate_pod_cancel_delivery">Zrušte podávanie</string>
    <string name="omnipod_deactivate_pod_deactivate_pod">Deaktivujte Pod</string>
    <!-- Omnipod - Base -->
    <string name="omnipod_alert_finish_pairing_reminder">Pripomienka ukončenia párovania</string>
    <string name="omnipod_alert_finish_setup_reminder_reminder">Pripomienka ukončenia nastavenia</string>
    <string name="omnipod_alert_expiration">Pod čoskoro expiruje</string>
    <string name="omnipod_alert_expiration_advisory">Pod čoskoro expiruje</string>
    <string name="omnipod_alert_shutdown_imminent">Vypnutie je bezprostredné</string>
    <string name="omnipod_alert_low_reservoir">Nízka hladina zásobníka</string>
    <string name="omnipod_alert_unknown_alert">Neznáma výstraha</string>
    <string name="omnipod_error_set_basal_failed_delivery_might_be_suspended">Nastavenie bazálneho profilu zlyhalo. Podávanie môže byť pozastavené! Manuálne obnovte stav Podu zo záložky Omnipod a pokračujte v podávaní, ak je to potrebné.</string>
    <string name="omnipod_error_set_basal_might_have_failed_delivery_might_be_suspended">Nastavenie bazálneho profilu zlyhalo. Podávanie môže byť pozastavené! Manuálne obnovte stav Podu zo záložky Omnipod a pokračujte v podávaní, ak je to potrebné.</string>
    <string name="omnipod_error_set_basal_failed_delivery_suspended">Nastavenie bazálneho profilu zlyhalo. Podávanie je pozastavené! Manuálne obnovte podávanie zo záložky Omnipod.</string>
    <string name="omnipod_error_set_temp_basal_failed_old_tbr_might_be_cancelled">Nastavenie dočasného bazálu zlyhalo. Ak bol predtým spustený dočasný bazál, mohol byť zrušený. Manuálne obnovte stav Podu zo záložky Omnipod.</string>
    <string name="omnipod_error_set_temp_basal_failed_old_tbr_cancelled_new_might_have_failed">Nastavenie dočasného bazálu zlyhalo. Ak bol predtým spustený dočasný bazál, mohol byť zrušený. Manuálne obnovte stav Podu zo záložky Omnipod.</string>
    <string name="omnipod_error_set_time_failed_delivery_might_be_suspended">Nastavenie času, pravdepodobne zlyhalo. Podávanie môže byť pozastavené! Manuálne obnovte stav Podu zo záložky Omnipod a pokračujte v podávaní, ak je to potrebné.</string>
    <string name="omnipod_error_set_time_failed_delivery_suspended">Nastavenie času zlyhalo. Podávanie je pozastavené! Manuálne obnovte podávanie zo záložky Omnipod.</string>
    <string name="omnipod_bolus_failed_uncertain">Nedá sa overiť, či bol bolus úspešný. Prosím manuálne overte, či Váš Pod podáva bolus počúvaním klikania. <b>Ak ste si istý, že bolus nebol úspešný, mali by ste ručne odstrániť záznam o boluse z ošetrení, aj keď kliknete na \'Zrušiť bolus\' teraz!</b></string>
    <string name="omnipod_bolus_failed_uncertain_smb">Nedá sa overiť, či bol bolus SMB (%1$.2f JI) úspešný. <b>Ak ste si istí, že bolus nebol úspešný, mali by ste ručne vymazať záznam SMB z ošetrení.</b></string>
    <string name="omnipod_rl_stats">Štatistiky RL</string>
    <string name="omnipod_read_pulse_log_short">Pulse Log</string>
    <string name="omnipod_pod_lot">LOT</string>
    <string name="omnipod_pod_tid">TID</string>
    <string name="omnipod_pod_firmware_version">Verzia firmvéru</string>
    <string name="omnipod_errors">Chyby</string>
    <string name="omnipod_cmd_basal_profile_not_set_is_same">Bazálny profil je rovnaký, takže nebude znovu nastavený.</string>
    <string name="omnipod_custom_action_reset_rileylink">Resetovať konfiguráciu RileyLinku</string>
    <string name="omnipod_time_or_timezone_change">Zmena času a/alebo časovej zóny na Pode</string>
    <string name="omnipod_composite_time">%1$s a %2$s</string>
    <string name="omnipod_time_ago">pred %1$s min</string>
    <string name="omnipod_waiting_for_rileylink_connection">Čaká sa na pripojenie RileyLinku...</string>
    <string name="omnipod_bolus_did_not_succeed">Bolus nebol úspešný</string>
    <string name="omnipod_refresh">Aktualizovať</string>
    <string name="omnipod_resume_delivery">Pokračovať v podávaní inzulínu</string>
    <string name="omnipod_error_pod_suspended">Pod pozastavený</string>
    <string name="omnipod_less_than_a_minute_ago">Pred menej ako minútou</string>
    <string name="omnipod_suspend_delivery_short">Pozastavenia</string>
    <string name="omnipod_cmd_pair_and_prime">Spáruj a naplň</string>
    <string name="omnipod_cmd_fill_cannula_set_basal_profile">Naplňte kanylu a nastavte bazálny profil</string>
    <string name="omnipod_cmd_get_pulse_log">Získaj pulse log</string>
    <string name="omnipod_uncertain_failure">Neznáma chyba</string>
    <string name="omnipod_cancelled_old_tbr_failed_to_set_new">Bol zrušený starý dočasný bazál, ale nový dočasný bazál sa nepodarilo nastaviť</string>
    <string name="omnipod_cmd_set_fake_suspended_tbr">Nastaviť falošný dočasný bazál, pretože Pod je pozastavený</string>
    <string name="omnipod_cmd_cancel_fake_suspended_tbr">Zrušiť falošný dočasný bazál ktorý bol vytvorený, pretože Pod bol pozastavený</string>
    <string name="omnipod_uncertain">neznáme</string>
    <string name="omnipod_expiration_alerts_updated">Nastavenie výstrahy bolo v Pode aktualizované</string>
    <string name="omnipod_preference_category_rileylink">RileyLink</string>
    <string name="omnipod_preference_category_other">Iné</string>
    <string name="omnipod_preference_category_alerts">Výstrahy</string>
    <string name="omnipod_preference_category_confirmation_beeps">Potvrdzujúce pípnutie</string>
    <string name="omnipod_wizard_button_exit">Ukončiť</string>
    <string name="omnipod_wizard_button_previous">Predošlá</string>
    <string name="omnipod_wizard_button_next">Ďalšia</string>
    <string name="omnipod_wizard_button_finish">Dokončiť</string>
    <string name="omnipod_history_item_description">Popis</string>
    <string name="omnipod_history_item_source">Zdroj</string>
    <string name="omnipod_history_item_date">Dátum</string>
    <string name="omnipod_history_type">Typ:</string>
    <plurals name="omnipod_minutes">
        <item quantity="one">%1$d minúta</item>
        <item quantity="few">%1$d minút</item>
        <item quantity="many">%1$d minút</item>
        <item quantity="other">%1$d minút</item>
    </plurals>
    <plurals name="omnipod_hours">
        <item quantity="one">%1$d hodina</item>
        <item quantity="few">%1$d hodín</item>
        <item quantity="many">%1$d hodín</item>
        <item quantity="other">%1$d hodín</item>
    </plurals>
    <plurals name="omnipod_days">
        <item quantity="one">%1$d deň</item>
        <item quantity="few">%1$d dní</item>
        <item quantity="many">%1$d dní</item>
        <item quantity="other">%1$d dní</item>
    </plurals>
</resources><|MERGE_RESOLUTION|>--- conflicted
+++ resolved
@@ -44,13 +44,6 @@
     <string name="omnipod_error_operation_not_possible_no_configuration">Operácia nie je možná.\n\nNajskôr je nutné nakonfigurovať Omnipod, kým bude možné túto funkciu použiť.</string>
     <string name="omnipod_error_operation_not_possible_no_profile">Operácia nie je možná.\n\n Je potrebné niekoľko minút počkať, pokiaľ sa AAPS nepokúsi prvý krát nastaviť bazálny profil.</string>
     <string name="omnipod_error_illegal_init_action_type">Neplatný atribút PodInitActionType: %1$s</string>
-<<<<<<< HEAD
-    <string name="omnipod_error_communication_failed_unexpected_exception">Komunikácia zlyhala: vyskytla sa neočakávaná chyba. Prosím, nahláste to!</string>
-    <!-- Omnipod - Pod Mgmt -->
-    <string name="omnipod_button_init_pod">Inicializovať Pod</string>
-    <string name="omnipod_cmd_deactivate_pod">Deaktivovať Pod</string>
-    <string name="omnipod_history_history_not_available">História Podu momentálne nie je dostupná.</string>
-=======
     <string name="omnipod_error_pod_not_attached">Žiadny aktívny Pod</string>
     <string name="omnipod_driver_error_setup_action_verification_failed">Overenie príkazu zlyhalo</string>
     <string name="omnipod_driver_error_unexpected_exception_type">Došlo k neočakávanej chybe. Nahláste ju! (typ: %1$s).</string>
@@ -94,7 +87,6 @@
     <string name="omnipod_cmd_tbr_value">Rýchlosť: %1$.2f JI, Doba trvania: %2$d min</string>
     <string name="omnipod_cmd_discard_pod_desc">Keď stlačíte <b>OK</b>, bude pripojenie na Pod nútene prerušené a nebudete sa môcť k nemu už viac pripojiť. Urob tak iba vtedy, ak AAPS nemôže viac komunikovať s Podom. Ak stále môžete komunikovať s Podom, prosím použite možnosť <b>Deaktivovať Pod</b>.\n\nPokiaľ chcete pokračovať, uistite sa, že je Pod odstránený z tela.</string>
     <string name="omnipod_cmd_pod_history_na">História Podu momentálne nie je dostupná.</string>
->>>>>>> 95abf17f
     <string name="omnipod_init_pod_wizard_step1_title">Naplňte Pod</string>
     <string name="omnipod_init_pod_wizard_step1_desc">\nNaplňte nový Pod dostatočným množstvom inzulínu na 3 dni.\n\nSledujte dve pípnutia z Podu v priebehu procesu plnenia. Tieto ukazujú, že minimálne množstvo 85JI bolo naplnené. Uistite sa, že striekačka je úplne vyprázdnená a to i po vypočutí dvoch pípnutí.\n\nPo naplnení Podu, prosím, stlačte <b>Další</b>.\n\n<b>Poznámka:</b> zatiaľ nedávajte dole kryt ihly.\n<b>Poznámka:</b>prosím umiestnite RileyLink vo zvislej pozícii blízko Podu.</string>
     <string name="omnipod_init_pod_wizard_step2_title">Plnenie</string>
