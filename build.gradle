// Top-level build file where you can add configuration options common to all sub-projects/modules.

buildscript {
    ext {
        kotlin_version = '1.5.10'
        coreVersion = '1.6.0'
        rxjava_version = '2.2.21'
        rxandroid_version = '2.1.1'
        rxkotlin_version = '2.4.0'
        room_version = '2.3.0'
        lifecycle_version = '2.3.1'
        dagger_version = '2.37'
        coroutinesVersion = '1.4.1'
        activityVersion = '1.2.0'
        fragmentktx_version = '1.3.0'
        ormLiteVersion = '4.46'
        nav_version = '2.3.3'
        appcompat_version = '1.3.0'
        material_version = '1.3.0'
        constraintlayout_version = '2.0.4'
        preferencektx_version = '1.1.1'
        commonslang3_version = '3.11'
        commonscodec_version = '1.15'
        jodatime_version = '2.10.10'
        work_version = '2.5.0'

        junit_version = '4.13.2'
        mockitoVersion = '3.11.2'
        powermockVersion = '2.0.9'
        dexmakerVersion = "1.2"
        retrofit2Version = '2.9.0'
        okhttp3Version = '4.9.0'
        byteBuddyVersion = '1.11.5'

        androidx_junit = '1.1.2'
        androidx_rules = '1.4.0-alpha04'
    }
    repositories {
        google()
        mavenCentral()
        maven { url "https://plugins.gradle.org/m2/" } // jacoco 0.2
    }
    dependencies {
<<<<<<< HEAD
        classpath 'com.android.tools.build:gradle:7.1.0-alpha06'
=======
        classpath 'com.android.tools.build:gradle:4.2.2'
>>>>>>> 24bcc4ec
        classpath 'com.google.gms:google-services:4.3.8'
        classpath 'com.google.firebase:firebase-crashlytics-gradle:2.7.1'

        // NOTE: Do not place your application dependencies here; they belong
        // in the individual module build.gradle files

        classpath "org.jetbrains.kotlin:kotlin-gradle-plugin:$kotlin_version"
        classpath 'com.hiya:jacoco-android:0.2'
        modules {
            module("org.jetbrains.trove4j:trove4j") {
                replacedBy("org.jetbrains.intellij.deps:trove4j")
            }
        }
    }
}

allprojects {
    repositories {
        google()
        mavenCentral()
        maven { url "https://maven.google.com" }
        maven { url 'https://jitpack.io' }
        ivy {
            url 'https://github.com/'
            patternLayout {
                artifact '/[organisation]/[module]/archive/[revision].[ext]'
            }
        }
    }
    //Support @JvmDefault
    tasks.withType(org.jetbrains.kotlin.gradle.tasks.KotlinCompile).all {
        kotlinOptions {
            freeCompilerArgs = ['-Xjvm-default=all']
            jvmTarget = "1.8"
        }
    }
}

task clean(type: Delete) {
    delete rootProject.buildDir
}

subprojects {
    tasks.withType(Test) {
        maxParallelForks = Runtime.runtime.availableProcessors().intdiv(2) ?: 1
    }
}<|MERGE_RESOLUTION|>--- conflicted
+++ resolved
@@ -41,11 +41,7 @@
         maven { url "https://plugins.gradle.org/m2/" } // jacoco 0.2
     }
     dependencies {
-<<<<<<< HEAD
         classpath 'com.android.tools.build:gradle:7.1.0-alpha06'
-=======
-        classpath 'com.android.tools.build:gradle:4.2.2'
->>>>>>> 24bcc4ec
         classpath 'com.google.gms:google-services:4.3.8'
         classpath 'com.google.firebase:firebase-crashlytics-gradle:2.7.1'
 
