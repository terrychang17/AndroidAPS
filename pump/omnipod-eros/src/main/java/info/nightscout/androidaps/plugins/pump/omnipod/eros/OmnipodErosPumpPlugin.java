--- conflicted
+++ resolved
@@ -667,33 +667,8 @@
 
     @NonNull @Override
     public PumpEnactResult deliverTreatment(DetailedBolusInfo detailedBolusInfo) {
-<<<<<<< HEAD
-        if (detailedBolusInfo.insulin == 0 && detailedBolusInfo.carbs == 0) {
-            // neither carbs nor bolus requested
-            aapsLogger.error("deliverTreatment: Invalid input: neither carbs nor insulin are set in treatment");
-            return instantiator.providePumpEnactResult().success(false).enacted(false).bolusDelivered(0d)
-                    .comment(app.aaps.core.ui.R.string.invalid_input);
-        } else if (detailedBolusInfo.insulin > 0) {
-            // bolus needed, ask pump to deliver it
-            return deliverBolus(detailedBolusInfo);
-        } else {
-            // no bolus required, carb only treatment
-            boolean result = pumpSync.syncCarbsWithTimestamp(
-                    detailedBolusInfo.timestamp,
-                    detailedBolusInfo.carbs,
-                    null,
-                    model(),
-                    serialNumber());
-
-            aapsLogger.debug(LTag.PUMP, String.format(Locale.ENGLISH, "syncCarbsWithTimestamp " +
-                            "[date=%d, carbs=%.2f, pumpSerial=%s] - Result: %b",
-                    detailedBolusInfo.timestamp, detailedBolusInfo.carbs, serialNumber(), result));
-
-            return instantiator.providePumpEnactResult().success(true).enacted(true).bolusDelivered(0d);
-=======
         if (detailedBolusInfo.insulin == 0 || detailedBolusInfo.carbs > 0) {
             throw new IllegalArgumentException(detailedBolusInfo.toString(), new Exception());
->>>>>>> b021dd77
         }
         return deliverBolus(detailedBolusInfo);
     }
