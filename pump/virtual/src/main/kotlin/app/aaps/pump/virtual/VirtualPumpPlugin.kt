package app.aaps.pump.virtual

import android.os.SystemClock
import androidx.preference.PreferenceFragmentCompat
import androidx.preference.SwitchPreference
import app.aaps.core.data.model.BS
import app.aaps.core.data.plugin.PluginDescription
import app.aaps.core.data.plugin.PluginType
import app.aaps.core.data.pump.defs.ManufacturerType
import app.aaps.core.data.pump.defs.PumpDescription
import app.aaps.core.data.pump.defs.PumpType
import app.aaps.core.data.pump.defs.TimeChangeType
import app.aaps.core.data.time.T
import app.aaps.core.data.ue.Action
import app.aaps.core.data.ue.Sources
import app.aaps.core.interfaces.configuration.Config
import app.aaps.core.interfaces.db.PersistenceLayer
import app.aaps.core.interfaces.logging.AAPSLogger
import app.aaps.core.interfaces.logging.LTag
import app.aaps.core.interfaces.notifications.Notification
import app.aaps.core.interfaces.nsclient.ProcessedDeviceStatusData
import app.aaps.core.interfaces.objects.Instantiator
import app.aaps.core.interfaces.profile.Profile
import app.aaps.core.interfaces.profile.ProfileFunction
import app.aaps.core.interfaces.pump.BolusProgressData
import app.aaps.core.interfaces.pump.DetailedBolusInfo
import app.aaps.core.interfaces.pump.Pump
import app.aaps.core.interfaces.pump.PumpEnactResult
import app.aaps.core.interfaces.pump.PumpPluginBase
import app.aaps.core.interfaces.pump.PumpSync
import app.aaps.core.interfaces.pump.VirtualPump
import app.aaps.core.interfaces.pump.defs.fillFor
import app.aaps.core.interfaces.queue.CommandQueue
import app.aaps.core.interfaces.resources.ResourceHelper
import app.aaps.core.interfaces.rx.AapsSchedulers
import app.aaps.core.interfaces.rx.bus.RxBus
import app.aaps.core.interfaces.rx.events.EventNewNotification
import app.aaps.core.interfaces.rx.events.EventOverviewBolusProgress
import app.aaps.core.interfaces.rx.events.EventPreferenceChange
import app.aaps.core.interfaces.sharedPreferences.SP
import app.aaps.core.interfaces.utils.DateUtil
import app.aaps.core.interfaces.utils.fabric.FabricPrivacy
import app.aaps.core.objects.extensions.convertedToAbsolute
import app.aaps.core.objects.extensions.plannedRemainingMinutes
import app.aaps.core.utils.fabric.InstanceId
import app.aaps.pump.virtual.events.EventVirtualPumpUpdateGui
import app.aaps.pump.virtual.extensions.toText
import io.reactivex.rxjava3.disposables.CompositeDisposable
import io.reactivex.rxjava3.kotlin.plusAssign
import org.json.JSONException
import org.json.JSONObject
import javax.inject.Inject
import javax.inject.Singleton
import kotlin.math.min

@Singleton
open class VirtualPumpPlugin @Inject constructor(
    aapsLogger: AAPSLogger,
    private val rxBus: RxBus,
    private var fabricPrivacy: FabricPrivacy,
    rh: ResourceHelper,
    private val aapsSchedulers: AapsSchedulers,
    private val sp: SP,
    private val profileFunction: ProfileFunction,
    commandQueue: CommandQueue,
    private val pumpSync: PumpSync,
    private val config: Config,
    private val dateUtil: DateUtil,
    private val processedDeviceStatusData: ProcessedDeviceStatusData,
    private val persistenceLayer: PersistenceLayer,
    private val instantiator: Instantiator
) : PumpPluginBase(
    PluginDescription()
        .mainType(PluginType.PUMP)
        .fragmentClass(VirtualPumpFragment::class.java.name)
        .pluginIcon(app.aaps.core.objects.R.drawable.ic_virtual_pump)
        .pluginName(app.aaps.core.ui.R.string.virtual_pump)
        .shortName(R.string.virtual_pump_shortname)
        .preferencesId(R.xml.pref_virtual_pump)
        .description(R.string.description_pump_virtual)
        .setDefault()
        .neverVisible(config.NSCLIENT),
    aapsLogger, rh, commandQueue
), Pump, VirtualPump {

    private val disposable = CompositeDisposable()
    var batteryPercent = 50
    var reservoirInUnits = 50

    var pumpType: PumpType? = null
        private set
    private var lastDataTime: Long = 0
    override val pumpDescription = PumpDescription().also {
        it.isBolusCapable = true
        it.bolusStep = 0.1
        it.isExtendedBolusCapable = true
        it.extendedBolusStep = 0.05
        it.extendedBolusDurationStep = 30.0
        it.extendedBolusMaxDuration = 8 * 60.0
        it.isTempBasalCapable = true
        it.tempBasalStyle = PumpDescription.PERCENT or PumpDescription.ABSOLUTE
        it.maxTempPercent = 500
        it.tempPercentStep = 10
        it.tempDurationStep = 30
        it.tempDurationStep15mAllowed = true
        it.tempDurationStep30mAllowed = true
        it.tempMaxDuration = 24 * 60
        it.isSetBasalProfileCapable = true
        it.basalStep = 0.01
        it.basalMinimumRate = 0.01
        it.isRefillingCapable = true
        //it.storesCarbInfo = false
        it.is30minBasalRatesCapable = true
    }

    override fun onStart() {
        super.onStart()
        disposable += rxBus
            .toObservable(EventPreferenceChange::class.java)
            .observeOn(aapsSchedulers.io)
            .subscribe({ event: EventPreferenceChange -> if (event.isChanged(rh.gs(app.aaps.core.utils.R.string.key_virtualpump_type))) refreshConfiguration() }, fabricPrivacy::logException)
        refreshConfiguration()
    }

    override fun onStop() {
        disposable.clear()
        super.onStop()
    }

    override fun preprocessPreferences(preferenceFragment: PreferenceFragmentCompat) {
        super.preprocessPreferences(preferenceFragment)
        val uploadStatus = preferenceFragment.findPreference(rh.gs(app.aaps.core.utils.R.string.key_virtual_pump_upload_status)) as SwitchPreference?
            ?: return
        uploadStatus.isVisible = !config.NSCLIENT
    }

    override val isFakingTempsByExtendedBoluses: Boolean
        get() = config.NSCLIENT && fakeDataDetected
    override var fakeDataDetected = false

    override fun loadTDDs(): PumpEnactResult { //no result, could read DB in the future?
        return instantiator.providePumpEnactResult()
    }

    override fun isInitialized(): Boolean = true
    override fun isSuspended(): Boolean = false
    override fun isBusy(): Boolean = false
    override fun isConnected(): Boolean = true
    override fun isConnecting(): Boolean = false
    override fun isHandshakeInProgress(): Boolean = false

    override fun connect(reason: String) {
        lastDataTime = System.currentTimeMillis()
    }

    override fun waitForDisconnectionInSeconds(): Int = 0
    override fun disconnect(reason: String) {}
    override fun stopConnecting() {}
    override fun getPumpStatus(reason: String) {
        lastDataTime = System.currentTimeMillis()
    }

    override fun setNewBasalProfile(profile: Profile): PumpEnactResult {
        lastDataTime = System.currentTimeMillis()
        rxBus.send(EventNewNotification(Notification(Notification.PROFILE_SET_OK, rh.gs(app.aaps.core.ui.R.string.profile_set_ok), Notification.INFO, 60)))
        // Do nothing here. we are using database profile
        return instantiator.providePumpEnactResult().success(true).enacted(true)
    }

    override fun isThisProfileSet(profile: Profile): Boolean = pumpSync.expectedPumpState().profile?.isEqual(profile) ?: false

    override fun lastDataTime(): Long = lastDataTime

    override val baseBasalRate: Double
        get() = profileFunction.getProfile()?.getBasal() ?: 0.0

    override val reservoirLevel: Double
        get() =
            if (config.NSCLIENT) processedDeviceStatusData.pumpData?.reservoir ?: -1.0
            else reservoirInUnits.toDouble()

    override val batteryLevel: Int
        get() = batteryPercent

    override fun deliverTreatment(detailedBolusInfo: DetailedBolusInfo): PumpEnactResult {
<<<<<<< HEAD
        val result = instantiator.providePumpEnactResult()
=======
        // Insulin value must be greater than 0
        require(detailedBolusInfo.carbs == 0.0) { detailedBolusInfo.toString() }
        require(detailedBolusInfo.insulin > 0) { detailedBolusInfo.toString() }

        val result = PumpEnactResult(injector)
>>>>>>> b021dd77
            .success(true)
            .bolusDelivered(detailedBolusInfo.insulin)
            .enacted(detailedBolusInfo.insulin > 0 || detailedBolusInfo.carbs > 0)
            .comment(rh.gs(app.aaps.core.ui.R.string.virtualpump_resultok))
        val bolusingEvent = EventOverviewBolusProgress
        bolusingEvent.t = EventOverviewBolusProgress.Treatment(0.0, 0, detailedBolusInfo.bolusType == BS.Type.SMB, detailedBolusInfo.id)
        var delivering = 0.0
        while (delivering < detailedBolusInfo.insulin) {
            SystemClock.sleep(200)
            bolusingEvent.status = rh.gs(app.aaps.core.ui.R.string.bolus_delivering, delivering)
            bolusingEvent.percent = min((delivering / detailedBolusInfo.insulin * 100).toInt(), 100)
            rxBus.send(bolusingEvent)
            delivering += 0.1
            if (BolusProgressData.stopPressed)
                return instantiator.providePumpEnactResult()
                    .success(false)
                    .enacted(false)
                    .comment(rh.gs(app.aaps.core.ui.R.string.stop))
        }
        SystemClock.sleep(200)
        bolusingEvent.status = rh.gs(app.aaps.core.ui.R.string.bolus_delivered_successfully, detailedBolusInfo.insulin)
        bolusingEvent.percent = 100
        rxBus.send(bolusingEvent)
        SystemClock.sleep(1000)
        aapsLogger.debug(LTag.PUMP, "Delivering treatment insulin: " + detailedBolusInfo.insulin + "U carbs: " + detailedBolusInfo.carbs + "g " + result)
        rxBus.send(EventVirtualPumpUpdateGui())
        lastDataTime = System.currentTimeMillis()
        if (detailedBolusInfo.insulin > 0) {
            if (config.NSCLIENT) // do not store pump serial (record will not be marked PH)
                disposable += persistenceLayer.insertOrUpdateBolus(
                    bolus = detailedBolusInfo.createBolus(),
                    action = Action.BOLUS,
                    source = Sources.Pump
                ).subscribe()
            else
                pumpSync.syncBolusWithPumpId(
                    timestamp = detailedBolusInfo.timestamp,
                    amount = detailedBolusInfo.insulin,
                    type = detailedBolusInfo.bolusType,
                    pumpId = dateUtil.now(),
                    pumpType = pumpType ?: PumpType.GENERIC_AAPS,
                    pumpSerial = serialNumber()
                )
        }
        return result
    }

    override fun stopBolusDelivering() {}
    override fun setTempBasalAbsolute(absoluteRate: Double, durationInMinutes: Int, profile: Profile, enforceNew: Boolean, tbrType: PumpSync.TemporaryBasalType): PumpEnactResult {
        val result = instantiator.providePumpEnactResult()
        result.success = true
        result.enacted = true
        result.isTempCancel = false
        result.absolute = absoluteRate
        result.duration = durationInMinutes
        result.comment = rh.gs(app.aaps.core.ui.R.string.virtualpump_resultok)
        pumpSync.syncTemporaryBasalWithPumpId(
            timestamp = dateUtil.now(),
            rate = absoluteRate,
            duration = T.mins(durationInMinutes.toLong()).msecs(),
            isAbsolute = true,
            type = tbrType,
            pumpId = dateUtil.now(),
            pumpType = pumpType ?: PumpType.GENERIC_AAPS,
            pumpSerial = serialNumber()
        )
        aapsLogger.debug(LTag.PUMP, "Setting temp basal absolute: ${result.toText(rh)}")
        rxBus.send(EventVirtualPumpUpdateGui())
        lastDataTime = System.currentTimeMillis()
        return result
    }

    override fun setTempBasalPercent(percent: Int, durationInMinutes: Int, profile: Profile, enforceNew: Boolean, tbrType: PumpSync.TemporaryBasalType): PumpEnactResult {
        val result = instantiator.providePumpEnactResult()
        result.success = true
        result.enacted = true
        result.percent = percent
        result.isPercent = true
        result.isTempCancel = false
        result.duration = durationInMinutes
        result.comment = rh.gs(app.aaps.core.ui.R.string.virtualpump_resultok)
        pumpSync.syncTemporaryBasalWithPumpId(
            timestamp = dateUtil.now(),
            rate = percent.toDouble(),
            duration = T.mins(durationInMinutes.toLong()).msecs(),
            isAbsolute = false,
            type = tbrType,
            pumpId = dateUtil.now(),
            pumpType = pumpType ?: PumpType.GENERIC_AAPS,
            pumpSerial = serialNumber()
        )
        aapsLogger.debug(LTag.PUMP, "Settings temp basal percent: ${result.toText(rh)}")
        rxBus.send(EventVirtualPumpUpdateGui())
        lastDataTime = System.currentTimeMillis()
        return result
    }

    override fun setExtendedBolus(insulin: Double, durationInMinutes: Int): PumpEnactResult {
        val result = cancelExtendedBolus()
        if (!result.success) return result
        result.success = true
        result.enacted = true
        result.bolusDelivered = insulin
        result.isTempCancel = false
        result.duration = durationInMinutes
        result.comment = rh.gs(app.aaps.core.ui.R.string.virtualpump_resultok)
        pumpSync.syncExtendedBolusWithPumpId(
            timestamp = dateUtil.now(),
            amount = insulin,
            duration = T.mins(durationInMinutes.toLong()).msecs(),
            isEmulatingTB = false,
            pumpId = dateUtil.now(),
            pumpType = pumpType ?: PumpType.GENERIC_AAPS,
            pumpSerial = serialNumber()
        )
        aapsLogger.debug(LTag.PUMP, "Setting extended bolus: ${result.toText(rh)}")
        rxBus.send(EventVirtualPumpUpdateGui())
        lastDataTime = System.currentTimeMillis()
        return result
    }

    override fun cancelTempBasal(enforceNew: Boolean): PumpEnactResult {
        val result = instantiator.providePumpEnactResult()
        result.success = true
        result.isTempCancel = true
        result.comment = rh.gs(app.aaps.core.ui.R.string.virtualpump_resultok)
        if (pumpSync.expectedPumpState().temporaryBasal != null) {
            result.enacted = true
            pumpSync.syncStopTemporaryBasalWithPumpId(
                timestamp = dateUtil.now(),
                endPumpId = dateUtil.now(),
                pumpType = pumpType ?: PumpType.GENERIC_AAPS,
                pumpSerial = serialNumber()
            )
            aapsLogger.debug(LTag.PUMP, "Canceling temp basal: ${result.toText(rh)}")
            rxBus.send(EventVirtualPumpUpdateGui())
        }
        lastDataTime = System.currentTimeMillis()
        return result
    }

    override fun cancelExtendedBolus(): PumpEnactResult {
        val result = instantiator.providePumpEnactResult()
        if (pumpSync.expectedPumpState().extendedBolus != null) {
            pumpSync.syncStopExtendedBolusWithPumpId(
                timestamp = dateUtil.now(),
                endPumpId = dateUtil.now(),
                pumpType = pumpType ?: PumpType.GENERIC_AAPS,
                pumpSerial = serialNumber()
            )
        }
        result.success = true
        result.enacted = true
        result.isTempCancel = true
        result.comment = rh.gs(app.aaps.core.ui.R.string.virtualpump_resultok)
        aapsLogger.debug(LTag.PUMP, "Canceling extended bolus: ${result.toText(rh)}")
        rxBus.send(EventVirtualPumpUpdateGui())
        lastDataTime = System.currentTimeMillis()
        return result
    }

    override fun getJSONStatus(profile: Profile, profileName: String, version: String): JSONObject {
        val now = System.currentTimeMillis()
        if (!sp.getBoolean(app.aaps.core.utils.R.string.key_virtual_pump_upload_status, false)) {
            return JSONObject()
        }
        val pump = JSONObject()
        val battery = JSONObject()
        val status = JSONObject()
        val extended = JSONObject()
        try {
            battery.put("percent", batteryPercent)
            status.put("status", "normal")
            extended.put("Version", version)
            try {
                extended.put("ActiveProfile", profileName)
            } catch (ignored: Exception) {
            }
            val tb = persistenceLayer.getTemporaryBasalActiveAt(now)
            if (tb != null) {
                extended.put("TempBasalAbsoluteRate", tb.convertedToAbsolute(now, profile))
                extended.put("TempBasalStart", dateUtil.dateAndTimeString(tb.timestamp))
                extended.put("TempBasalRemaining", tb.plannedRemainingMinutes)
            }
            val eb = persistenceLayer.getExtendedBolusActiveAt(now)
            if (eb != null) {
                extended.put("ExtendedBolusAbsoluteRate", eb.rate)
                extended.put("ExtendedBolusStart", dateUtil.dateAndTimeString(eb.timestamp))
                extended.put("ExtendedBolusRemaining", eb.plannedRemainingMinutes)
            }
            status.put("timestamp", dateUtil.toISOString(now))
            pump.put("battery", battery)
            pump.put("status", status)
            pump.put("extended", extended)
            pump.put("reservoir", reservoirInUnits)
            pump.put("clock", dateUtil.toISOString(now))
        } catch (e: JSONException) {
            aapsLogger.error("Unhandled exception", e)
        }
        return pump
    }

    override fun manufacturer(): ManufacturerType = pumpDescription.pumpType.manufacturer ?: ManufacturerType.AAPS

    override fun model(): PumpType = pumpDescription.pumpType

    override fun serialNumber(): String = InstanceId.instanceId

    override fun shortStatus(veryShort: Boolean): String = "Virtual Pump"

    override fun canHandleDST(): Boolean = true

    fun refreshConfiguration() {
        val pumpType = sp.getString(app.aaps.core.utils.R.string.key_virtualpump_type, PumpType.GENERIC_AAPS.description)
        val pumpTypeNew = PumpType.getByDescription(pumpType)
        aapsLogger.debug(LTag.PUMP, "Pump in configuration: $pumpType, PumpType object: $pumpTypeNew")
        if (this.pumpType == pumpTypeNew) return
        aapsLogger.debug(LTag.PUMP, "New pump configuration found ($pumpTypeNew), changing from previous (${this.pumpType})")
        pumpDescription.fillFor(pumpTypeNew)
        this.pumpType = pumpTypeNew
    }

    override fun timezoneOrDSTChanged(timeChangeType: TimeChangeType) {}
}<|MERGE_RESOLUTION|>--- conflicted
+++ resolved
@@ -183,15 +183,11 @@
         get() = batteryPercent
 
     override fun deliverTreatment(detailedBolusInfo: DetailedBolusInfo): PumpEnactResult {
-<<<<<<< HEAD
-        val result = instantiator.providePumpEnactResult()
-=======
         // Insulin value must be greater than 0
         require(detailedBolusInfo.carbs == 0.0) { detailedBolusInfo.toString() }
         require(detailedBolusInfo.insulin > 0) { detailedBolusInfo.toString() }
 
-        val result = PumpEnactResult(injector)
->>>>>>> b021dd77
+        val result = instantiator.providePumpEnactResult()
             .success(true)
             .bolusDelivered(detailedBolusInfo.insulin)
             .enacted(detailedBolusInfo.insulin > 0 || detailedBolusInfo.carbs > 0)
