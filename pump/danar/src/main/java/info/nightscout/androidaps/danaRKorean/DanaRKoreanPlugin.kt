package info.nightscout.androidaps.danaRKorean

import android.content.ComponentName
import android.content.Context
import android.content.Intent
import android.content.ServiceConnection
import android.os.IBinder
import app.aaps.core.data.model.BS
import app.aaps.core.data.pump.defs.PumpType
import app.aaps.core.interfaces.constraints.ConstraintsChecker
import app.aaps.core.interfaces.logging.AAPSLogger
import app.aaps.core.interfaces.logging.LTag
import app.aaps.core.interfaces.objects.Instantiator
import app.aaps.core.interfaces.plugin.ActivePlugin
import app.aaps.core.interfaces.profile.Profile
import app.aaps.core.interfaces.pump.DetailedBolusInfo
import app.aaps.core.interfaces.pump.PumpEnactResult
import app.aaps.core.interfaces.pump.PumpSync
import app.aaps.core.interfaces.pump.PumpSync.TemporaryBasalType
import app.aaps.core.interfaces.pump.defs.fillFor
import app.aaps.core.interfaces.queue.CommandQueue
import app.aaps.core.interfaces.resources.ResourceHelper
import app.aaps.core.interfaces.rx.AapsSchedulers
import app.aaps.core.interfaces.rx.bus.RxBus
import app.aaps.core.interfaces.rx.events.EventAppExit
import app.aaps.core.interfaces.rx.events.EventOverviewBolusProgress
import app.aaps.core.interfaces.rx.events.EventPreferenceChange
import app.aaps.core.interfaces.sharedPreferences.SP
import app.aaps.core.interfaces.ui.UiInteraction
import app.aaps.core.interfaces.utils.DateUtil
import app.aaps.core.interfaces.utils.DecimalFormatter
import app.aaps.core.interfaces.utils.Round
import app.aaps.core.interfaces.utils.fabric.FabricPrivacy
import app.aaps.core.objects.constraints.ConstraintObject
import info.nightscout.androidaps.danaRKorean.services.DanaRKoreanExecutionService
import info.nightscout.androidaps.danar.AbstractDanaRPlugin
import info.nightscout.androidaps.danar.R
import info.nightscout.pump.dana.DanaPump
import info.nightscout.pump.dana.database.DanaHistoryDatabase
import io.reactivex.rxjava3.kotlin.plusAssign
import javax.inject.Inject
import javax.inject.Singleton
import kotlin.math.abs
import kotlin.math.max

@Singleton
class DanaRKoreanPlugin @Inject constructor(
    aapsLogger: AAPSLogger,
    aapsSchedulers: AapsSchedulers,
    rxBus: RxBus,
    private val context: Context,
    rh: ResourceHelper,
    constraintChecker: ConstraintsChecker,
    activePlugin: ActivePlugin,
    sp: SP,
    commandQueue: CommandQueue,
    danaPump: DanaPump,
    dateUtil: DateUtil,
    private val fabricPrivacy: FabricPrivacy,
    pumpSync: PumpSync,
    uiInteraction: UiInteraction,
    danaHistoryDatabase: DanaHistoryDatabase,
    decimalFormatter: DecimalFormatter,
    instantiator: Instantiator
) : AbstractDanaRPlugin(
    danaPump,
    rh,
    constraintChecker,
    aapsLogger,
    aapsSchedulers,
    commandQueue,
    rxBus,
    activePlugin,
    sp,
    dateUtil,
    pumpSync,
    uiInteraction,
    danaHistoryDatabase,
    decimalFormatter,
    instantiator
) {

    init {
        pluginDescription.description(info.nightscout.pump.dana.R.string.description_pump_dana_r_korean)
        useExtendedBoluses = sp.getBoolean(app.aaps.core.utils.R.string.key_danar_useextended, false)
        pumpDescription.fillFor(PumpType.DANA_R_KOREAN)
    }

    override fun onStart() {
        context.bindService(Intent(context, DanaRKoreanExecutionService::class.java), mConnection, Context.BIND_AUTO_CREATE)
        disposable += rxBus
            .toObservable(EventPreferenceChange::class.java)
            .observeOn(aapsSchedulers.io)
            .subscribe({
                           if (isEnabled()) {
                               val previousValue = useExtendedBoluses
                               useExtendedBoluses = sp.getBoolean(app.aaps.core.utils.R.string.key_danar_useextended, false)
                               if (useExtendedBoluses != previousValue && pumpSync.expectedPumpState().extendedBolus != null) {
                                   sExecutionService.extendedBolusStop()
                               }
                           }
                       }, fabricPrivacy::logException)
        disposable += rxBus
            .toObservable(EventAppExit::class.java)
            .observeOn(aapsSchedulers.io)
            .subscribe({ context.unbindService(mConnection) }, fabricPrivacy::logException)
        super.onStart()
    }

    override fun onStop() {
        context.unbindService(mConnection)
        disposable.clear()
        super.onStop()
    }

    private val mConnection: ServiceConnection = object : ServiceConnection {
        override fun onServiceDisconnected(name: ComponentName) {
            aapsLogger.debug(LTag.PUMP, "Service is disconnected")
            sExecutionService = null
        }

        override fun onServiceConnected(name: ComponentName, service: IBinder) {
            aapsLogger.debug(LTag.PUMP, "Service is connected")
            val mLocalBinder = service as DanaRKoreanExecutionService.LocalBinder
            sExecutionService = mLocalBinder.serviceInstance
        }
    }

    // Plugin base interface
    override val name: String
        get() = rh.gs(info.nightscout.pump.dana.R.string.danarkoreanpump)
    override val preferencesId: Int
        get() = R.xml.pref_danarkorean

    // Pump interface
    override val isFakingTempsByExtendedBoluses: Boolean
        get() = useExtendedBoluses

    override fun isInitialized(): Boolean =
        danaPump.lastConnection > 0 && danaPump.maxBasal > 0 && !danaPump.isConfigUD && !danaPump.isEasyModeEnabled && danaPump.isExtendedBolusEnabled && danaPump.isPasswordOK

    override fun isHandshakeInProgress(): Boolean =
        sExecutionService != null && sExecutionService.isHandshakeInProgress

    override fun finishHandshaking() {
        sExecutionService.finishHandshaking()
    }

    override fun deliverTreatment(detailedBolusInfo: DetailedBolusInfo): PumpEnactResult {
        // Insulin value must be greater than 0
        require(detailedBolusInfo.carbs == 0.0) { detailedBolusInfo.toString() }
        require(detailedBolusInfo.insulin > 0) { detailedBolusInfo.toString() }

        detailedBolusInfo.insulin = constraintChecker.applyBolusConstraints(ConstraintObject(detailedBolusInfo.insulin, aapsLogger)).value()
<<<<<<< HEAD
        require(detailedBolusInfo.carbs > 0)
        return if (detailedBolusInfo.insulin > 0) {
            val t = EventOverviewBolusProgress.Treatment(0.0, 0, detailedBolusInfo.bolusType == BS.Type.SMB, detailedBolusInfo.id)
            var connectionOK = false
            if (detailedBolusInfo.insulin > 0)
                connectionOK = sExecutionService.bolus(
                    detailedBolusInfo.insulin, detailedBolusInfo.carbs.toInt(), detailedBolusInfo.carbsTimestamp
                        ?: detailedBolusInfo.timestamp, t
                )
            val result = instantiator.providePumpEnactResult()
            result.success(connectionOK && abs(detailedBolusInfo.insulin - t.insulin) < pumpDescription.bolusStep)
                .bolusDelivered(t.insulin)
            if (!result.success) result.comment(
                rh.gs(
                    info.nightscout.pump.dana.R.string.boluserrorcode,
                    detailedBolusInfo.insulin,
                    t.insulin,
                    danaPump.bolusStartErrorCode
                )
            ) else result.comment(app.aaps.core.ui.R.string.ok)
            aapsLogger.debug(LTag.PUMP, "deliverTreatment: OK. Asked: " + detailedBolusInfo.insulin + " Delivered: " + result.bolusDelivered)
            detailedBolusInfo.insulin = t.insulin
            detailedBolusInfo.timestamp = dateUtil.now()
            if (detailedBolusInfo.insulin > 0) pumpSync.syncBolusWithPumpId(
                detailedBolusInfo.timestamp,
=======
        val t = EventOverviewBolusProgress.Treatment(0.0, 0, detailedBolusInfo.bolusType == DetailedBolusInfo.BolusType.SMB, detailedBolusInfo.id)
        var connectionOK = false
        if (detailedBolusInfo.insulin > 0)
            connectionOK = sExecutionService.bolus(
                detailedBolusInfo.insulin, detailedBolusInfo.carbs.toInt(), detailedBolusInfo.carbsTimestamp
                    ?: detailedBolusInfo.timestamp, t
            )
        val result = PumpEnactResult(injector)
        result.success(connectionOK && abs(detailedBolusInfo.insulin - t.insulin) < pumpDescription.bolusStep)
            .bolusDelivered(t.insulin)
        if (!result.success) result.comment(
            rh.gs(
                info.nightscout.pump.dana.R.string.boluserrorcode,
>>>>>>> b021dd77
                detailedBolusInfo.insulin,
                t.insulin,
                danaPump.bolusStartErrorCode
            )
<<<<<<< HEAD
            result
        } else {
            val result = instantiator.providePumpEnactResult()
            result.success(false).bolusDelivered(0.0).comment(app.aaps.core.ui.R.string.invalid_input)
            aapsLogger.error("deliverTreatment: Invalid input")
            result
        }
=======
        ) else result.comment(app.aaps.core.ui.R.string.ok)
        aapsLogger.debug(LTag.PUMP, "deliverTreatment: OK. Asked: " + detailedBolusInfo.insulin + " Delivered: " + result.bolusDelivered)
        detailedBolusInfo.insulin = t.insulin
        detailedBolusInfo.timestamp = dateUtil.now()
        if (detailedBolusInfo.insulin > 0) pumpSync.syncBolusWithPumpId(
            detailedBolusInfo.timestamp,
            detailedBolusInfo.insulin,
            detailedBolusInfo.bolusType,
            dateUtil.now(),
            PumpType.DANA_R_KOREAN,
            serialNumber()
        )
        return result
>>>>>>> b021dd77
    }

    // This is called from APS
    override fun setTempBasalAbsolute(absoluteRate: Double, durationInMinutes: Int, profile: Profile, enforceNew: Boolean, tbrType: TemporaryBasalType): PumpEnactResult {
        // Recheck pump status if older than 30 min
        //This should not be needed while using queue because connection should be done before calling this
        val absoluteRateAfterConstraint = constraintChecker.applyBasalConstraints(ConstraintObject(absoluteRate, aapsLogger), profile).value()
        var doTempOff = baseBasalRate - absoluteRateAfterConstraint == 0.0 && absoluteRateAfterConstraint >= 0.10
        val doLowTemp = absoluteRateAfterConstraint < baseBasalRate || absoluteRateAfterConstraint < 0.10
        val doHighTemp = absoluteRateAfterConstraint > baseBasalRate && !useExtendedBoluses
        val doExtendedTemp = absoluteRateAfterConstraint > baseBasalRate && useExtendedBoluses

        var percentRate: Int = java.lang.Double.valueOf(absoluteRateAfterConstraint / baseBasalRate * 100).toInt()
        // Any basal less than 0.10u/h will be dumped once per hour, not every 4 minutes. So if it's less than .10u/h, set a zero temp.
        if (absoluteRateAfterConstraint < 0.10) percentRate = 0
        percentRate = if (percentRate < 100) Round.ceilTo(percentRate.toDouble(), 10.0).toInt() else Round.floorTo(percentRate.toDouble(), 10.0).toInt()
        if (percentRate > pumpDescription.maxTempPercent) {
            percentRate = pumpDescription.maxTempPercent
        }
        aapsLogger.debug(LTag.PUMP, "setTempBasalAbsolute: Calculated percent rate: $percentRate")

        if (percentRate == 100) doTempOff = true

        if (doTempOff) {
            // If extended in progress
            if (danaPump.isExtendedInProgress && useExtendedBoluses) {
                aapsLogger.debug(LTag.PUMP, "setTempBasalAbsolute: Stopping extended bolus (doTempOff)")
                return cancelExtendedBolus()
            }
            // If temp in progress
            if (danaPump.isTempBasalInProgress) {
                aapsLogger.debug(LTag.PUMP, "setTempBasalAbsolute: Stopping temp basal (doTempOff)")
                return cancelRealTempBasal()
            }
            aapsLogger.debug(LTag.PUMP, "setTempBasalAbsolute: doTempOff OK")
            return instantiator.providePumpEnactResult().success(true).enacted(false).percent(100).isPercent(true).isTempCancel(true)
        }
        if (doLowTemp || doHighTemp) {
            // If extended in progress
            if (danaPump.isExtendedInProgress && useExtendedBoluses) {
                aapsLogger.debug(LTag.PUMP, "setTempBasalAbsolute: Stopping extended bolus (doLowTemp || doHighTemp)")
                val result = cancelExtendedBolus()
                if (!result.success) {
                    aapsLogger.error("setTempBasalAbsolute: Failed to stop previous extended bolus (doLowTemp || doHighTemp)")
                    return result
                }
            }
            // Check if some temp is already in progress
            if (danaPump.isTempBasalInProgress) {
                // Correct basal already set ?
                aapsLogger.debug(LTag.PUMP, "setTempBasalAbsolute: currently running: " + danaPump.temporaryBasalToString())
                if (danaPump.tempBasalPercent == percentRate && danaPump.tempBasalRemainingMin > 4) {
                    if (enforceNew) {
                        cancelTempBasal(true)
                    } else {
                        aapsLogger.debug(LTag.PUMP, "setTempBasalAbsolute: Correct temp basal already set (doLowTemp || doHighTemp)")
                        return instantiator.providePumpEnactResult().success(true).percent(percentRate).enacted(false).duration(danaPump.tempBasalRemainingMin).isPercent(true).isTempCancel(false)
                    }
                }
            }
            // Convert duration from minutes to hours
            aapsLogger.debug(LTag.PUMP, "setTempBasalAbsolute: Setting temp basal $percentRate% for $durationInMinutes minutes (doLowTemp || doHighTemp)")
            return setTempBasalPercent(percentRate, durationInMinutes, profile, false, tbrType)
        }
        if (doExtendedTemp) {
            // Check if some temp is already in progress
            if (danaPump.isTempBasalInProgress) {
                aapsLogger.debug(LTag.PUMP, "setTempBasalAbsolute: Stopping temp basal (doExtendedTemp)")
                val result = cancelRealTempBasal()
                // Check for proper result
                if (!result.success) {
                    aapsLogger.error("setTempBasalAbsolute: Failed to stop previous temp basal (doExtendedTemp)")
                    return result
                }
            }

            // Calculate # of halfHours from minutes
            val durationInHalfHours = max(durationInMinutes / 30, 1)
            // We keep current basal running so need to sub current basal
            var extendedRateToSet: Double = absoluteRateAfterConstraint - baseBasalRate
            extendedRateToSet = constraintChecker.applyBasalConstraints(ConstraintObject(extendedRateToSet, aapsLogger), profile).value()
            // needs to be rounded to 0.1
            extendedRateToSet = Round.roundTo(extendedRateToSet, pumpDescription.extendedBolusStep * 2) // *2 because of half hours

            // What is current rate of extended bolusing in u/h?
            aapsLogger.debug(
                LTag.PUMP,
                "setTempBasalAbsolute: Extended bolus in progress: " + danaPump.isExtendedInProgress + " rate: " + danaPump.extendedBolusAbsoluteRate + "U/h duration remaining: " + danaPump.extendedBolusRemainingMinutes + "min"
            )
            aapsLogger.debug(LTag.PUMP, "setTempBasalAbsolute: Rate to set: " + extendedRateToSet + "U/h")

            // Compare with extended rate in progress
            if (danaPump.isExtendedInProgress && abs(danaPump.extendedBolusAbsoluteRate - extendedRateToSet) < pumpDescription.extendedBolusStep) {
                // correct extended already set
                aapsLogger.debug(LTag.PUMP, "setTempBasalAbsolute: Correct extended already set")
                return instantiator.providePumpEnactResult().success(true).absolute(danaPump.extendedBolusAbsoluteRate).enacted(false).duration(danaPump.extendedBolusRemainingMinutes).isPercent(false)
                    .isTempCancel(false)
            }

            // Now set new extended, no need to to stop previous (if running) because it's replaced
            val extendedAmount = extendedRateToSet / 2 * durationInHalfHours
            aapsLogger.debug(LTag.PUMP, "setTempBasalAbsolute: Setting extended: " + extendedAmount + "U  half hours: " + durationInHalfHours)
            val result = setExtendedBolus(extendedAmount, durationInMinutes)
            if (!result.success) {
                aapsLogger.error("setTempBasalAbsolute: Failed to set extended bolus")
                return result
            }
            aapsLogger.debug(LTag.PUMP, "setTempBasalAbsolute: Extended bolus set ok")
            result.absolute(result.absolute + baseBasalRate)
            return result
        }
        // We should never end here
        aapsLogger.error("setTempBasalAbsolute: Internal error")
        return instantiator.providePumpEnactResult().success(false).comment("Internal error")
    }

    override fun cancelTempBasal(enforceNew: Boolean): PumpEnactResult {
        if (danaPump.isTempBasalInProgress) return cancelRealTempBasal()
        if (danaPump.isExtendedInProgress && useExtendedBoluses) {
            return cancelExtendedBolus()
        }
        val result = instantiator.providePumpEnactResult()
        result.success(true).enacted(false).comment(app.aaps.core.ui.R.string.ok).isTempCancel(true)
        return result
    }

    override fun model(): PumpType = PumpType.DANA_R_KOREAN

    private fun cancelRealTempBasal(): PumpEnactResult {
        val result = instantiator.providePumpEnactResult()
        if (danaPump.isTempBasalInProgress) {
            sExecutionService.tempBasalStop()
            if (!danaPump.isTempBasalInProgress) {
                pumpSync.syncStopTemporaryBasalWithPumpId(
                    dateUtil.now(),
                    dateUtil.now(),
                    pumpDescription.pumpType,
                    serialNumber()
                )
                result.success(true).enacted(true).isTempCancel(true)
            } else result.success(false).enacted(false).isTempCancel(true)
        } else {
            result.success(true).isTempCancel(true).comment(app.aaps.core.ui.R.string.ok)
            aapsLogger.debug(LTag.PUMP, "cancelRealTempBasal: OK")
        }
        return result
    }

    override fun loadEvents(): PumpEnactResult = instantiator.providePumpEnactResult() // no history, not needed
    override fun setUserOptions(): PumpEnactResult = instantiator.providePumpEnactResult()
}<|MERGE_RESOLUTION|>--- conflicted
+++ resolved
@@ -152,60 +152,23 @@
         require(detailedBolusInfo.insulin > 0) { detailedBolusInfo.toString() }
 
         detailedBolusInfo.insulin = constraintChecker.applyBolusConstraints(ConstraintObject(detailedBolusInfo.insulin, aapsLogger)).value()
-<<<<<<< HEAD
-        require(detailedBolusInfo.carbs > 0)
-        return if (detailedBolusInfo.insulin > 0) {
-            val t = EventOverviewBolusProgress.Treatment(0.0, 0, detailedBolusInfo.bolusType == BS.Type.SMB, detailedBolusInfo.id)
-            var connectionOK = false
-            if (detailedBolusInfo.insulin > 0)
-                connectionOK = sExecutionService.bolus(
-                    detailedBolusInfo.insulin, detailedBolusInfo.carbs.toInt(), detailedBolusInfo.carbsTimestamp
-                        ?: detailedBolusInfo.timestamp, t
-                )
-            val result = instantiator.providePumpEnactResult()
-            result.success(connectionOK && abs(detailedBolusInfo.insulin - t.insulin) < pumpDescription.bolusStep)
-                .bolusDelivered(t.insulin)
-            if (!result.success) result.comment(
-                rh.gs(
-                    info.nightscout.pump.dana.R.string.boluserrorcode,
-                    detailedBolusInfo.insulin,
-                    t.insulin,
-                    danaPump.bolusStartErrorCode
-                )
-            ) else result.comment(app.aaps.core.ui.R.string.ok)
-            aapsLogger.debug(LTag.PUMP, "deliverTreatment: OK. Asked: " + detailedBolusInfo.insulin + " Delivered: " + result.bolusDelivered)
-            detailedBolusInfo.insulin = t.insulin
-            detailedBolusInfo.timestamp = dateUtil.now()
-            if (detailedBolusInfo.insulin > 0) pumpSync.syncBolusWithPumpId(
-                detailedBolusInfo.timestamp,
-=======
-        val t = EventOverviewBolusProgress.Treatment(0.0, 0, detailedBolusInfo.bolusType == DetailedBolusInfo.BolusType.SMB, detailedBolusInfo.id)
+        val t = EventOverviewBolusProgress.Treatment(0.0, 0, detailedBolusInfo.bolusType == BS.Type.SMB, detailedBolusInfo.id)
         var connectionOK = false
         if (detailedBolusInfo.insulin > 0)
             connectionOK = sExecutionService.bolus(
                 detailedBolusInfo.insulin, detailedBolusInfo.carbs.toInt(), detailedBolusInfo.carbsTimestamp
                     ?: detailedBolusInfo.timestamp, t
             )
-        val result = PumpEnactResult(injector)
+        val result = instantiator.providePumpEnactResult()
         result.success(connectionOK && abs(detailedBolusInfo.insulin - t.insulin) < pumpDescription.bolusStep)
             .bolusDelivered(t.insulin)
         if (!result.success) result.comment(
             rh.gs(
                 info.nightscout.pump.dana.R.string.boluserrorcode,
->>>>>>> b021dd77
                 detailedBolusInfo.insulin,
                 t.insulin,
                 danaPump.bolusStartErrorCode
             )
-<<<<<<< HEAD
-            result
-        } else {
-            val result = instantiator.providePumpEnactResult()
-            result.success(false).bolusDelivered(0.0).comment(app.aaps.core.ui.R.string.invalid_input)
-            aapsLogger.error("deliverTreatment: Invalid input")
-            result
-        }
-=======
         ) else result.comment(app.aaps.core.ui.R.string.ok)
         aapsLogger.debug(LTag.PUMP, "deliverTreatment: OK. Asked: " + detailedBolusInfo.insulin + " Delivered: " + result.bolusDelivered)
         detailedBolusInfo.insulin = t.insulin
@@ -219,7 +182,6 @@
             serialNumber()
         )
         return result
->>>>>>> b021dd77
     }
 
     // This is called from APS
