--- conflicted
+++ resolved
@@ -30,11 +30,7 @@
 import info.nightscout.interfaces.ui.UiInteraction
 import info.nightscout.interfaces.workflow.WorkerClasses
 import info.nightscout.plugins.sync.nsShared.StoreDataForDbImpl
-<<<<<<< HEAD
-import info.nightscout.plugins.sync.nsclient.NsClientReceiverDelegate
-=======
 import info.nightscout.plugins.sync.nsclient.ReceiverDelegate
->>>>>>> 26c0b7c8
 import info.nightscout.plugins.sync.nsclient.data.NSDeviceStatusHandler
 import info.nightscout.plugins.sync.nsclient.extensions.fromConstant
 import info.nightscout.sdk.interfaces.NSAndroidClient
@@ -81,11 +77,7 @@
         sut =
             NSClientV3Plugin(
                 injector, aapsLogger, aapsSchedulers, rxBus, rh, context, fabricPrivacy,
-<<<<<<< HEAD
-                sp, nsClientReceiverDelegate, config, dateUtil, uiInteraction, dataSyncSelector, mockedProfileFunction, repository,
-=======
                 sp, receiverDelegate, config, dateUtil, uiInteraction, dataSyncSelector, mockedProfileFunction, repository,
->>>>>>> 26c0b7c8
                 nsDeviceStatusHandler, workManager, workerClasses, dataWorkerStorage, nsClientSource
             )
         sut.nsAndroidClient = nsAndroidClient
