package app.aaps.plugins.sync.garmin

import app.aaps.core.data.model.GV
import app.aaps.core.data.model.GlucoseUnit
import app.aaps.core.data.model.SourceSensor
import app.aaps.core.data.model.TrendArrow
import android.content.Context
import app.aaps.core.interfaces.resources.ResourceHelper
import app.aaps.core.interfaces.rx.events.EventNewBG
import app.aaps.core.interfaces.sharedPreferences.SP
import app.aaps.shared.tests.TestBase
import org.junit.jupiter.api.AfterEach
import org.junit.jupiter.api.Assertions.assertArrayEquals
import org.junit.jupiter.api.Assertions.assertEquals
import org.junit.jupiter.api.Assertions.assertThrows
import org.junit.jupiter.api.BeforeEach
import org.junit.jupiter.api.Test
import org.mockito.ArgumentCaptor
import org.mockito.ArgumentMatchers.anyBoolean
import org.mockito.ArgumentMatchers.anyInt
import org.mockito.ArgumentMatchers.anyLong
import org.mockito.ArgumentMatchers.anyString
import org.mockito.Mock
import org.mockito.Mockito.atMost
import org.mockito.Mockito.mock
import org.mockito.Mockito.times
import org.mockito.Mockito.verify
import org.mockito.Mockito.verifyNoMoreInteractions
import org.mockito.Mockito.`when`
import org.mockito.kotlin.any
import org.mockito.kotlin.atLeastOnce
import org.mockito.kotlin.eq
import org.mockito.kotlin.whenever
import java.net.ConnectException
import java.net.HttpURLConnection
import java.net.SocketAddress
import java.net.URI
import java.time.Clock
import java.time.Duration
import java.time.Instant
import java.time.ZoneId
import java.time.temporal.ChronoUnit
import java.util.concurrent.locks.Condition
import kotlin.ranges.LongProgression.Companion.fromClosedRange

class GarminPluginTest : TestBase() {

    private lateinit var gp: GarminPlugin

    @Mock private lateinit var rh: ResourceHelper
    @Mock private lateinit var sp: SP
    @Mock private lateinit var context: Context
    @Mock private lateinit var loopHub: LoopHub
    private val clock = Clock.fixed(Instant.ofEpochMilli(10_000), ZoneId.of("UTC"))

    @BeforeEach
    fun setup() {
        gp = GarminPlugin(aapsLogger, rh, context, loopHub, rxBus, sp)
        gp.clock = clock
        `when`(loopHub.currentProfileName).thenReturn("Default")
        `when`(sp.getBoolean(anyString(), anyBoolean())).thenAnswer { i -> i.arguments[1] }
        `when`(sp.getString(anyString(), anyString())).thenAnswer { i -> i.arguments[1] }
        `when`(sp.getInt(anyString(), anyInt())).thenAnswer { i -> i.arguments[1] }
        `when`(sp.getInt(eq("communication_http_port"), anyInt()))
            .thenReturn(28890)
    }

    @AfterEach
    fun verifyNoFurtherInteractions() {
        verify(loopHub, atMost(2)).currentProfileName
        verify(loopHub, atMost(3)).insulinOnboard
        verify(loopHub, atMost(3)).insulinBasalOnboard
        verify(loopHub, atMost(3)).temporaryBasal
        verify(loopHub, atMost(3)).carbsOnboard
        verifyNoMoreInteractions(loopHub)
    }

    private val getGlucoseValuesFrom = clock.instant()
        .minus(2, ChronoUnit.HOURS)
        .minus(9, ChronoUnit.MINUTES)

    private fun createUri(params: Map<String, Any>): URI {
        return URI("http://foo?" + params.entries.joinToString(separator = "&") { (k, v) ->
            "$k=$v"
        })
    }

    private fun createHeartRate(@Suppress("SameParameterValue") heartRate: Int) = mapOf<String, Any>(
        "hr" to heartRate,
        "hrStart" to 1001L,
        "hrEnd" to 2001L,
        "device" to "Test_Device"
    )

    private fun createGlucoseValue(timestamp: Instant, value: Double = 93.0) = GV(
        id = 10 * timestamp.toEpochMilli(),
        timestamp = timestamp.toEpochMilli(), raw = 90.0, value = value,
        trendArrow = TrendArrow.FLAT, noise = 4.5,
        sourceSensor = SourceSensor.RANDOM
    )

    @Test
    fun testReceiveHeartRateMap() {
        val hr = createHeartRate(80)
        gp.receiveHeartRate(hr, false)
        verify(loopHub).storeHeartRate(
            Instant.ofEpochSecond(hr["hrStart"] as Long),
            Instant.ofEpochSecond(hr["hrEnd"] as Long),
            80,
            hr["device"] as String)
    }

    @Test
    fun testReceiveHeartRateUri() {
        val hr = createHeartRate(99)
        val uri = createUri(hr)
        gp.receiveHeartRate(uri)
        verify(loopHub).storeHeartRate(
            Instant.ofEpochSecond(hr["hrStart"] as Long),
            Instant.ofEpochSecond(hr["hrEnd"] as Long),
            99,
            hr["device"] as String
        )
    }

    @Test
    fun testReceiveHeartRate_UriTestIsTrue() {
        val params = createHeartRate(99).toMutableMap()
        params["test"] = true
        val uri = createUri(params)
        gp.receiveHeartRate(uri)
    }

    @Test
    fun testGetGlucoseValues_NoLast() {
        val from = getGlucoseValuesFrom
        val prev = createGlucoseValue(clock.instant().minusSeconds(310))
        `when`(loopHub.getGlucoseValues(from, true)).thenReturn(listOf(prev))
        assertArrayEquals(arrayOf(prev), gp.getGlucoseValues().toTypedArray())
        verify(loopHub).getGlucoseValues(from, true)
    }

    @Test
    fun testGetGlucoseValues_NoNewLast() {
        val from = getGlucoseValuesFrom
        val lastTimesteamp = clock.instant()
        val prev = createGlucoseValue(clock.instant())
        gp.newValue = mock(Condition::class.java)
        `when`(loopHub.getGlucoseValues(from, true)).thenReturn(listOf(prev))
        gp.onNewBloodGlucose(EventNewBG(lastTimesteamp.toEpochMilli()))
        assertArrayEquals(arrayOf(prev), gp.getGlucoseValues().toTypedArray())

        verify(gp.newValue).signalAll()
        verify(loopHub).getGlucoseValues(from, true)
    }

    @Test
    fun setupHttpServer_enabled() {
        `when`(sp.getBoolean("communication_http", false)).thenReturn(true)
        `when`(sp.getInt("communication_http_port", 28891)).thenReturn(28892)
        gp.setupHttpServer(Duration.ofSeconds(10))
        val reqUri = URI("http://127.0.0.1:28892/get")
        val resp = reqUri.toURL().openConnection() as HttpURLConnection
        assertEquals(200, resp.responseCode)

        // Change port
        `when`(sp.getInt("communication_http_port", 28891)).thenReturn(28893)
        gp.setupHttpServer(Duration.ofSeconds(10))
        val reqUri2 = URI("http://127.0.0.1:28893/get")
        val resp2 = reqUri2.toURL().openConnection() as HttpURLConnection
        assertEquals(200, resp2.responseCode)

        `when`(sp.getBoolean("communication_http", false)).thenReturn(false)
        gp.setupHttpServer(Duration.ofSeconds(10))
        assertThrows(ConnectException::class.java) {
            (reqUri2.toURL().openConnection() as HttpURLConnection).responseCode
        }
        gp.onStop()

        verify(loopHub, times(2)).getGlucoseValues(anyObject(), eq(true))
        verify(loopHub, times(2)).insulinOnboard
        verify(loopHub, times(2)).temporaryBasal
        verify(loopHub, times(2)).isConnected
        verify(loopHub, times(2)).glucoseUnit
    }

    @Test
    fun setupHttpServer_disabled() {
        gp.setupHttpServer(Duration.ofSeconds(10))
        val reqUri = URI("http://127.0.0.1:28890/get")
        assertThrows(ConnectException::class.java) {
            (reqUri.toURL().openConnection() as HttpURLConnection).responseCode
        }
    }

    @Test
    fun requestHandler_NoKey() {
        val uri = createUri(emptyMap())
        val handler = gp.requestHandler { u: URI -> assertEquals(uri, u); "OK" }
        assertEquals(
            HttpURLConnection.HTTP_OK to "OK",
            handler(mock(SocketAddress::class.java), uri, null))
    }

    @Test
    fun requestHandler_KeyProvided() {
        val uri = createUri(mapOf("key" to "foo"))
        val handler = gp.requestHandler { u: URI -> assertEquals(uri, u); "OK" }
        assertEquals(
            HttpURLConnection.HTTP_OK to "OK",
            handler(mock(SocketAddress::class.java), uri, null))
    }

    @Test
    fun requestHandler_KeyRequiredAndProvided() {
        `when`(sp.getString("garmin_aaps_key", "")).thenReturn("foo")
        val uri = createUri(mapOf("key" to "foo"))
        val handler = gp.requestHandler { u: URI -> assertEquals(uri, u); "OK" }
        assertEquals(
            HttpURLConnection.HTTP_OK to "OK",
            handler(mock(SocketAddress::class.java), uri, null))

    }

    @Test
    fun requestHandler_KeyRequired() {
        gp.garminMessenger = mock(GarminMessenger::class.java)

        `when`(sp.getString("garmin_aaps_key", "")).thenReturn("foo")
        val uri = createUri(emptyMap())
        val handler = gp.requestHandler { u: URI -> assertEquals(uri, u); "OK" }
        assertEquals(
            HttpURLConnection.HTTP_UNAUTHORIZED to "{}",
            handler(mock(SocketAddress::class.java), uri, null))

        val captor = ArgumentCaptor.forClass(Any::class.java)
        verify(gp.garminMessenger)!!.sendMessage(captor.capture() ?: "")
        @Suppress("UNCHECKED_CAST")
        val r = captor.value as Map<String, Any>
        assertEquals("foo", r["key"])
        assertEquals("glucose", r["command"])
        assertEquals("D", r["profile"])
        assertEquals("", r["encodedGlucose"])
        assertEquals(0.0, r["remainingInsulin"])
        assertEquals("mmoll", r["glucoseUnit"])
        assertEquals(0.0, r["temporaryBasalRate"])
        assertEquals(false, r["connected"])
        assertEquals(clock.instant().epochSecond, r["timestamp"])
        verify(loopHub).getGlucoseValues(getGlucoseValuesFrom, true)
        verify(loopHub).insulinOnboard
        verify(loopHub).temporaryBasal
        verify(loopHub).isConnected
        verify(loopHub).glucoseUnit
    }

    @Test
    fun onConnectDevice() {
        gp.garminMessenger = mock(GarminMessenger::class.java)
        `when`(sp.getString("garmin_aaps_key", "")).thenReturn("foo")
        val device = GarminDevice(mock(),1, "Edge")
        gp.onConnectDevice(device)

        val captor = ArgumentCaptor.forClass(Any::class.java)
        verify(gp.garminMessenger)!!.sendMessage(eq(device), captor.capture() ?: "")
        @Suppress("UNCHECKED_CAST")
        val r = captor.value as Map<String, Any>
        assertEquals("foo", r["key"])
        assertEquals("glucose", r["command"])
        assertEquals("D", r["profile"])
        assertEquals("", r["encodedGlucose"])
        assertEquals(0.0, r["remainingInsulin"])
        assertEquals("mmoll", r["glucoseUnit"])
        assertEquals(0.0, r["temporaryBasalRate"])
        assertEquals(false, r["connected"])
        assertEquals(clock.instant().epochSecond, r["timestamp"])
        verify(loopHub).getGlucoseValues(getGlucoseValuesFrom, true)
        verify(loopHub).insulinOnboard
        verify(loopHub).temporaryBasal
        verify(loopHub).isConnected
        verify(loopHub).glucoseUnit
    }

    @Test
    fun testOnGetBloodGlucose() {
        `when`(loopHub.isConnected).thenReturn(true)
        `when`(loopHub.insulinOnboard).thenReturn(3.14)
        `when`(loopHub.temporaryBasal).thenReturn(0.8)
        val from = getGlucoseValuesFrom
        `when`(loopHub.getGlucoseValues(from, true)).thenReturn(
            listOf(createGlucoseValue(Instant.ofEpochSecond(1_000)))
        )
        val hr = createHeartRate(99)
        val uri = createUri(hr)
        val result = gp.onGetBloodGlucose(uri)
        assertEquals(
            "{\"encodedGlucose\":\"0A+6AQ==\"," +
                "\"remainingInsulin\":3.14," +
                "\"glucoseUnit\":\"mmoll\",\"temporaryBasalRate\":0.8," +
                "\"profile\":\"D\",\"connected\":true}",
            result.toString()
        )
        verify(loopHub).getGlucoseValues(from, true)
        verify(loopHub).insulinOnboard
        verify(loopHub).temporaryBasal
        verify(loopHub).isConnected
        verify(loopHub).glucoseUnit
        verify(loopHub).storeHeartRate(
            Instant.ofEpochSecond(hr["hrStart"] as Long),
            Instant.ofEpochSecond(hr["hrEnd"] as Long),
            99,
            hr["device"] as String
        )
    }

    @Test
    fun testOnGetBloodGlucose_Wait() {
        `when`(loopHub.isConnected).thenReturn(true)
        `when`(loopHub.insulinOnboard).thenReturn(3.14)
        `when`(loopHub.temporaryBasal).thenReturn(0.8)
        `when`(loopHub.glucoseUnit).thenReturn(GlucoseUnit.MMOL)
        val from = getGlucoseValuesFrom
        `when`(loopHub.getGlucoseValues(from, true)).thenReturn(
            listOf(createGlucoseValue(clock.instant().minusSeconds(330)))
        )
        val params = createHeartRate(99).toMutableMap()
        params["wait"] = 10
        val uri = createUri(params)
        gp.newValue = mock(Condition::class.java)
        val result = gp.onGetBloodGlucose(uri)
        assertEquals(
            "{\"encodedGlucose\":\"/wS6AQ==\"," +
                "\"remainingInsulin\":3.14," +
                "\"glucoseUnit\":\"mmoll\",\"temporaryBasalRate\":0.8," +
                "\"profile\":\"D\",\"connected\":true}",
            result.toString()
        )
        verify(gp.newValue).awaitNanos(anyLong())
        verify(loopHub, times(2)).getGlucoseValues(from, true)
        verify(loopHub).insulinOnboard
        verify(loopHub).temporaryBasal
        verify(loopHub).isConnected
        verify(loopHub).glucoseUnit
        verify(loopHub).storeHeartRate(
            Instant.ofEpochSecond(params["hrStart"] as Long),
            Instant.ofEpochSecond(params["hrEnd"] as Long),
            99,
            params["device"] as String
        )
    }

    @Test
    fun testOnPostCarbs() {
        val uri = createUri(mapOf("carbs" to "12"))
        assertEquals("", gp.onPostCarbs(uri))
        verify(loopHub).postCarbs(12)
    }

    @Test
    fun testOnConnectPump_Disconnect() {
        val uri = createUri(mapOf("disconnectMinutes" to "20"))
        `when`(loopHub.isConnected).thenReturn(false)
        assertEquals("{\"connected\":false}", gp.onConnectPump(uri))
        verify(loopHub).disconnectPump(20)
        verify(loopHub).isConnected
    }

    @Test
    fun testOnConnectPump_Connect() {
        val uri = createUri(mapOf("disconnectMinutes" to "0"))
        `when`(loopHub.isConnected).thenReturn(true)
        assertEquals("{\"connected\":true}", gp.onConnectPump(uri))
        verify(loopHub).connectPump()
        verify(loopHub).isConnected
    }

    @Test
    fun onSgv_NoGlucose() {
        whenever(loopHub.glucoseUnit).thenReturn(GlucoseUnit.MMOL)
        whenever(loopHub.getGlucoseValues(any(), eq(false))).thenReturn(emptyList())
        assertEquals("[]", gp.onSgv(createUri(mapOf())))
        verify(loopHub).getGlucoseValues(clock.instant().minusSeconds(25L * 300L), false)
    }

    @Test
fun onSgv_NoDelta() {
        whenever(loopHub.glucoseUnit).thenReturn(GlucoseUnit.MMOL)
        whenever(loopHub.insulinOnboard).thenReturn(2.7)
        whenever(loopHub.insulinBasalOnboard).thenReturn(2.5)
        whenever(loopHub.temporaryBasal).thenReturn(0.8)
        whenever(loopHub.carbsOnboard).thenReturn(10.7)
        whenever(loopHub.getGlucoseValues(any(), eq(false))).thenReturn(
            listOf(
                createGlucoseValue(
                    clock.instant().minusSeconds(100L), 99.3
                )
            )
        )
        assertEquals(
<<<<<<< HEAD
            """[{"_id":"-900000","device":"RANDOM","deviceString":"1969-12-31T23:58:30Z","sysTime":"1969-12-31T23:58:30Z","unfiltered":90.0,"date":-90000,"sgv":99,"direction":"Flat","noise":4.5,"units_hint":"mmol"}]""",
            gp.onSgv(mock(), createUri(mapOf()), null)
        )
=======
            """[{"_id":"-900000","device":"RANDOM","deviceString":"1969-12-31T23:58:30Z","sysTime":"1969-12-31T23:58:30Z","unfiltered":90.0,"date":-90000,"sgv":99,"direction":"Flat","noise":4.5,"units_hint":"mmol","iob":5.2,"tbr":80,"cob":10.7}]""",
            gp.onSgv(createUri(mapOf())))
>>>>>>> d284b3dd
        verify(loopHub).getGlucoseValues(clock.instant().minusSeconds(25L * 300L), false)
        verify(loopHub).glucoseUnit
    }

    @Test
    fun onSgv() {
        whenever(loopHub.glucoseUnit).thenReturn(GlucoseUnit.MMOL)
        whenever(loopHub.insulinOnboard).thenReturn(2.7)
        whenever(loopHub.insulinBasalOnboard).thenReturn(2.5)
        whenever(loopHub.temporaryBasal).thenReturn(0.8)
        whenever(loopHub.carbsOnboard).thenReturn(10.7)
        whenever(loopHub.getGlucoseValues(any(), eq(false))).thenAnswer { i ->
            val from = i.getArgument<Instant>(0)
            fromClosedRange(from.toEpochMilli(), clock.instant().toEpochMilli(), 300_000L)
                .map(Instant::ofEpochMilli)
                .mapIndexed { idx, ts -> createGlucoseValue(ts, 100.0 + (10 * idx)) }.reversed()
        }
        assertEquals(
<<<<<<< HEAD
            """[{"_id":"100000","device":"RANDOM","deviceString":"1970-01-01T00:00:10Z","sysTime":"1970-01-01T00:00:10Z","unfiltered":90.0,"date":10000,"sgv":120,"delta":10,"direction":"Flat","noise":4.5,"units_hint":"mmol"}]""",
            gp.onSgv(mock(), createUri(mapOf("count" to "1")), null)
        )
=======
            """[{"_id":"100000","device":"RANDOM","deviceString":"1970-01-01T00:00:10Z","sysTime":"1970-01-01T00:00:10Z","unfiltered":90.0,"date":10000,"sgv":120,"delta":10,"direction":"Flat","noise":4.5,"units_hint":"mmol","iob":5.2,"tbr":80,"cob":10.7}]""",
            gp.onSgv(createUri(mapOf("count" to "1"))))
>>>>>>> d284b3dd
        verify(loopHub).getGlucoseValues(
            clock.instant().minusSeconds(600L), false
        )


        assertEquals(
            """[{"_id":"100000","device":"RANDOM","deviceString":"1970-01-01T00:00:10Z","sysTime":"1970-01-01T00:00:10Z","unfiltered":90.0,"date":10000,"sgv":130,"delta":10,"direction":"Flat","noise":4.5,"units_hint":"mmol","iob":5.2,"tbr":80,"cob":10.7},""" +
                """{"_id":"-2900000","device":"RANDOM","deviceString":"1969-12-31T23:55:10Z","sysTime":"1969-12-31T23:55:10Z","unfiltered":90.0,"date":-290000,"sgv":120,"delta":10,"direction":"Flat","noise":4.5}]""",
<<<<<<< HEAD
            gp.onSgv(mock(), createUri(mapOf("count" to "2")), null)
        )
=======
            gp.onSgv(createUri(mapOf("count" to "2"))))
>>>>>>> d284b3dd
        verify(loopHub).getGlucoseValues(
            clock.instant().minusSeconds(900L), false
        )

        assertEquals(
            """[{"date":10000,"sgv":130,"delta":10,"direction":"Flat","noise":4.5,"units_hint":"mmol","iob":5.2,"tbr":80,"cob":10.7},""" +
                """{"date":-290000,"sgv":120,"delta":10,"direction":"Flat","noise":4.5}]""",
<<<<<<< HEAD
            gp.onSgv(mock(), createUri(mapOf("count" to "2", "brief_mode" to "true")), null)
        )
=======
            gp.onSgv(createUri(mapOf("count" to "2", "brief_mode" to "true"))))
>>>>>>> d284b3dd
        verify(loopHub, times(2)).getGlucoseValues(
            clock.instant().minusSeconds(900L), false
        )

        verify(loopHub, atLeastOnce()).glucoseUnit
    }
}<|MERGE_RESOLUTION|>--- conflicted
+++ resolved
@@ -396,14 +396,8 @@
             )
         )
         assertEquals(
-<<<<<<< HEAD
-            """[{"_id":"-900000","device":"RANDOM","deviceString":"1969-12-31T23:58:30Z","sysTime":"1969-12-31T23:58:30Z","unfiltered":90.0,"date":-90000,"sgv":99,"direction":"Flat","noise":4.5,"units_hint":"mmol"}]""",
-            gp.onSgv(mock(), createUri(mapOf()), null)
-        )
-=======
             """[{"_id":"-900000","device":"RANDOM","deviceString":"1969-12-31T23:58:30Z","sysTime":"1969-12-31T23:58:30Z","unfiltered":90.0,"date":-90000,"sgv":99,"direction":"Flat","noise":4.5,"units_hint":"mmol","iob":5.2,"tbr":80,"cob":10.7}]""",
             gp.onSgv(createUri(mapOf())))
->>>>>>> d284b3dd
         verify(loopHub).getGlucoseValues(clock.instant().minusSeconds(25L * 300L), false)
         verify(loopHub).glucoseUnit
     }
@@ -422,14 +416,8 @@
                 .mapIndexed { idx, ts -> createGlucoseValue(ts, 100.0 + (10 * idx)) }.reversed()
         }
         assertEquals(
-<<<<<<< HEAD
-            """[{"_id":"100000","device":"RANDOM","deviceString":"1970-01-01T00:00:10Z","sysTime":"1970-01-01T00:00:10Z","unfiltered":90.0,"date":10000,"sgv":120,"delta":10,"direction":"Flat","noise":4.5,"units_hint":"mmol"}]""",
-            gp.onSgv(mock(), createUri(mapOf("count" to "1")), null)
-        )
-=======
             """[{"_id":"100000","device":"RANDOM","deviceString":"1970-01-01T00:00:10Z","sysTime":"1970-01-01T00:00:10Z","unfiltered":90.0,"date":10000,"sgv":120,"delta":10,"direction":"Flat","noise":4.5,"units_hint":"mmol","iob":5.2,"tbr":80,"cob":10.7}]""",
             gp.onSgv(createUri(mapOf("count" to "1"))))
->>>>>>> d284b3dd
         verify(loopHub).getGlucoseValues(
             clock.instant().minusSeconds(600L), false
         )
@@ -438,12 +426,7 @@
         assertEquals(
             """[{"_id":"100000","device":"RANDOM","deviceString":"1970-01-01T00:00:10Z","sysTime":"1970-01-01T00:00:10Z","unfiltered":90.0,"date":10000,"sgv":130,"delta":10,"direction":"Flat","noise":4.5,"units_hint":"mmol","iob":5.2,"tbr":80,"cob":10.7},""" +
                 """{"_id":"-2900000","device":"RANDOM","deviceString":"1969-12-31T23:55:10Z","sysTime":"1969-12-31T23:55:10Z","unfiltered":90.0,"date":-290000,"sgv":120,"delta":10,"direction":"Flat","noise":4.5}]""",
-<<<<<<< HEAD
-            gp.onSgv(mock(), createUri(mapOf("count" to "2")), null)
-        )
-=======
             gp.onSgv(createUri(mapOf("count" to "2"))))
->>>>>>> d284b3dd
         verify(loopHub).getGlucoseValues(
             clock.instant().minusSeconds(900L), false
         )
@@ -451,12 +434,7 @@
         assertEquals(
             """[{"date":10000,"sgv":130,"delta":10,"direction":"Flat","noise":4.5,"units_hint":"mmol","iob":5.2,"tbr":80,"cob":10.7},""" +
                 """{"date":-290000,"sgv":120,"delta":10,"direction":"Flat","noise":4.5}]""",
-<<<<<<< HEAD
-            gp.onSgv(mock(), createUri(mapOf("count" to "2", "brief_mode" to "true")), null)
-        )
-=======
             gp.onSgv(createUri(mapOf("count" to "2", "brief_mode" to "true"))))
->>>>>>> d284b3dd
         verify(loopHub, times(2)).getGlucoseValues(
             clock.instant().minusSeconds(900L), false
         )
