package app.aaps.plugins.sync.garmin

import app.aaps.core.data.model.GV
import app.aaps.core.data.model.GlucoseUnit
import app.aaps.core.data.model.SourceSensor
import app.aaps.core.data.model.TrendArrow
import app.aaps.core.interfaces.resources.ResourceHelper
import app.aaps.core.interfaces.rx.events.EventNewBG
import app.aaps.core.interfaces.sharedPreferences.SP
import app.aaps.shared.tests.TestBase
import org.junit.jupiter.api.AfterEach
import org.junit.jupiter.api.Assertions.assertArrayEquals
import org.junit.jupiter.api.Assertions.assertEquals
import org.junit.jupiter.api.BeforeEach
import org.junit.jupiter.api.Test
import org.mockito.ArgumentMatchers.anyLong
import org.mockito.Mock
import org.mockito.Mockito.atMost
import org.mockito.Mockito.mock
import org.mockito.Mockito.times
import org.mockito.Mockito.verify
import org.mockito.Mockito.verifyNoMoreInteractions
import org.mockito.Mockito.`when`
import org.mockito.kotlin.any
import org.mockito.kotlin.atLeastOnce
import org.mockito.kotlin.eq
import org.mockito.kotlin.whenever
import java.net.SocketAddress
import java.net.URI
import java.time.Clock
import java.time.Instant
import java.time.ZoneId
import java.time.temporal.ChronoUnit
import java.util.concurrent.locks.Condition
import kotlin.ranges.LongProgression.Companion.fromClosedRange

class GarminPluginTest: TestBase() {
    private lateinit var gp: GarminPlugin

    @Mock private lateinit var rh: ResourceHelper
    @Mock private lateinit var sp: SP
    @Mock private lateinit var loopHub: LoopHub
    private val clock = Clock.fixed(Instant.ofEpochMilli(10_000), ZoneId.of("UTC"))

    @BeforeEach
    fun setup() {
        gp = GarminPlugin(aapsLogger, rh, loopHub, rxBus, sp)
        gp.clock = clock
        `when`(loopHub.currentProfileName).thenReturn("Default")
    }

    @AfterEach
    fun verifyNoFurtherInteractions() {
        verify(loopHub, atMost(2)).currentProfileName
        verify(loopHub, atMost(3)).insulinOnboard
        verify(loopHub, atMost(3)).insulinBasalOnboard
        verify(loopHub, atMost(3)).temporaryBasal
        verify(loopHub, atMost(3)).carbsOnboard
        verifyNoMoreInteractions(loopHub)
    }

    private val getGlucoseValuesFrom = clock.instant()
        .minus(2, ChronoUnit.HOURS)
        .minus(9, ChronoUnit.MINUTES)

    private fun createUri(params: Map<String, Any>): URI {
        return URI("http://foo?" + params.entries.joinToString(separator = "&") { (k, v) ->
            "$k=$v"})
    }

    private fun createHeartRate(@Suppress("SameParameterValue") heartRate: Int) = mapOf<String, Any>(
        "hr" to heartRate,
        "hrStart" to 1001L,
        "hrEnd" to 2001L,
        "device" to "Test_Device")

    private fun createGlucoseValue(timestamp: Instant, value: Double = 93.0) = GV(
        id = 10 * timestamp.toEpochMilli(),
        timestamp = timestamp.toEpochMilli(), raw = 90.0, value = value,
        trendArrow = TrendArrow.FLAT, noise = 4.5,
        sourceSensor = SourceSensor.RANDOM
    )

    @Test
    fun testReceiveHeartRateUri() {
        val hr = createHeartRate(99)
        val uri = createUri(hr)
        gp.receiveHeartRate(uri)
        verify(loopHub).storeHeartRate(
            Instant.ofEpochSecond(hr["hrStart"] as Long),
            Instant.ofEpochSecond(hr["hrEnd"] as Long),
            99,
            hr["device"] as String)
    }

    @Test
    fun testReceiveHeartRate_UriTestIsTrue() {
        val params = createHeartRate(99).toMutableMap()
        params["test"] = true
        val uri = createUri(params)
        gp.receiveHeartRate(uri)
    }

    @Test
    fun testGetGlucoseValues_NoLast() {
        val from = getGlucoseValuesFrom
        val prev = createGlucoseValue(clock.instant().minusSeconds(310))
        `when`(loopHub.getGlucoseValues(from, true)).thenReturn(listOf(prev))
        assertArrayEquals(arrayOf(prev), gp.getGlucoseValues().toTypedArray())
        verify(loopHub).getGlucoseValues(from, true)
    }

    @Test
    fun testGetGlucoseValues_NoNewLast() {
        val from = getGlucoseValuesFrom
        val lastTimesteamp = clock.instant()
        val prev = createGlucoseValue(clock.instant())
        gp.newValue = mock(Condition::class.java)
        `when`(loopHub.getGlucoseValues(from, true)).thenReturn(listOf(prev))
        gp.onNewBloodGlucose(EventNewBG(lastTimesteamp.toEpochMilli()))
        assertArrayEquals(arrayOf(prev), gp.getGlucoseValues().toTypedArray())

        verify(gp.newValue).signalAll()
        verify(loopHub).getGlucoseValues(from, true)
    }

    @Test
    fun testOnGetBloodGlucose() {
        `when`(loopHub.isConnected).thenReturn(true)
        `when`(loopHub.insulinOnboard).thenReturn(3.14)
        `when`(loopHub.temporaryBasal).thenReturn(0.8)
        val from = getGlucoseValuesFrom
        `when`(loopHub.getGlucoseValues(from, true)).thenReturn(
            listOf(createGlucoseValue(Instant.ofEpochSecond(1_000))))
        val hr = createHeartRate(99)
        val uri = createUri(hr)
        val result = gp.onGetBloodGlucose(mock(SocketAddress::class.java), uri, null)
        assertEquals(
            "{\"encodedGlucose\":\"0A+6AQ==\"," +
                "\"remainingInsulin\":3.14," +
                "\"glucoseUnit\":\"mmoll\",\"temporaryBasalRate\":0.8," +
                "\"profile\":\"D\",\"connected\":true}",
            result.toString())
        verify(loopHub).getGlucoseValues(from, true)
        verify(loopHub).insulinOnboard
        verify(loopHub).temporaryBasal
        verify(loopHub).isConnected
        verify(loopHub).glucoseUnit
        verify(loopHub).storeHeartRate(
            Instant.ofEpochSecond(hr["hrStart"] as Long),
            Instant.ofEpochSecond(hr["hrEnd"] as Long),
            99,
            hr["device"] as String)
    }

    @Test
    fun testOnGetBloodGlucose_Wait() {
        `when`(loopHub.isConnected).thenReturn(true)
        `when`(loopHub.insulinOnboard).thenReturn(3.14)
        `when`(loopHub.temporaryBasal).thenReturn(0.8)
        `when`(loopHub.glucoseUnit).thenReturn(GlucoseUnit.MMOL)
        val from = getGlucoseValuesFrom
        `when`(loopHub.getGlucoseValues(from, true)).thenReturn(
            listOf(createGlucoseValue(clock.instant().minusSeconds(330))))
        val params = createHeartRate(99).toMutableMap()
        params["wait"] = 10
        val uri = createUri(params)
        gp.newValue = mock(Condition::class.java)
        val result = gp.onGetBloodGlucose(mock(SocketAddress::class.java), uri, null)
        assertEquals(
            "{\"encodedGlucose\":\"/wS6AQ==\"," +
                "\"remainingInsulin\":3.14," +
                "\"glucoseUnit\":\"mmoll\",\"temporaryBasalRate\":0.8," +
                "\"profile\":\"D\",\"connected\":true}",
            result.toString())
        verify(gp.newValue).awaitNanos(anyLong())
        verify(loopHub, times(2)).getGlucoseValues(from, true)
        verify(loopHub).insulinOnboard
        verify(loopHub).temporaryBasal
        verify(loopHub).isConnected
        verify(loopHub).glucoseUnit
        verify(loopHub).storeHeartRate(
            Instant.ofEpochSecond(params["hrStart"] as Long),
            Instant.ofEpochSecond(params["hrEnd"] as Long),
            99,
            params["device"] as String)
    }

    @Test
    fun testOnPostCarbs() {
        val uri = createUri(mapOf("carbs" to "12"))
        assertEquals("", gp.onPostCarbs(mock(SocketAddress::class.java), uri, null))
        verify(loopHub).postCarbs(12)
    }

    @Test
    fun testOnConnectPump_Disconnect() {
        val uri = createUri(mapOf("disconnectMinutes" to "20"))
        `when`(loopHub.isConnected).thenReturn(false)
        assertEquals("{\"connected\":false}", gp.onConnectPump(mock(SocketAddress::class.java), uri, null))
        verify(loopHub).disconnectPump(20)
        verify(loopHub).isConnected
    }

    @Test
    fun testOnConnectPump_Connect() {
        val uri = createUri(mapOf("disconnectMinutes" to "0"))
        `when`(loopHub.isConnected).thenReturn(true)
        assertEquals("{\"connected\":true}", gp.onConnectPump(mock(SocketAddress::class.java), uri, null))
        verify(loopHub).connectPump()
        verify(loopHub).isConnected
    }

    @Test
    fun onSgv_NoGlucose() {
        whenever(loopHub.glucoseUnit).thenReturn(GlucoseUnit.MMOL)
        whenever(loopHub.getGlucoseValues(any(), eq(false))).thenReturn(emptyList())
        assertEquals("[]", gp.onSgv(mock(), createUri(mapOf()), null))
        verify(loopHub).getGlucoseValues(clock.instant().minusSeconds(25L * 300L), false)
    }

    @Test
fun onSgv_NoDelta() {
        whenever(loopHub.glucoseUnit).thenReturn(GlucoseUnit.MMOL)
        whenever(loopHub.insulinOnboard).thenReturn(2.7)
        whenever(loopHub.insulinBasalOnboard).thenReturn(2.5)
        whenever(loopHub.temporaryBasal).thenReturn(0.8)
        whenever(loopHub.carbsOnboard).thenReturn(10.7)
        whenever(loopHub.getGlucoseValues(any(), eq(false))).thenReturn(
            listOf(createGlucoseValue(
                clock.instant().minusSeconds(100L), 99.3)))
        assertEquals(
<<<<<<< HEAD
            """[{"_id":"-900000","device":"RANDOM","deviceString":"1969-12-31T23:58:30Z","sysTime":"1969-12-31T23:58:30Z","unfiltered":90.0,"date":-90000,"sgv":99,"direction":"Flat","noise":4.5,"units_hint":"mmol"}]""",
=======
            """[{"_id":"-900000","device":"RANDOM","deviceString":"1969-12-31T23:58:30Z","sysTime":"1969-12-31T23:58:30Z","unfiltered":90.0,"date":-90000,"sgv":99,"direction":"Flat","noise":4.5,"units_hint":"mmol","iob":5.2,"tbr":80,"cob":10.7}]""",
>>>>>>> 51a832f5
            gp.onSgv(mock(), createUri(mapOf()), null))
        verify(loopHub).getGlucoseValues(clock.instant().minusSeconds(25L * 300L), false)
        verify(loopHub).glucoseUnit
    }

    @Test
    fun onSgv() {
        whenever(loopHub.glucoseUnit).thenReturn(GlucoseUnit.MMOL)
        whenever(loopHub.insulinOnboard).thenReturn(2.7)
        whenever(loopHub.insulinBasalOnboard).thenReturn(2.5)
        whenever(loopHub.temporaryBasal).thenReturn(0.8)
        whenever(loopHub.carbsOnboard).thenReturn(10.7)
        whenever(loopHub.getGlucoseValues(any(), eq(false))).thenAnswer { i ->
            val from = i.getArgument<Instant>(0)
            fromClosedRange(from.toEpochMilli(), clock.instant().toEpochMilli(), 300_000L)
                .map(Instant::ofEpochMilli)
                .mapIndexed { idx, ts -> createGlucoseValue(ts, 100.0+(10 * idx)) }.reversed()}
        assertEquals(
            """[{"_id":"100000","device":"RANDOM","deviceString":"1970-01-01T00:00:10Z","sysTime":"1970-01-01T00:00:10Z","unfiltered":90.0,"date":10000,"sgv":120,"delta":10,"direction":"Flat","noise":4.5,"units_hint":"mmol","iob":5.2,"tbr":80,"cob":10.7}]""",
            gp.onSgv(mock(), createUri(mapOf("count" to "1")), null))
        verify(loopHub).getGlucoseValues(
            clock.instant().minusSeconds(600L), false)


        assertEquals(
<<<<<<< HEAD
            """[{"_id":"100000","device":"RANDOM","deviceString":"1970-01-01T00:00:10Z","sysTime":"1970-01-01T00:00:10Z","unfiltered":90.0,"date":10000,"sgv":130,"delta":10,"direction":"Flat","noise":4.5,"units_hint":"mmol"},""" +
=======
            """[{"_id":"100000","device":"RANDOM","deviceString":"1970-01-01T00:00:10Z","sysTime":"1970-01-01T00:00:10Z","unfiltered":90.0,"date":10000,"sgv":130,"delta":10,"direction":"Flat","noise":4.5,"units_hint":"mmol","iob":5.2,"tbr":80,"cob":10.7},""" +
>>>>>>> 51a832f5
                """{"_id":"-2900000","device":"RANDOM","deviceString":"1969-12-31T23:55:10Z","sysTime":"1969-12-31T23:55:10Z","unfiltered":90.0,"date":-290000,"sgv":120,"delta":10,"direction":"Flat","noise":4.5}]""",
            gp.onSgv(mock(), createUri(mapOf("count" to "2")), null))
        verify(loopHub).getGlucoseValues(
            clock.instant().minusSeconds(900L), false)

        assertEquals(
            """[{"date":10000,"sgv":130,"delta":10,"direction":"Flat","noise":4.5,"units_hint":"mmol","iob":5.2,"tbr":80,"cob":10.7},""" +
                """{"date":-290000,"sgv":120,"delta":10,"direction":"Flat","noise":4.5}]""",
            gp.onSgv(mock(), createUri(mapOf("count" to "2", "brief_mode" to "true")), null))
        verify(loopHub, times(2)).getGlucoseValues(
            clock.instant().minusSeconds(900L), false)

        verify(loopHub, atLeastOnce()).glucoseUnit
    }
}<|MERGE_RESOLUTION|>--- conflicted
+++ resolved
@@ -230,11 +230,7 @@
             listOf(createGlucoseValue(
                 clock.instant().minusSeconds(100L), 99.3)))
         assertEquals(
-<<<<<<< HEAD
-            """[{"_id":"-900000","device":"RANDOM","deviceString":"1969-12-31T23:58:30Z","sysTime":"1969-12-31T23:58:30Z","unfiltered":90.0,"date":-90000,"sgv":99,"direction":"Flat","noise":4.5,"units_hint":"mmol"}]""",
-=======
             """[{"_id":"-900000","device":"RANDOM","deviceString":"1969-12-31T23:58:30Z","sysTime":"1969-12-31T23:58:30Z","unfiltered":90.0,"date":-90000,"sgv":99,"direction":"Flat","noise":4.5,"units_hint":"mmol","iob":5.2,"tbr":80,"cob":10.7}]""",
->>>>>>> 51a832f5
             gp.onSgv(mock(), createUri(mapOf()), null))
         verify(loopHub).getGlucoseValues(clock.instant().minusSeconds(25L * 300L), false)
         verify(loopHub).glucoseUnit
@@ -260,11 +256,7 @@
 
 
         assertEquals(
-<<<<<<< HEAD
-            """[{"_id":"100000","device":"RANDOM","deviceString":"1970-01-01T00:00:10Z","sysTime":"1970-01-01T00:00:10Z","unfiltered":90.0,"date":10000,"sgv":130,"delta":10,"direction":"Flat","noise":4.5,"units_hint":"mmol"},""" +
-=======
             """[{"_id":"100000","device":"RANDOM","deviceString":"1970-01-01T00:00:10Z","sysTime":"1970-01-01T00:00:10Z","unfiltered":90.0,"date":10000,"sgv":130,"delta":10,"direction":"Flat","noise":4.5,"units_hint":"mmol","iob":5.2,"tbr":80,"cob":10.7},""" +
->>>>>>> 51a832f5
                 """{"_id":"-2900000","device":"RANDOM","deviceString":"1969-12-31T23:55:10Z","sysTime":"1969-12-31T23:55:10Z","unfiltered":90.0,"date":-290000,"sgv":120,"delta":10,"direction":"Flat","noise":4.5}]""",
             gp.onSgv(mock(), createUri(mapOf("count" to "2")), null))
         verify(loopHub).getGlucoseValues(
