package app.aaps.plugins.sync.nsShared

import app.aaps.core.data.configuration.Constants
import app.aaps.core.data.model.FD
import app.aaps.core.data.model.GV
import app.aaps.core.data.model.IDs
import app.aaps.core.data.model.SourceSensor
import app.aaps.core.data.model.TrendArrow
import app.aaps.core.data.time.T
import app.aaps.core.interfaces.configuration.Config
import app.aaps.core.interfaces.logging.AAPSLogger
import app.aaps.core.interfaces.logging.LTag
import app.aaps.core.interfaces.notifications.Notification
import app.aaps.core.interfaces.nsclient.StoreDataForDb
import app.aaps.core.interfaces.objects.Instantiator
import app.aaps.core.interfaces.plugin.ActivePlugin
import app.aaps.core.interfaces.profile.ProfileSource
import app.aaps.core.interfaces.rx.bus.RxBus
import app.aaps.core.interfaces.rx.events.EventDismissNotification
import app.aaps.core.interfaces.rx.events.EventNSClientNewLog
import app.aaps.core.interfaces.sharedPreferences.SP
import app.aaps.core.interfaces.source.NSClientSource
import app.aaps.core.interfaces.utils.DateUtil
import app.aaps.core.nssdk.localmodel.entry.NSSgvV3
import app.aaps.core.nssdk.localmodel.food.NSFood
import app.aaps.core.nssdk.localmodel.treatment.NSBolus
import app.aaps.core.nssdk.localmodel.treatment.NSBolusWizard
import app.aaps.core.nssdk.localmodel.treatment.NSCarbs
import app.aaps.core.nssdk.localmodel.treatment.NSEffectiveProfileSwitch
import app.aaps.core.nssdk.localmodel.treatment.NSExtendedBolus
import app.aaps.core.nssdk.localmodel.treatment.NSOfflineEvent
import app.aaps.core.nssdk.localmodel.treatment.NSProfileSwitch
import app.aaps.core.nssdk.localmodel.treatment.NSTemporaryBasal
import app.aaps.core.nssdk.localmodel.treatment.NSTemporaryTarget
import app.aaps.core.nssdk.localmodel.treatment.NSTherapyEvent
import app.aaps.core.nssdk.localmodel.treatment.NSTreatment
import app.aaps.core.utils.JsonHelper
import app.aaps.plugins.sync.R
import app.aaps.plugins.sync.nsclient.extensions.fromJson
import app.aaps.plugins.sync.nsclientV3.extensions.toBolus
import app.aaps.plugins.sync.nsclientV3.extensions.toBolusCalculatorResult
import app.aaps.plugins.sync.nsclientV3.extensions.toCarbs
import app.aaps.plugins.sync.nsclientV3.extensions.toEffectiveProfileSwitch
import app.aaps.plugins.sync.nsclientV3.extensions.toExtendedBolus
import app.aaps.plugins.sync.nsclientV3.extensions.toFood
import app.aaps.plugins.sync.nsclientV3.extensions.toGV
import app.aaps.plugins.sync.nsclientV3.extensions.toOfflineEvent
import app.aaps.plugins.sync.nsclientV3.extensions.toProfileSwitch
import app.aaps.plugins.sync.nsclientV3.extensions.toTemporaryBasal
import app.aaps.plugins.sync.nsclientV3.extensions.toTemporaryTarget
import app.aaps.plugins.sync.nsclientV3.extensions.toTherapyEvent
import org.json.JSONArray
import org.json.JSONObject
import javax.inject.Inject
import javax.inject.Singleton

@Singleton
class NsIncomingDataProcessor @Inject constructor(
    private val aapsLogger: AAPSLogger,
    private val nsClientSource: NSClientSource,
    private val sp: SP,
    private val rxBus: RxBus,
    private val dateUtil: DateUtil,
    private val activePlugin: ActivePlugin,
    private val storeDataForDb: StoreDataForDb,
    private val config: Config,
    private val instantiator: Instantiator,
    private val profileSource: ProfileSource
) {

    private fun toGv(jsonObject: JSONObject): GV? {
        val sgv = NSSgvObject(jsonObject)
        return GV(
            timestamp = sgv.mills ?: return null,
            value = sgv.mgdl?.toDouble() ?: return null,
            noise = null,
            raw = sgv.filtered?.toDouble(),
            trendArrow = TrendArrow.fromString(sgv.direction),
            ids = IDs(nightscoutId = sgv.id),
            sourceSensor = SourceSensor.fromString(sgv.device)
        )
    }

    /**
     * Preprocess list of SGVs
     *
     * @return true if there was an accepted SGV
     */
    @Suppress("SpellCheckingInspection")
    fun processSgvs(sgvs: Any): Boolean {

        if (!nsClientSource.isEnabled() && !sp.getBoolean(app.aaps.core.utils.R.string.key_ns_receive_cgm, false)) return false

        var latestDateInReceivedData: Long = 0
        aapsLogger.debug(LTag.NSCLIENT, "Received NS Data: $sgvs")
        val glucoseValues = mutableListOf<GV>()

        if (sgvs is JSONArray) { // V1 client
            for (i in 0 until sgvs.length()) {
                val sgv = toGv(sgvs.getJSONObject(i)) ?: continue
                // allow 1 min in the future
                if (sgv.timestamp < dateUtil.now() + T.mins(1).msecs() && sgv.timestamp > latestDateInReceivedData) {
                    latestDateInReceivedData = sgv.timestamp
                    glucoseValues += sgv
                }
            }
        } else if (sgvs is List<*>) { // V3 client

            for (i in 0 until sgvs.size) {
<<<<<<< HEAD
                val sgv = (sgvs[i] as NSSgvV3).toGV()
                if (sgv.timestamp < dateUtil.now() && sgv.timestamp > latestDateInReceivedData) latestDateInReceivedData = sgv.timestamp
                glucoseValues += sgv
=======
                val sgv = (sgvs[i] as NSSgvV3).toTransactionGlucoseValue()
                // allow 1 min in the future
                if (sgv.timestamp < dateUtil.now() + T.mins(1).msecs() && sgv.timestamp > latestDateInReceivedData) {
                    latestDateInReceivedData = sgv.timestamp
                    glucoseValues += sgv
                }
>>>>>>> 47758b6b
            }
        }
        if (glucoseValues.isNotEmpty()) {
            activePlugin.activeNsClient?.updateLatestBgReceivedIfNewer(latestDateInReceivedData)
            // Was that sgv more less 5 mins ago ?
            if (T.msecs(dateUtil.now() - latestDateInReceivedData).mins() < 5L) {
                rxBus.send(EventDismissNotification(Notification.NS_ALARM))
                rxBus.send(EventDismissNotification(Notification.NS_URGENT_ALARM))
            }
            storeDataForDb.glucoseValues.addAll(glucoseValues)
        }
        return glucoseValues.isNotEmpty()
    }

    /**
     * Preprocess list of treatments
     *
     * @return true if there was an accepted treatment
     */
    fun processTreatments(treatments: List<NSTreatment>): Boolean {
        try {
            var latestDateInReceivedData: Long = 0
            for (treatment in treatments) {
                aapsLogger.debug(LTag.DATABASE, "Received NS treatment: $treatment")
                val date = treatment.date ?: continue
                if (date > latestDateInReceivedData) latestDateInReceivedData = date

                when (treatment) {
                    is NSBolus                  ->
                        if (sp.getBoolean(app.aaps.core.utils.R.string.key_ns_receive_insulin, false) || config.NSCLIENT)
                            storeDataForDb.boluses.add(treatment.toBolus())

                    is NSCarbs                  ->
                        if (sp.getBoolean(app.aaps.core.utils.R.string.key_ns_receive_carbs, false) || config.NSCLIENT)
                            storeDataForDb.carbs.add(treatment.toCarbs())

                    is NSTemporaryTarget        ->
                        if (sp.getBoolean(app.aaps.core.utils.R.string.key_ns_receive_temp_target, false) || config.NSCLIENT) {
                            if (treatment.duration > 0L) {
                                // not ending event
                                if (treatment.targetBottomAsMgdl() < Constants.MIN_TT_MGDL
                                    || treatment.targetBottomAsMgdl() > Constants.MAX_TT_MGDL
                                    || treatment.targetTopAsMgdl() < Constants.MIN_TT_MGDL
                                    || treatment.targetTopAsMgdl() > Constants.MAX_TT_MGDL
                                    || treatment.targetBottomAsMgdl() > treatment.targetTopAsMgdl()
                                ) {
                                    aapsLogger.debug(LTag.DATABASE, "Ignored TemporaryTarget $treatment")
                                    continue
                                }
                            }
                            storeDataForDb.temporaryTargets.add(treatment.toTemporaryTarget())
                        }

                    is NSTemporaryBasal         ->
                        if (config.isEngineeringMode() && sp.getBoolean(R.string.key_ns_receive_tbr_eb, false) || config.NSCLIENT)
                            storeDataForDb.temporaryBasals.add(treatment.toTemporaryBasal())

                    is NSEffectiveProfileSwitch ->
                        if (sp.getBoolean(app.aaps.core.utils.R.string.key_ns_receive_profile_switch, false) || config.NSCLIENT) {
                            treatment.toEffectiveProfileSwitch(dateUtil)?.let { effectiveProfileSwitch ->
                                storeDataForDb.effectiveProfileSwitches.add(effectiveProfileSwitch)
                            }
                        }

                    is NSProfileSwitch          ->
                        if (sp.getBoolean(app.aaps.core.utils.R.string.key_ns_receive_profile_switch, false) || config.NSCLIENT) {
                            treatment.toProfileSwitch(activePlugin, dateUtil)?.let { profileSwitch ->
                                storeDataForDb.profileSwitches.add(profileSwitch)
                            }
                        }

                    is NSBolusWizard            ->
                        treatment.toBolusCalculatorResult()?.let { bolusCalculatorResult ->
                            storeDataForDb.bolusCalculatorResults.add(bolusCalculatorResult)
                        }

                    is NSTherapyEvent           ->
                        if (sp.getBoolean(app.aaps.core.utils.R.string.key_ns_receive_therapy_events, false) || config.NSCLIENT)
                            treatment.toTherapyEvent().let { therapyEvent ->
                                storeDataForDb.therapyEvents.add(therapyEvent)
                            }

                    is NSOfflineEvent           ->
                        if (sp.getBoolean(app.aaps.core.utils.R.string.key_ns_receive_offline_event, false) && config.isEngineeringMode() || config.NSCLIENT)
                            treatment.toOfflineEvent().let { offlineEvent ->
                                storeDataForDb.offlineEvents.add(offlineEvent)
                            }

                    is NSExtendedBolus          ->
                        if (config.isEngineeringMode() && sp.getBoolean(R.string.key_ns_receive_tbr_eb, false) || config.NSCLIENT)
                            treatment.toExtendedBolus().let { extendedBolus ->
                                storeDataForDb.extendedBoluses.add(extendedBolus)
                            }
                }
            }
            if (latestDateInReceivedData > 0)
                activePlugin.activeNsClient?.updateLatestTreatmentReceivedIfNewer(latestDateInReceivedData)
            return latestDateInReceivedData > 0
        } catch (error: Exception) {
            aapsLogger.error("Error: ", error)
            rxBus.send(EventNSClientNewLog("◄ ERROR", error.localizedMessage))
        }
        return false
    }

    fun processFood(data: Any) {
        aapsLogger.debug(LTag.DATABASE, "Received Food Data: $data")

        try {
            val foods = mutableListOf<FD>()
            if (data is JSONArray) {
                for (index in 0 until data.length()) {
                    val jsonFood: JSONObject = data.getJSONObject(index)

                    if (JsonHelper.safeGetString(jsonFood, "type") != "food") continue

                    when (JsonHelper.safeGetString(jsonFood, "action")) {
                        "remove" -> {
                            val delFood = FD(
                                name = "",
                                portion = 0.0,
                                carbs = 0,
                                isValid = false
                            ).also { it.ids.nightscoutId = JsonHelper.safeGetString(jsonFood, "_id") }
                            foods += delFood
                        }

                        else     -> {
                            val food = FD.fromJson(jsonFood)
                            if (food != null) foods += food
                            else aapsLogger.error(LTag.DATABASE, "Error parsing food", jsonFood.toString())
                        }
                    }
                }
            } else if (data is List<*>) {
                for (i in 0 until data.size)
                    foods += (data[i] as NSFood).toFood()
            }
            storeDataForDb.foods.addAll(foods)
        } catch (error: Exception) {
            aapsLogger.error("Error: ", error)
            rxBus.send(EventNSClientNewLog("◄ ERROR", error.localizedMessage))
        }
    }

    fun processProfile(profileJson: JSONObject) {
        if (sp.getBoolean(app.aaps.core.utils.R.string.key_ns_receive_profile_store, true) || config.NSCLIENT) {
            val store = instantiator.provideProfileStore(profileJson)
            val createdAt = store.getStartDate()
            val lastLocalChange = sp.getLong(app.aaps.core.utils.R.string.key_local_profile_last_change, 0)
            aapsLogger.debug(LTag.PROFILE, "Received profileStore: createdAt: $createdAt Local last modification: $lastLocalChange")
            if (createdAt > lastLocalChange || createdAt % 1000 == 0L) { // whole second means edited in NS
                profileSource.loadFromStore(store)
                activePlugin.activeNsClient?.dataSyncSelector?.profileReceived(store.getStartDate())
                aapsLogger.debug(LTag.PROFILE, "Received profileStore: $profileJson")
            }
        }
    }
}<|MERGE_RESOLUTION|>--- conflicted
+++ resolved
@@ -107,18 +107,11 @@
         } else if (sgvs is List<*>) { // V3 client
 
             for (i in 0 until sgvs.size) {
-<<<<<<< HEAD
                 val sgv = (sgvs[i] as NSSgvV3).toGV()
-                if (sgv.timestamp < dateUtil.now() && sgv.timestamp > latestDateInReceivedData) latestDateInReceivedData = sgv.timestamp
-                glucoseValues += sgv
-=======
-                val sgv = (sgvs[i] as NSSgvV3).toTransactionGlucoseValue()
-                // allow 1 min in the future
-                if (sgv.timestamp < dateUtil.now() + T.mins(1).msecs() && sgv.timestamp > latestDateInReceivedData) {
+                if (sgv.timestamp < dateUtil.now() && sgv.timestamp > latestDateInReceivedData) {
                     latestDateInReceivedData = sgv.timestamp
                     glucoseValues += sgv
                 }
->>>>>>> 47758b6b
             }
         }
         if (glucoseValues.isNotEmpty()) {
