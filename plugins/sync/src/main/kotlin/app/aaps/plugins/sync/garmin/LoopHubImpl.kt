--- conflicted
+++ resolved
@@ -4,37 +4,25 @@
 import app.aaps.core.data.model.GV
 import app.aaps.core.data.model.GlucoseUnit
 import app.aaps.core.data.model.HR
+import app.aaps.core.data.model.OE
+import app.aaps.core.data.model.TE
+import app.aaps.core.data.ue.Action
+import app.aaps.core.data.ue.Sources
+import app.aaps.core.data.ue.ValueWithUnit
 import app.aaps.core.interfaces.aps.Loop
-<<<<<<< HEAD
+import app.aaps.core.interfaces.constraints.ConstraintsChecker
 import app.aaps.core.interfaces.db.PersistenceLayer
-=======
-import app.aaps.core.interfaces.constraints.ConstraintsChecker
-import app.aaps.core.interfaces.db.GlucoseUnit
->>>>>>> 9700ccd5
 import app.aaps.core.interfaces.iob.IobCobCalculator
 import app.aaps.core.interfaces.logging.AAPSLogger
 import app.aaps.core.interfaces.logging.LTag
 import app.aaps.core.interfaces.logging.UserEntryLogger
 import app.aaps.core.interfaces.profile.Profile
 import app.aaps.core.interfaces.profile.ProfileFunction
-<<<<<<< HEAD
-import io.reactivex.rxjava3.disposables.CompositeDisposable
-import io.reactivex.rxjava3.kotlin.plusAssign
-=======
 import app.aaps.core.interfaces.pump.DetailedBolusInfo
 import app.aaps.core.interfaces.queue.CommandQueue
 import app.aaps.core.interfaces.sharedPreferences.SP
-import app.aaps.database.ValueWrapper
-import app.aaps.database.entities.EffectiveProfileSwitch
-import app.aaps.database.entities.GlucoseValue
-import app.aaps.database.entities.HeartRate
-import app.aaps.database.entities.OfflineEvent
-import app.aaps.database.entities.UserEntry
-import app.aaps.database.entities.ValueWithUnit
-import app.aaps.database.impl.AppRepository
-import app.aaps.database.impl.transactions.CancelCurrentOfflineEventIfAnyTransaction
-import app.aaps.database.impl.transactions.InsertOrUpdateHeartRateTransaction
->>>>>>> 9700ccd5
+import io.reactivex.rxjava3.disposables.CompositeDisposable
+import io.reactivex.rxjava3.kotlin.plusAssign
 import java.time.Clock
 import java.time.Instant
 import javax.inject.Inject
@@ -51,13 +39,9 @@
     private val iobCobCalculator: IobCobCalculator,
     private val loop: Loop,
     private val profileFunction: ProfileFunction,
-<<<<<<< HEAD
     private val persistenceLayer: PersistenceLayer,
-=======
-    private val repo: AppRepository,
     private val userEntryLogger: UserEntryLogger,
-    private val sp: SP,
->>>>>>> 9700ccd5
+    private val sp: SP
 ) : LoopHub {
 
     val disposable = CompositeDisposable()
@@ -74,9 +58,12 @@
 
     /** Returns the glucose unit (mg/dl or mmol/l) as selected by the user. */
     override val glucoseUnit: GlucoseUnit
-        get() = GlucoseUnit.fromText(sp.getString(
-            app.aaps.core.utils.R.string.key_units,
-            GlucoseUnit.MGDL.asText))
+        get() = GlucoseUnit.fromText(
+            sp.getString(
+                app.aaps.core.utils.R.string.key_units,
+                GlucoseUnit.MGDL.asText
+            )
+        )
 
     /** Returns the remaining bolus insulin on board. */
     override val insulinOnboard: Double
@@ -99,24 +86,23 @@
             return if (apsResult == null) Double.NaN else apsResult.percent / 100.0
         }
 
-    /** Tells the loop algorithm that the pump is physicallly connected. */
+    /** Tells the loop algorithm that the pump is physically connected. */
     override fun connectPump() {
-        repo.runTransaction(
-            CancelCurrentOfflineEventIfAnyTransaction(clock.millis())
-        ).subscribe()
+        disposable += persistenceLayer.cancelCurrentOfflineEvent(clock.millis(), Action.RECONNECT, Sources.Garmin).subscribe()
         commandQueue.cancelTempBasal(true, null)
-        userEntryLogger.log(UserEntry.Action.RECONNECT, UserEntry.Sources.GarminDevice)
     }
 
     /** Tells the loop algorithm that the pump will be physically disconnected
      *  for the given number of minutes. */
     override fun disconnectPump(minutes: Int) {
         currentProfile?.let { p ->
-            loop.goToZeroTemp(minutes, p, OfflineEvent.Reason.DISCONNECT_PUMP)
-            userEntryLogger.log(
-                UserEntry.Action.DISCONNECT,
-                UserEntry.Sources.GarminDevice,
-                ValueWithUnit.Minute(minutes)
+            loop.goToZeroTemp(
+                durationInMinutes = minutes,
+                profile = p,
+                reason = OE.Reason.DISCONNECT_PUMP,
+                action = Action.DISCONNECT,
+                source = Sources.Garmin,
+                listValues = listOf(ValueWithUnit.Minute(minutes))
             )
         }
     }
@@ -133,12 +119,13 @@
         val carbsAfterConstraints =
             carbohydrates.coerceAtMost(constraintChecker.getMaxCarbsAllowed().value())
         userEntryLogger.log(
-            UserEntry.Action.CARBS,
-            UserEntry.Sources.GarminDevice,
-            ValueWithUnit.Gram(carbsAfterConstraints)
+            action = Action.CARBS,
+            source = Sources.Garmin,
+            note = null,
+            listValues = listOf(ValueWithUnit.Gram(carbsAfterConstraints))
         )
         val detailedBolusInfo = DetailedBolusInfo().apply {
-            eventType = DetailedBolusInfo.EventType.CARBS_CORRECTION
+            eventType = TE.Type.CARBS_CORRECTION
             carbs = carbsAfterConstraints.toDouble()
         }
         commandQueue.bolus(detailedBolusInfo, null)
