--- conflicted
+++ resolved
@@ -105,15 +105,8 @@
     private val dataWorkerStorage: DataWorkerStorage
 ) : ImportExportPrefs {
 
-<<<<<<< HEAD
     override fun prefsFileExists(): Boolean = prefFileList.listPreferenceFiles().isNotEmpty()
-=======
     private val disposable = CompositeDisposable()
-
-    override fun prefsFileExists(): Boolean {
-        return prefFileList.listPreferenceFiles().size > 0
-    }
->>>>>>> 2e7cf18e
 
     override fun exportSharedPreferences(f: Fragment) {
         f.activity?.let { exportSharedPreferences(it) }
@@ -322,7 +315,7 @@
             disposable += persistenceLayer.insertPumpTherapyEventIfNewByTimestamp(
                 therapyEvent = TE.asSettingsExport(error = exportResultMessage),
                 timestamp = dateUtil.now(),
-                action = app.aaps.core.data.ue.Action.EXPORT_SETTINGS, // Signal export was done....
+                action = Action.EXPORT_SETTINGS, // Signal export was done....
                 source = Sources.Automation,
                 note = "Manual: $exportResultMessage",
                 listValues = listOf()
