<?xml version="1.0" encoding="utf-8"?>
<resources>
    <!-- Source -->
    <string name="description_source_ns_client">从 Nightscout 下载 血糖数据</string>
    <string name="description_source_xdrip">从 xDrip+ 接收血糖值。</string>
    <string name="dexcom_app_patched">BYODA德康补丁版(构建你自己的德康应用Build Your Own Dexcom App)</string>
    <string name="dexcom_short">BYODA</string>
    <string name="description_source_dexcom">从德康补丁版接收血糖数据(Build Your Own Dexcom App)。</string>
    <string name="description_source_glimp">从 Glimp 接收血糖值。</string>
    <string name="description_source_mm640g">从美敦力600Series 的AndroidUploader 接收血糖值。</string>
    <string name="poctech">Poctech</string>
    <string name="description_source_poctech">从 Poctech app 接收血糖值。</string>
    <string name="glunovo">Glunovo</string>
    <string name="description_source_glunovo">从Glunovo应用接收血糖数据。</string>
    <string name="tomato">番茄（喵喵）</string>
    <string name="tomato_short">番茄</string>
    <string name="description_source_tomato">从番茄app(喵喵设备) 接收血糖值</string>
    <string name="bgsource_upload">血糖上传设置</string>
<<<<<<< HEAD
    <!-- Patched OT App -->
    <string name="patched_ottai_app">欧态-小欧生态</string>
    <string name="description_source_patched_ottai_app">从欧态易测APP接收血糖值。</string>
    <!-- Patched SI App -->
    <string name="patched_si_app">X基补丁版</string>
    <string name="description_source_patched_si_app">从X基补丁版App接收血糖值。</string>
    <!-- Patched Sino App -->
    <string name="patched_sino_app">爱看补丁版</string>
    <string name="description_source_patched_sino_app">从爱看补丁版App接收血糖值。</string>
=======
    <!-- Patched Ottai App -->
    <!-- Patched Syai Tag App -->
>>>>>>> 9090561a
</resources><|MERGE_RESOLUTION|>--- conflicted
+++ resolved
@@ -16,7 +16,6 @@
     <string name="tomato_short">番茄</string>
     <string name="description_source_tomato">从番茄app(喵喵设备) 接收血糖值</string>
     <string name="bgsource_upload">血糖上传设置</string>
-<<<<<<< HEAD
     <!-- Patched OT App -->
     <string name="patched_ottai_app">欧态-小欧生态</string>
     <string name="description_source_patched_ottai_app">从欧态易测APP接收血糖值。</string>
@@ -26,8 +25,4 @@
     <!-- Patched Sino App -->
     <string name="patched_sino_app">爱看补丁版</string>
     <string name="description_source_patched_sino_app">从爱看补丁版App接收血糖值。</string>
-=======
-    <!-- Patched Ottai App -->
-    <!-- Patched Syai Tag App -->
->>>>>>> 9090561a
 </resources>