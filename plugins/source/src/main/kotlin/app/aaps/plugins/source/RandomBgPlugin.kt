package app.aaps.plugins.source

import android.annotation.SuppressLint
<<<<<<< HEAD
=======
import android.content.Context
>>>>>>> ec712f6b
import android.os.Handler
import android.os.HandlerThread
import android.os.PowerManager
import android.os.SystemClock
import app.aaps.core.data.db.GV
import app.aaps.core.data.db.SourceSensor
import app.aaps.core.data.db.TrendArrow
import app.aaps.core.data.plugin.PluginDescription
import app.aaps.core.data.plugin.PluginType
import app.aaps.core.data.time.T
import app.aaps.core.data.ue.Sources
import app.aaps.core.interfaces.configuration.Config
import app.aaps.core.interfaces.db.PersistenceLayer
import app.aaps.core.interfaces.logging.AAPSLogger
import app.aaps.core.interfaces.plugin.PluginBase
import app.aaps.core.interfaces.pump.VirtualPump
import app.aaps.core.interfaces.resources.ResourceHelper
import app.aaps.core.interfaces.source.BgSource
import app.aaps.core.utils.isRunningTest
import dagger.android.HasAndroidInjector
import java.security.SecureRandom
import java.util.Calendar
import java.util.GregorianCalendar
import javax.inject.Inject
import javax.inject.Singleton
import kotlin.math.PI
import kotlin.math.sin

@Singleton
class RandomBgPlugin @Inject constructor(
    private val context: Context,
    injector: HasAndroidInjector,
    rh: ResourceHelper,
    aapsLogger: AAPSLogger,
    private val persistenceLayer: PersistenceLayer,
    private val virtualPump: VirtualPump,
    private val config: Config
) : PluginBase(
    PluginDescription()
        .mainType(PluginType.BGSOURCE)
        .fragmentClass(BGSourceFragment::class.java.name)
        .pluginIcon(R.drawable.ic_dice)
        .preferencesId(R.xml.pref_bgsource)
        .pluginName(R.string.random_bg)
        .shortName(R.string.random_bg_short)
        .description(R.string.description_source_random_bg),
    aapsLogger, rh, injector
), BgSource {

    private val handler = Handler(HandlerThread(this::class.simpleName + "Handler").also { it.start() }.looper)
    private lateinit var refreshLoop: Runnable
    private var wakeLock: PowerManager.WakeLock? = null

    companion object {

        const val interval = 5L // minutes
        const val min = 70 // mgdl
        const val max = 190 // mgdl
        const val period = 120.0 // minutes
    }

    init {
        refreshLoop = Runnable {
            handler.postDelayed(refreshLoop, T.mins(interval).msecs())
            handleNewData()
        }
    }

    override fun advancedFilteringSupported(): Boolean = true

    @SuppressLint("WakelockTimeout")
    override fun onStart() {
        super.onStart()
        val cal = GregorianCalendar()
        cal[Calendar.MILLISECOND] = 0
        cal[Calendar.SECOND] = 0
        cal[Calendar.MINUTE] -= cal[Calendar.MINUTE] % 5
        handler.postAtTime(refreshLoop, SystemClock.uptimeMillis() + cal.timeInMillis + T.mins(5).msecs() + 1000 - System.currentTimeMillis())
<<<<<<< HEAD
=======
        disposable.clear()
        wakeLock = (context.getSystemService(Context.POWER_SERVICE) as PowerManager).newWakeLock(PowerManager.PARTIAL_WAKE_LOCK, "AAPS:RandomBgPlugin")
        wakeLock?.acquire()
>>>>>>> ec712f6b
    }

    override fun onStop() {
        super.onStop()
        handler.removeCallbacks(refreshLoop)
        if (wakeLock?.isHeld == true) wakeLock?.release()
    }

    override fun specialEnableCondition(): Boolean {
        return isRunningTest() || virtualPump.isEnabled() && config.isEngineeringMode()
    }

    @SuppressLint("CheckResult")
    private fun handleNewData() {
        if (!isEnabled()) return

        val cal = GregorianCalendar()
        val currentMinute = cal[Calendar.MINUTE] + (cal[Calendar.HOUR_OF_DAY] % 2) * 60
        val bgMgdl = min + ((max - min) + (max - min) * sin(currentMinute / period * 2 * PI)) / 2 + (SecureRandom().nextDouble() - 0.5) * (max - min) * 0.4

        cal[Calendar.MILLISECOND] = 0
        cal[Calendar.SECOND] = 0
        cal[Calendar.MINUTE] -= cal[Calendar.MINUTE] % 5
        val glucoseValues = mutableListOf<GV>()
        glucoseValues += GV(
            timestamp = cal.timeInMillis,
            value = bgMgdl,
            raw = 0.0,
            noise = null,
<<<<<<< HEAD
            trendArrow = TrendArrow.entries.shuffled().first(),
            sourceSensor = SourceSensor.RANDOM
=======
            trendArrow = GlucoseValue.TrendArrow.entries.shuffled().first(),
            sourceSensor = GlucoseValue.SourceSensor.RANDOM
>>>>>>> ec712f6b
        )
        persistenceLayer.insertCgmSourceData(Sources.Random, glucoseValues, emptyList(), null)
            .blockingGet()
    }
}<|MERGE_RESOLUTION|>--- conflicted
+++ resolved
@@ -1,10 +1,7 @@
 package app.aaps.plugins.source
 
 import android.annotation.SuppressLint
-<<<<<<< HEAD
-=======
 import android.content.Context
->>>>>>> ec712f6b
 import android.os.Handler
 import android.os.HandlerThread
 import android.os.PowerManager
@@ -83,12 +80,8 @@
         cal[Calendar.SECOND] = 0
         cal[Calendar.MINUTE] -= cal[Calendar.MINUTE] % 5
         handler.postAtTime(refreshLoop, SystemClock.uptimeMillis() + cal.timeInMillis + T.mins(5).msecs() + 1000 - System.currentTimeMillis())
-<<<<<<< HEAD
-=======
-        disposable.clear()
         wakeLock = (context.getSystemService(Context.POWER_SERVICE) as PowerManager).newWakeLock(PowerManager.PARTIAL_WAKE_LOCK, "AAPS:RandomBgPlugin")
         wakeLock?.acquire()
->>>>>>> ec712f6b
     }
 
     override fun onStop() {
@@ -118,13 +111,8 @@
             value = bgMgdl,
             raw = 0.0,
             noise = null,
-<<<<<<< HEAD
             trendArrow = TrendArrow.entries.shuffled().first(),
             sourceSensor = SourceSensor.RANDOM
-=======
-            trendArrow = GlucoseValue.TrendArrow.entries.shuffled().first(),
-            sourceSensor = GlucoseValue.SourceSensor.RANDOM
->>>>>>> ec712f6b
         )
         persistenceLayer.insertCgmSourceData(Sources.Random, glucoseValues, emptyList(), null)
             .blockingGet()
