--- conflicted
+++ resolved
@@ -1134,14 +1134,9 @@
     private fun updateSensitivity() {
         _binding ?: return
         val lastAutosensData = iobCobCalculator.ads.getLastAutosensData("Overview", aapsLogger, dateUtil)
-<<<<<<< HEAD
         val lastAutosensRatio = lastAutosensData?.let { it.autosensResult.ratio * 100 }
-        if (config.NSCLIENT && sp.getBoolean(app.aaps.core.utils.R.string.key_used_autosens_on_main_phone, false) ||
-            !config.NSCLIENT && constraintChecker.isAutosensModeEnabled().value()
-=======
         if (config.AAPSCLIENT && sp.getBoolean(app.aaps.core.utils.R.string.key_used_autosens_on_main_phone, false) ||
             !config.AAPSCLIENT && constraintChecker.isAutosensModeEnabled().value()
->>>>>>> 6ef52b7e
         ) {
             binding.infoLayout.sensitivityIcon.setImageResource(
                 lastAutosensRatio?.let {
