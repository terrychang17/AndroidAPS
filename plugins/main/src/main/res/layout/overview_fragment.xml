<?xml version="1.0" encoding="utf-8"?>
<LinearLayout xmlns:android="http://schemas.android.com/apk/res/android"
    xmlns:tools="http://schemas.android.com/tools"
    android:layout_width="match_parent"
    android:layout_height="match_parent"
    xmlns:app="http://schemas.android.com/apk/res-auto"
    android:orientation="vertical"
    tools:context=".general.overview.OverviewFragment">

    <androidx.core.widget.NestedScrollView
        android:id="@+id/top_part_scrollbar"
        android:layout_width="wrap_content"
        android:layout_height="0dp"
        android:layout_weight="1">

        <LinearLayout
            android:id="@+id/inner_layout"
            android:layout_width="match_parent"
            android:layout_height="wrap_content"
            android:orientation="vertical">

            <androidx.recyclerview.widget.RecyclerView
                android:id="@+id/notifications"
                android:layout_width="match_parent"
                android:layout_height="wrap_content" />

            <LinearLayout
                android:id="@+id/loop_layout"
                android:layout_width="match_parent"
                android:layout_height="wrap_content"
                android:orientation="horizontal"
                android:layout_marginTop="4dp"
                android:layout_marginStart="4dp"
                android:layout_marginEnd="4dp">

                <androidx.cardview.widget.CardView
                    android:layout_width="wrap_content"
                    android:layout_height="wrap_content"
<<<<<<< HEAD
                    android:orientation="horizontal"
                    android:layout_marginTop="4dp"
                    android:layout_marginStart="4dp"
                    android:layout_marginEnd="4dp" >

                    <androidx.cardview.widget.CardView
                        android:layout_width="wrap_content"
                        android:layout_height="wrap_content"
                        android:layout_weight="1"
                        android:layout_marginEnd="4dp"
                        app:cardCornerRadius="4dp"
                        app:cardElevation="0dp" >

                        <TextView
                            android:id="@+id/active_profile"
                            android:layout_width="match_parent"
                            android:layout_height="wrap_content"
                            android:layout_gravity="end"
                            android:gravity="center_vertical|center_horizontal"
                            android:paddingTop="6dp"
                            android:paddingBottom="6dp"
                            android:hint="active profile"
                            android:text="Profile"
                            android:textAppearance="?android:attr/textAppearanceSmall"
                            android:foreground="?attr/selectableItemBackgroundBorderless"
                            app:drawableStartCompat="@drawable/ic_ribbon_profile"
                            tools:ignore="HardcodedText" />
                    </androidx.cardview.widget.CardView>

                    <androidx.cardview.widget.CardView
                        android:layout_width="wrap_content"
                        android:layout_height="wrap_content"
                        android:layout_weight="1"
                        app:cardCornerRadius="4dp"
                        app:cardElevation="0dp" >

                        <TextView
                            android:id="@+id/temp_target"
                            android:layout_width="match_parent"
                            android:layout_height="wrap_content"
                            android:layout_gravity="end"
                            android:gravity="center_vertical|center_horizontal"
                            android:paddingTop="6dp"
                            android:paddingBottom="6dp"
                            android:hint="temp target"
                            android:text="@string/value_unavailable_short"
                            android:textAppearance="?android:attr/textAppearanceSmall"
                            android:foreground="?attr/selectableItemBackgroundBorderless"
                            app:drawableStartCompat="@drawable/ic_crosstarget"
                            tools:ignore="HardcodedText" />
                    </androidx.cardview.widget.CardView>
=======
                    android:layout_weight="1"
                    android:layout_marginEnd="4dp"
                    app:cardCornerRadius="4dp"
                    app:cardElevation="0dp">

                    <TextView
                        android:id="@+id/active_profile"
                        android:layout_width="match_parent"
                        android:layout_height="wrap_content"
                        android:layout_gravity="end"
                        android:gravity="center_vertical|center_horizontal"
                        android:paddingTop="6dp"
                        android:paddingBottom="6dp"
                        android:hint="active profile"
                        android:text="Profile"
                        android:textAppearance="?android:attr/textAppearanceSmall"
                        android:foreground="?attr/selectableItemBackgroundBorderless"
                        app:drawableStartCompat="@drawable/ic_ribbon_profile"
                        tools:ignore="HardcodedText" />
                </androidx.cardview.widget.CardView>

                <androidx.cardview.widget.CardView
                    android:layout_width="wrap_content"
                    android:layout_height="wrap_content"
                    android:layout_weight="1"
                    app:cardCornerRadius="4dp"
                    app:cardElevation="0dp">

                    <TextView
                        android:id="@+id/temp_target"
                        android:layout_width="match_parent"
                        android:layout_height="wrap_content"
                        android:layout_gravity="end"
                        android:gravity="center_vertical|center_horizontal"
                        android:paddingTop="6dp"
                        android:paddingBottom="6dp"
                        android:hint="temp target"
                        android:text="@string/value_unavailable_short"
                        android:textAppearance="?android:attr/textAppearanceSmall"
                        android:foreground="?attr/selectableItemBackgroundBorderless"
                        app:drawableStartCompat="@drawable/ic_crosstarget"
                        tools:ignore="HardcodedText" />
                </androidx.cardview.widget.CardView>
>>>>>>> e2f02bb7

            </LinearLayout>

            <com.google.android.material.card.MaterialCardView
                android:id="@+id/infoCard"
                style="@style/Widget.MaterialComponents.CardView"
                android:layout_width="match_parent"
                android:layout_height="wrap_content"
                android:layout_marginStart="4dp"
                android:layout_marginEnd="4dp"
                android:layout_marginTop="4dp"
                app:cardCornerRadius="4dp"
                app:contentPadding="2dp"
                app:cardElevation="2dp"
                app:cardUseCompatPadding="false"
                android:layout_gravity="center">

                <include
                    android:id="@+id/info_layout"
                    layout="@layout/overview_info_layout" />

            </com.google.android.material.card.MaterialCardView>

            <com.google.android.material.card.MaterialCardView
                android:id="@+id/statusCard"
                style="@style/Widget.MaterialComponents.CardView"
                android:layout_width="match_parent"
                android:layout_height="wrap_content"
                android:layout_marginStart="4dp"
                android:layout_marginEnd="4dp"
                android:layout_marginTop="4dp"
                app:cardCornerRadius="4dp"
                app:contentPadding="2dp"
                app:cardElevation="2dp"
                app:cardUseCompatPadding="false"
                android:layout_gravity="center">

                <include
                    android:id="@+id/status_lights_layout"
                    layout="@layout/overview_statuslights_layout" />

            </com.google.android.material.card.MaterialCardView>

            <com.google.android.material.card.MaterialCardView
                android:id="@+id/nsclientCard"
                style="@style/Widget.MaterialComponents.CardView"
                android:layout_width="match_parent"
                android:layout_height="wrap_content"
                android:layout_marginStart="4dp"
                android:layout_marginEnd="4dp"
                android:layout_marginTop="4dp"
                app:cardCornerRadius="4dp"
                app:contentPadding="2dp"
                app:cardElevation="2dp"
                app:cardUseCompatPadding="false"
                android:layout_gravity="center">

                <com.google.android.flexbox.FlexboxLayout
                    android:id="@+id/nsclient"
                    android:layout_width="match_parent"
                    android:layout_height="wrap_content"
                    app:alignContent="stretch"
                    app:alignItems="stretch"
                    app:flexDirection="row"
                    app:flexWrap="wrap"
                    app:justifyContent="space_around">

                    <TextView
                        android:id="@+id/pump"
                        android:layout_width="wrap_content"
                        android:layout_height="wrap_content"
                        android:paddingStart="4sp"
                        android:paddingEnd="4sp"
                        tools:text="Pump: running"
                        android:textSize="16sp"
                        tools:ignore="HardcodedText" />

                    <TextView
                        android:id="@+id/openaps"
                        android:layout_width="wrap_content"
                        android:layout_height="wrap_content"
                        android:layout_weight="1"
                        android:paddingStart="4sp"
                        android:paddingEnd="4sp"
                        tools:text="OpenAPS: 3 min ago"
                        android:textSize="16sp"
                        tools:ignore="HardcodedText" />

                    <TextView
                        android:id="@+id/uploader"
                        android:layout_width="wrap_content"
                        android:layout_height="wrap_content"
                        android:layout_weight="1"
                        android:paddingStart="4sp"
                        android:paddingEnd="4sp"
                        tools:text="Uploader: 84%"
                        android:textSize="16sp"
                        tools:ignore="HardcodedText" />

                </com.google.android.flexbox.FlexboxLayout>

            </com.google.android.material.card.MaterialCardView>

            <com.google.android.material.card.MaterialCardView
                android:id="@+id/graphCard"
                style="@style/Widget.MaterialComponents.CardView"
                android:layout_width="match_parent"
                android:layout_height="wrap_content"
                android:layout_marginStart="4dp"
                android:layout_marginEnd="4dp"
                android:layout_marginTop="4dp"
                android:layout_marginBottom="4dp"
                app:cardCornerRadius="4dp"
                app:contentPadding="2dp"
                app:cardElevation="2dp"
                app:cardUseCompatPadding="false"
                android:layout_gravity="center">

                <include
                    android:id="@+id/graphs_layout"
                    layout="@layout/overview_graphs_layout" />

            </com.google.android.material.card.MaterialCardView>

        </LinearLayout>

    </androidx.core.widget.NestedScrollView>

    <LinearLayout
        android:id="@+id/pump_status_layout"
        android:layout_width="match_parent"
        android:layout_height="wrap_content"
        android:orientation="horizontal"
        android:visibility="gone">

        <TextView
            android:id="@+id/pump_status"
            android:layout_width="match_parent"
            android:layout_height="wrap_content"
            android:layout_marginStart="5dp"
            android:layout_marginEnd="5dp"
            android:background="?attr/pumpStatusBackground"
            android:gravity="center_vertical|center_horizontal"
            android:paddingTop="6dp"
            android:paddingBottom="6dp"
            android:text="@string/initializing"
            android:textAppearance="?android:attr/textAppearanceSmall" />

    </LinearLayout>

    <ProgressBar
        android:id="@+id/progress_bar"
        style="?android:attr/progressBarStyleHorizontal"
        android:layout_width="match_parent"
        android:layout_height="wrap_content"
        android:layout_marginStart="10dp"
        android:layout_marginEnd="10dp"
        android:indeterminate="false"
        android:max="100"
        android:progress="100" />

    <include
        android:id="@+id/buttons_layout"
        layout="@layout/overview_buttons_layout" />

</LinearLayout><|MERGE_RESOLUTION|>--- conflicted
+++ resolved
@@ -36,59 +36,6 @@
                 <androidx.cardview.widget.CardView
                     android:layout_width="wrap_content"
                     android:layout_height="wrap_content"
-<<<<<<< HEAD
-                    android:orientation="horizontal"
-                    android:layout_marginTop="4dp"
-                    android:layout_marginStart="4dp"
-                    android:layout_marginEnd="4dp" >
-
-                    <androidx.cardview.widget.CardView
-                        android:layout_width="wrap_content"
-                        android:layout_height="wrap_content"
-                        android:layout_weight="1"
-                        android:layout_marginEnd="4dp"
-                        app:cardCornerRadius="4dp"
-                        app:cardElevation="0dp" >
-
-                        <TextView
-                            android:id="@+id/active_profile"
-                            android:layout_width="match_parent"
-                            android:layout_height="wrap_content"
-                            android:layout_gravity="end"
-                            android:gravity="center_vertical|center_horizontal"
-                            android:paddingTop="6dp"
-                            android:paddingBottom="6dp"
-                            android:hint="active profile"
-                            android:text="Profile"
-                            android:textAppearance="?android:attr/textAppearanceSmall"
-                            android:foreground="?attr/selectableItemBackgroundBorderless"
-                            app:drawableStartCompat="@drawable/ic_ribbon_profile"
-                            tools:ignore="HardcodedText" />
-                    </androidx.cardview.widget.CardView>
-
-                    <androidx.cardview.widget.CardView
-                        android:layout_width="wrap_content"
-                        android:layout_height="wrap_content"
-                        android:layout_weight="1"
-                        app:cardCornerRadius="4dp"
-                        app:cardElevation="0dp" >
-
-                        <TextView
-                            android:id="@+id/temp_target"
-                            android:layout_width="match_parent"
-                            android:layout_height="wrap_content"
-                            android:layout_gravity="end"
-                            android:gravity="center_vertical|center_horizontal"
-                            android:paddingTop="6dp"
-                            android:paddingBottom="6dp"
-                            android:hint="temp target"
-                            android:text="@string/value_unavailable_short"
-                            android:textAppearance="?android:attr/textAppearanceSmall"
-                            android:foreground="?attr/selectableItemBackgroundBorderless"
-                            app:drawableStartCompat="@drawable/ic_crosstarget"
-                            tools:ignore="HardcodedText" />
-                    </androidx.cardview.widget.CardView>
-=======
                     android:layout_weight="1"
                     android:layout_marginEnd="4dp"
                     app:cardCornerRadius="4dp"
@@ -132,7 +79,6 @@
                         app:drawableStartCompat="@drawable/ic_crosstarget"
                         tools:ignore="HardcodedText" />
                 </androidx.cardview.widget.CardView>
->>>>>>> e2f02bb7
 
             </LinearLayout>
 
