--- conflicted
+++ resolved
@@ -16,11 +16,7 @@
         tasks.add(MinimumDurationTask(this, T.days(1).msecs()))
         tasks.add(
             object : Task(this, R.string.closedmodeenabled) {
-<<<<<<< HEAD
-                override fun isCompleted(): Boolean = ApsMode.secureValueOf(sp.getString(R.string.key_aps_mode, ApsMode.OPEN.lowercase)) == ApsMode.CLOSED
-=======
-                override fun isCompleted(): Boolean = sp.getString(info.nightscout.core.utils.R.string.key_aps_mode, "open") == "closed"
->>>>>>> 1f1a2eae
+                override fun isCompleted(): Boolean = ApsMode.secureValueOf(sp.getString(info.nightscout.core.utils.R.string.key_aps_mode, ApsMode.OPEN.lowercase)) == ApsMode.CLOSED
             })
         tasks.add(
             object : Task(this, R.string.maxiobset) {
