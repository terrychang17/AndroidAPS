--- conflicted
+++ resolved
@@ -132,7 +132,56 @@
     <string name="fallback_smb_no_tdd">Fallback to SMB. Not enough TDD data.</string>
     <string name="fallback_to_isf_no_tdd">Fallback to profile sensitivity. Not enough TDD data.</string>
 
-<<<<<<< HEAD
+    <!-- Autotune -->
+    <string name="autotune_description">Help for potential adjustments of profile (ISF, carb ratio, and basal rates)</string>
+    <string name="autotune_shortname">AT</string>
+    <string name="autotune_settings">Autotune settings</string>
+    <string name="autotune_auto_title">Automation Switch Profile</string>
+    <string name="autotune_auto_summary">If enabled, Autotune will automatically update and switch to input profile after calculation from an automation rule.</string>
+    <string name="autotune_categorize_uam_as_basal_title">Categorize UAM as basal</string>
+    <string name="autotune_categorize_uam_as_basal_summary">Enable only if you have reliably entered all carbs eaten, with this option sudden rises seen by Autotune will be used to recommend changes to the basal rate.</string>
+    <string name="autotune_tune_insulin_curve_title">Tune insulin curve</string>
+    <string name="autotune_tune_insulin_curve_summary">Enable only if you use free peak. This option will tune peak and DIA durations</string>
+    <string name="autotune_default_tune_days_title">Number of days of data</string>
+    <string name="autotune_circadian_ic_isf_title">Apply average result in circadian IC/ISF</string>
+    <string name="autotune_circadian_ic_isf_summary">Autotune will not tune circadian variations, this option only apply the average tuning of IC and ISF to your circadian input profile</string>
+    <string name="autotune_additional_log_title">Include more log information for debugging</string>
+    <string name="autotune_additional_log_summary">Switch on only if requested by dev to send more log information to help debugging Autotune plugin</string>
+    <string name="autotune_default_tune_days_summary">Default number of days of data to be processed by Autotune (up to 30)</string>
+    <string name="autotune_tunedprofile_name">Tuned</string>
+    <string name="autotune_profile">Profile :</string>
+    <string name="autotune_last_run">Last run :</string>
+    <string name="autotune_warning">Warning :</string>
+    <string name="autotune_ic_warning">Selected profile has %1$d IC values. Autotune will use %2$.2f g/U</string>
+    <string name="autotune_isf_warning">Selected profile has %1$d ISF values. Autotune will use %2$.1f %3$s/U</string>
+    <string name="autotune_error">Error in input data, try to run again autotune or reduce the number of days</string>
+    <string name="autotune_error_more_days">Error in input data, increase the number of days</string>
+    <string name="autotune_warning_during_run">Autotune calculation started, please be patient</string>
+    <string name="autotune_warning_after_run">Check the results carefully before using it!</string>
+    <string name="autotune_partial_result">Partial result day %1$d / %2$d tuned</string>
+    <string name="autotune_result">Result: %1$s</string>
+    <string name="autotune_param">Param</string>
+    <string name="autotune_percent">%</string>
+    <string name="autotune_missing">Missing</string>
+    <string name="autotune_run">Run Autotune</string>
+    <string name="autotune_check_input_profile_button">Check input profile</string>
+    <string name="autotune_compare_profile">Compare profiles</string>
+    <string name="autotune_copy_localprofile_button">Copy to local profile</string>
+    <string name="autotune_update_input_profile_button">Update input profile</string>
+    <string name="autotune_revert_input_profile_button">Revert input profile</string>
+    <string name="autotune_copy_local_profile_message">Create a new local profile from this Autotune Profile?</string>
+    <string name="autotune_update_local_profile_message">Update %1$s profile with Autotune Profile?</string>
+    <string name="autotune_revert_local_profile_message">Revert %1$s profile with Input Profile?</string>
+    <string name="autotune_profile_invalid">Profile invalid</string>
+    <string name="autotune_log_title" translatable="false">|Param|Profile|Tuned|%/Miss.\n</string>
+    <string name="autotune_log_separator" translatable="false">+------------------------------------------\n</string>
+    <string name="autotune_log_peak" translatable="false">| %1$4.4s |\t%2$d |\t%3$d |\n</string>
+    <string name="autotune_log_dia" translatable="false">| %1$4.4s |\t%2$3.1f |\t%3$3.1f |\n</string>
+    <string name="autotune_log_ic_isf" translatable="false">| %1$4.4s | %2$3.3f |\t%3$3.3f |\n</string>
+    <string name="autotune_log_basal" translatable="false">|\t%1$02.0f\t| %2$3.3f |%3$3.3f\t| %5$.0f%% / %4$d\n</string>
+    <string name="autotune_log_sum_basal" translatable="false">|\t∑\t|\t%1$3.1f |\t%2$3.1f |\n</string>
+    <string name="not_available_full">Not available</string>
+    <string name="pump_disconnected">Pump disconnected</string>
     <!--    autoISF -->
     <string name="half_basal_exercise_target_title">Half basal exercise target</string>
     <string name="half_basal_exercise_target_summary" formatted="false">Set to a number, e.g. 160, which means when temp target is 160 mg/dL and High temptarget raises sensitivity=true, run 50% basal at this level (120 = 75%; 140 = 60%).</string>
@@ -191,57 +240,5 @@
     <string name="enableSMB_EvenOn_OddOff_always_summary">\nenabled if no TempTarget set and ...\nprofile target(mmol/L) has even decimal\nor profile target(mg/dL) is even number\n\ndisabled otherwise</string>
     <string name="openapsama_iob_threshold_percent_summary" formatted="false">Default value: 100%\nWith 100% this feature is effectively disabled.</string>
     <string name="openapsama_iob_threshold_percent">Percentage of maxIOB above which SMBs are disabled\n(iob_threshold_percent)</string>
-=======
-    <!-- Autotune -->
-    <string name="autotune_description">Help for potential adjustments of profile (ISF, carb ratio, and basal rates)</string>
-    <string name="autotune_shortname">AT</string>
-    <string name="autotune_settings">Autotune settings</string>
-    <string name="autotune_auto_title">Automation Switch Profile</string>
-    <string name="autotune_auto_summary">If enabled, Autotune will automatically update and switch to input profile after calculation from an automation rule.</string>
-    <string name="autotune_categorize_uam_as_basal_title">Categorize UAM as basal</string>
-    <string name="autotune_categorize_uam_as_basal_summary">Enable only if you have reliably entered all carbs eaten, with this option sudden rises seen by Autotune will be used to recommend changes to the basal rate.</string>
-    <string name="autotune_tune_insulin_curve_title">Tune insulin curve</string>
-    <string name="autotune_tune_insulin_curve_summary">Enable only if you use free peak. This option will tune peak and DIA durations</string>
-    <string name="autotune_default_tune_days_title">Number of days of data</string>
-    <string name="autotune_circadian_ic_isf_title">Apply average result in circadian IC/ISF</string>
-    <string name="autotune_circadian_ic_isf_summary">Autotune will not tune circadian variations, this option only apply the average tuning of IC and ISF to your circadian input profile</string>
-    <string name="autotune_additional_log_title">Include more log information for debugging</string>
-    <string name="autotune_additional_log_summary">Switch on only if requested by dev to send more log information to help debugging Autotune plugin</string>
-    <string name="autotune_default_tune_days_summary">Default number of days of data to be processed by Autotune (up to 30)</string>
-    <string name="autotune_tunedprofile_name">Tuned</string>
-    <string name="autotune_profile">Profile :</string>
-    <string name="autotune_last_run">Last run :</string>
-    <string name="autotune_warning">Warning :</string>
-    <string name="autotune_ic_warning">Selected profile has %1$d IC values. Autotune will use %2$.2f g/U</string>
-    <string name="autotune_isf_warning">Selected profile has %1$d ISF values. Autotune will use %2$.1f %3$s/U</string>
-    <string name="autotune_error">Error in input data, try to run again autotune or reduce the number of days</string>
-    <string name="autotune_error_more_days">Error in input data, increase the number of days</string>
-    <string name="autotune_warning_during_run">Autotune calculation started, please be patient</string>
-    <string name="autotune_warning_after_run">Check the results carefully before using it!</string>
-    <string name="autotune_partial_result">Partial result day %1$d / %2$d tuned</string>
-    <string name="autotune_result">Result: %1$s</string>
-    <string name="autotune_param">Param</string>
-    <string name="autotune_percent">%</string>
-    <string name="autotune_missing">Missing</string>
-    <string name="autotune_run">Run Autotune</string>
-    <string name="autotune_check_input_profile_button">Check input profile</string>
-    <string name="autotune_compare_profile">Compare profiles</string>
-    <string name="autotune_copy_localprofile_button">Copy to local profile</string>
-    <string name="autotune_update_input_profile_button">Update input profile</string>
-    <string name="autotune_revert_input_profile_button">Revert input profile</string>
-    <string name="autotune_copy_local_profile_message">Create a new local profile from this Autotune Profile?</string>
-    <string name="autotune_update_local_profile_message">Update %1$s profile with Autotune Profile?</string>
-    <string name="autotune_revert_local_profile_message">Revert %1$s profile with Input Profile?</string>
-    <string name="autotune_profile_invalid">Profile invalid</string>
-    <string name="autotune_log_title" translatable="false">|Param|Profile|Tuned|%/Miss.\n</string>
-    <string name="autotune_log_separator" translatable="false">+------------------------------------------\n</string>
-    <string name="autotune_log_peak" translatable="false">| %1$4.4s |\t%2$d |\t%3$d |\n</string>
-    <string name="autotune_log_dia" translatable="false">| %1$4.4s |\t%2$3.1f |\t%3$3.1f |\n</string>
-    <string name="autotune_log_ic_isf" translatable="false">| %1$4.4s | %2$3.3f |\t%3$3.3f |\n</string>
-    <string name="autotune_log_basal" translatable="false">|\t%1$02.0f\t| %2$3.3f |%3$3.3f\t| %5$.0f%% / %4$d\n</string>
-    <string name="autotune_log_sum_basal" translatable="false">|\t∑\t|\t%1$3.1f |\t%2$3.1f |\n</string>
-    <string name="not_available_full">Not available</string>
-    <string name="pump_disconnected">Pump disconnected</string>
->>>>>>> f23a7ab2
 
 </resources>