--- conflicted
+++ resolved
@@ -35,7 +35,7 @@
 import info.nightscout.shared.utils.T
 import org.json.JSONException
 import org.json.JSONObject
-import java.util.*
+import java.util.TimeZone
 import javax.inject.Inject
 import javax.inject.Singleton
 import kotlin.collections.ArrayList
@@ -167,7 +167,6 @@
         for (i in 0 until daysBack) {
             val from = starttime + i * 24 * 60 * 60 * 1000L         // get 24 hours BG values from 4 AM to 4 AM next day
             val to = from + 24 * 60 * 60 * 1000L
-<<<<<<< HEAD
             if (days.isSet(from)) {
                 currentCalcDay++
 
@@ -175,7 +174,7 @@
                 tunedProfile?.let {
                     autotuneIob.initializeData(from, to, it)  //autotuneIob contains BG and Treatments data from history (<=> query for ns-treatments and ns-entries)
                     if (autotuneIob.boluses.size == 0) {
-                        result = rh.gs(R.string.autotune_error)
+                        result = rh.gs(info.nightscout.core.ui.R.string.autotune_error)
                         log("No basal data on day ${i + 1}")
                         autotuneFS.exportResult(result)
                         autotuneFS.exportLogAndZip(lastRun)
@@ -192,7 +191,7 @@
                             autotuneFS.exportTunedProfile(tunedProfile)   //<=> newprofile.yyyymmdd.json files exported for results compare with oref0 autotune on virtual machine
                             if (currentCalcDay < calcDays) {
                                 log("Partial result for day ${i + 1}".trimIndent())
-                                result = rh.gs(R.string.autotune_partial_result, currentCalcDay, calcDays)
+                                result = rh.gs(info.nightscout.core.ui.R.string.autotune_partial_result, currentCalcDay, calcDays)
                                 rxBus.send(EventAutotuneUpdateGui())
                             }
                             logResult = showResults(tunedProfile, pumpProfile)
@@ -206,55 +205,14 @@
                         }
                 }
                 if (tunedProfile == null) {
-                    result = rh.gs(R.string.autotune_error)
+                    result = rh.gs(info.nightscout.core.ui.R.string.autotune_error)
                     log("TunedProfile is null on day ${i + 1}")
-=======
-            log("Tune day " + (i + 1) + " of " + daysBack)
-            tunedProfile?.let {
-                autotuneIob.initializeData(from, to, it)  //autotuneIob contains BG and Treatments data from history (<=> query for ns-treatments and ns-entries)
-                if (autotuneIob.boluses.size == 0) {
-                    result = rh.gs(info.nightscout.core.ui.R.string.autotune_error)
-                    log("No basal data on day ${i + 1}")
->>>>>>> 9edb83f6
                     autotuneFS.exportResult(result)
                     autotuneFS.exportLogAndZip(lastRun)
                     rxBus.send(EventAutotuneUpdateGui())
                     calculationRunning = false
                     return
                 }
-<<<<<<< HEAD
-=======
-                autotuneFS.exportEntries(autotuneIob)               //<=> ns-entries.yyyymmdd.json files exported for results compare with oref0 autotune on virtual machine
-                autotuneFS.exportTreatments(autotuneIob)            //<=> ns-treatments.yyyymmdd.json files exported for results compare with oref0 autotune on virtual machine (include treatments ,tempBasal and extended
-                preppedGlucose = autotunePrep.categorize(it) //<=> autotune.yyyymmdd.json files exported for results compare with oref0 autotune on virtual machine
-                preppedGlucose?.let { preppedGlucose ->
-                    autotuneFS.exportPreppedGlucose(preppedGlucose)
-                    tunedProfile = autotuneCore.tuneAllTheThings(preppedGlucose, it, pumpProfile).also { tunedProfile ->
-                        autotuneFS.exportTunedProfile(tunedProfile)   //<=> newprofile.yyyymmdd.json files exported for results compare with oref0 autotune on virtual machine
-                        if (i < daysBack - 1) {
-                            log("Partial result for day ${i + 1}".trimIndent())
-                            result = rh.gs(info.nightscout.core.ui.R.string.autotune_partial_result, i + 1, daysBack)
-                            rxBus.send(EventAutotuneUpdateGui())
-                        }
-                        logResult = showResults(tunedProfile, pumpProfile)
-                        if (detailedLog)
-                            autotuneFS.exportLog(lastRun, i + 1)
-                    }
-                }
-                    ?: {
-                        log("preppedGlucose is null on day ${i + 1}")
-                        tunedProfile = null
-                    }
-            }
-            if (tunedProfile == null) {
-                result = rh.gs(info.nightscout.core.ui.R.string.autotune_error)
-                log("TunedProfile is null on day ${i + 1}")
-                autotuneFS.exportResult(result)
-                autotuneFS.exportLogAndZip(lastRun)
-                rxBus.send(EventAutotuneUpdateGui())
-                calculationRunning = false
-                return
->>>>>>> 9edb83f6
             }
         }
         result = rh.gs(info.nightscout.core.ui.R.string.autotune_result, dateUtil.dateAndTimeString(lastRun))
