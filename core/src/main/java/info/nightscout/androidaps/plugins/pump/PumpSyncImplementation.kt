--- conflicted
+++ resolved
@@ -63,13 +63,8 @@
             aapsLogger.debug(LTag.PUMP, "Registering new pump ${type.description} $serialNumber")
             sp.putString(R.string.key_active_pump_type, type.description)
             sp.putString(R.string.key_active_pump_serial_number, serialNumber)
-<<<<<<< HEAD
-            sp.putLong(R.string.key_active_pump_change_timestamp, dateUtil._now()) // allow only data newer than register time (ie. ignore older history)
-            return timestamp > dateUtil._now() - T.mins(1).msecs() // allow first record to be 1 min old
-=======
             sp.putLong(R.string.key_active_pump_change_timestamp, dateUtil.now()) // allow only data newer than register time (ie. ignore older history)
             return timestamp > dateUtil.now() - T.mins(1).msecs() // allow first record to be 1 min old
->>>>>>> dcc0b040
         }
 
         if (type.description == storedType && serialNumber == storedSerial && timestamp >= storedTimestamp) {
@@ -234,11 +229,7 @@
     }
 
     override fun insertAnnouncement(error: String, pumpId: Long?, pumpType: PumpType, pumpSerial: String) {
-<<<<<<< HEAD
-        if (!confirmActivePump(dateUtil._now(), pumpType, pumpSerial)) return
-=======
         if (!confirmActivePump(dateUtil.now(), pumpType, pumpSerial)) return
->>>>>>> dcc0b040
         disposable += repository.runTransaction(InsertTherapyEventAnnouncementTransaction(error, pumpId, pumpType.toDbPumpType(), pumpSerial))
             .subscribe()
     }
