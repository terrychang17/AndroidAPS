--- conflicted
+++ resolved
@@ -569,13 +569,8 @@
             aapsLogger.debug(LTag.PUMPBTCOMM, "<<<<< " + "ENCRYPTION__PUMP_CHECK (ERROR)" + " " + DanaRS_Packet.toHexString(decryptedBuffer))
             mSendQueue.clear()
             rxBus.send(EventPumpStatusChanged(EventPumpStatusChanged.Status.DISCONNECTED, resourceHelper.gs(R.string.connectionerror)))
-<<<<<<< HEAD
-            sp.remove(resourceHelper.gs(R.string.key_danars_pairingkey) + danaRSPlugin.mDeviceName)
-            val n = Notification(Notification.WRONG_SERIAL_NUMBER, resourceHelper.gs(R.string.wrongpassword), Notification.URGENT)
-=======
             danaRSPlugin.clearPairing()
-            val n = Notification(Notification.WRONGSERIALNUMBER, resourceHelper.gs(R.string.password_cleared), Notification.URGENT)
->>>>>>> fd19c6bf
+            val n = Notification(Notification.WRONG_SERIAL_NUMBER, resourceHelper.gs(R.string.password_cleared), Notification.URGENT)
             rxBus.send(EventNewNotification(n))
         }
     }
