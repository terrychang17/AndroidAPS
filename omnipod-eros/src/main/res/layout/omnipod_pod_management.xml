--- conflicted
+++ resolved
@@ -8,452 +8,268 @@
     android:orientation="vertical"
     tools:context=".ui.ErosPodManagementActivity">
 
-<<<<<<< HEAD
-    <TextView
-        android:layout_width="match_parent"
-        android:layout_height="0dp"
-        android:layout_marginLeft="10dp"
-        android:layout_marginTop="20dp"
-        android:layout_marginRight="10dp"
-        android:layout_weight="0.5"
-        android:gravity="center"
-        android:text="@string/omnipod_common_pod_management_title"
-        android:textAlignment="center"
-        android:textSize="12pt"
-        android:textStyle="bold" />
-
-    <LinearLayout
-        android:id="@+id/waiting_for_rl_layout"
-        android:layout_width="match_parent"
-        android:layout_height="wrap_content"
-        android:orientation="vertical"
-        android:visibility="gone">
-
-        <ProgressBar
-=======
-        <LinearLayout
->>>>>>> b5ed2f6c
-            android:layout_width="match_parent"
-            android:layout_height="wrap_content"
-            android:orientation="vertical">
-
-<<<<<<< HEAD
-        <TextView
-            android:layout_width="match_parent"
-            android:layout_height="0dp"
-            android:layout_marginLeft="10dp"
-            android:layout_marginTop="10dp"
-            android:layout_marginRight="10dp"
-            android:layout_weight="0.5"
-            android:gravity="center"
-            android:text="@string/omnipod_eros_pod_management_waiting_for_riley_link_connection"
-            android:textAlignment="center"
-            android:textSize="8pt" />
-    </LinearLayout>
-
-    <TextView
-        android:layout_width="match_parent"
-        android:layout_height="match_parent"
-        android:layout_marginTop="15dp"
-        android:paddingStart="15dp"
-        android:paddingEnd="15dp"
-        android:text="@string/omnipod_common_pod_management_heading_actions" />
-
     <LinearLayout
         android:layout_width="match_parent"
         android:layout_height="wrap_content"
-        android:orientation="horizontal"
-        android:paddingStart="10dp"
-        android:paddingEnd="10dp">
-
-        <info.nightscout.androidaps.utils.ui.SingleClickButton
-            android:id="@+id/button_activate_pod"
-            style="?android:attr/buttonStyle"
-            android:layout_width="match_parent"
-            android:layout_height="fill_parent"
-            android:layout_marginEnd="4dp"
-            android:layout_weight="0.5"
-            android:drawableTop="@drawable/ic_pod_management_activate_pod"
-            android:text="@string/omnipod_common_pod_management_button_activate_pod"
-            android:textAllCaps="false" />
-=======
-            <TextView
-                android:id="@+id/omnipod_pod_management_title"
+        android:orientation="vertical">
+
+        <TextView
+            android:id="@+id/omnipod_eros_pod_management_title"
+            android:layout_width="match_parent"
+            android:layout_height="wrap_content"
+            android:layout_marginLeft="10dp"
+            android:layout_marginTop="20dp"
+            android:layout_marginRight="10dp"
+
+            android:gravity="center"
+            android:text="@string/omnipod_common_pod_management_title"
+            android:textAlignment="center"
+            android:textSize="12pt"
+            android:textStyle="bold" />
+
+        <LinearLayout
+            android:id="@+id/waiting_for_rl_layout"
+            android:layout_width="match_parent"
+            android:layout_height="wrap_content"
+            android:orientation="vertical"
+            android:visibility="gone">
+
+            <ProgressBar
                 android:layout_width="match_parent"
-                android:layout_height="wrap_content"
-                android:layout_marginLeft="10dp"
+                android:layout_height="40dp"
+                android:layout_marginLeft="25dp"
                 android:layout_marginTop="20dp"
-                android:layout_marginRight="10dp"
->>>>>>> b5ed2f6c
-
-                android:gravity="center"
-                android:text="@string/omnipod_pod_management_title"
-                android:textAlignment="center"
-                android:textSize="12pt"
-                android:textStyle="bold" />
-
-<<<<<<< HEAD
-        <info.nightscout.androidaps.utils.ui.SingleClickButton
-            android:id="@+id/button_deactivate_pod"
-            style="?android:attr/buttonStyle"
-            android:layout_width="match_parent"
-            android:layout_height="fill_parent"
-            android:layout_marginEnd="4dp"
-            android:layout_weight="0.5"
-            android:drawableTop="@drawable/ic_pod_management_deactivate_pod"
-            android:text="@string/omnipod_common_pod_management_button_deactivate_pod"
-            android:textAllCaps="false" />
-    </LinearLayout>
-
-    <LinearLayout
-
-        android:layout_width="match_parent"
-        android:layout_height="wrap_content"
-        android:orientation="horizontal"
-        android:paddingStart="10dp"
-        android:paddingEnd="10dp">
-
-        <Button
-            android:id="@+id/button_play_test_beep"
-            style="?android:attr/buttonStyle"
-            android:layout_width="match_parent"
-            android:layout_height="fill_parent"
-            android:layout_marginEnd="4dp"
-            android:layout_weight="0.5"
-            android:drawableTop="@drawable/ic_pod_management_play_test_beep"
-            android:text="@string/omnipod_common_pod_management_button_play_test_beep"
-            android:textAllCaps="false" />
-=======
-            <LinearLayout
-                android:id="@+id/waiting_for_rl_layout"
-                android:layout_width="match_parent"
-                android:layout_height="wrap_content"
-                android:orientation="vertical"
-                android:visibility="gone">
->>>>>>> b5ed2f6c
-
-                <ProgressBar
-                    android:layout_width="match_parent"
-                    android:layout_height="40dp"
-                    android:layout_marginLeft="25dp"
-                    android:layout_marginTop="20dp"
-                    android:layout_marginRight="25dp" />
-
-<<<<<<< HEAD
-        <info.nightscout.androidaps.utils.ui.SingleClickButton
-            android:id="@+id/button_discard_pod"
-            style="?android:attr/buttonStyle"
-            android:layout_width="match_parent"
-            android:layout_height="fill_parent"
-            android:layout_marginEnd="4dp"
-            android:layout_weight="0.5"
-            android:drawableTop="@drawable/ic_pod_management_discard_pod"
-            android:text="@string/omnipod_common_pod_management_button_discard_pod"
-            android:textAllCaps="false"
-            android:visibility="gone" />
-
-    </LinearLayout>
-
-    <TextView
-        android:layout_width="match_parent"
-        android:layout_height="match_parent"
-        android:layout_marginTop="15dp"
-        android:paddingStart="15dp"
-        android:paddingEnd="15dp"
-        android:text="@string/omnipod_common_pod_management_heading_tools" />
-
-    <LinearLayout
-        android:layout_width="match_parent"
-        android:layout_height="wrap_content"
-        android:orientation="horizontal"
-        android:paddingStart="10dp"
-        android:paddingEnd="10dp">
-
-        <info.nightscout.androidaps.utils.ui.SingleClickButton
-            android:id="@+id/button_pod_history"
-            style="?android:attr/buttonStyle"
-            android:layout_width="match_parent"
-            android:layout_height="fill_parent"
-            android:layout_marginEnd="4dp"
-            android:layout_weight="0.5"
-            android:drawableTop="@drawable/ic_pod_management_pod_history"
-            android:text="@string/omnipod_common_pod_management_button_pod_history"
-            android:textAllCaps="false" />
-
-        <info.nightscout.androidaps.utils.ui.SingleClickButton
-            android:id="@+id/button_rileylink_stats"
-            style="?android:attr/buttonStyle"
-            android:layout_width="match_parent"
-            android:layout_height="fill_parent"
-            android:layout_marginEnd="4dp"
-            android:layout_weight="0.5"
-            android:drawableTop="@drawable/ic_pod_management_rl_stats"
-            android:text="@string/omnipod_eros_pod_management_button_riley_link_stats"
-            android:textAllCaps="false"
-            android:visibility="gone" />
-
-    </LinearLayout>
-
-    <LinearLayout
-        android:layout_width="match_parent"
-        android:layout_height="wrap_content"
-        android:orientation="horizontal"
-        android:paddingStart="10dp"
-        android:paddingEnd="10dp">
-
-        <Button
-            android:id="@+id/button_pulse_log"
-            style="?android:attr/buttonStyle"
-            android:layout_width="match_parent"
-            android:layout_height="fill_parent"
-            android:layout_marginEnd="4dp"
-            android:layout_weight="0.5"
-            android:drawableTop="@drawable/ic_pod_management_pulse_log"
-            android:text="@string/omnipod_eros_pod_management_button_read_pulse_log"
-            android:textAllCaps="false"
-            android:visibility="gone" />
-
-        <info.nightscout.androidaps.utils.ui.SingleClickButton
-            android:id="@+id/button_reset_rileylink_config"
-            style="?android:attr/buttonStyle"
-            android:layout_width="match_parent"
-            android:layout_height="fill_parent"
-            android:layout_marginEnd="4dp"
-            android:layout_weight="0.5"
-            android:drawableTop="@drawable/ic_pod_activity_reset_rileylink_config"
-            android:text="@string/omnipod_eros_pod_management_button_reset_riley_link_config"
-            android:textAllCaps="false" />
-=======
-                <TextView
-                    android:layout_width="match_parent"
-                    android:layout_height="0dp"
-                    android:layout_marginLeft="10dp"
-                    android:layout_marginTop="10dp"
-                    android:layout_marginRight="10dp"
-                    android:layout_weight="0.5"
-                    android:gravity="center"
-                    android:text="@string/omnipod_pod_management_waiting_for_rileylink_connection"
-                    android:textAlignment="center"
-                    android:textSize="8pt" />
-            </LinearLayout>
+                android:layout_marginRight="25dp" />
 
             <TextView
                 android:layout_width="match_parent"
-                android:layout_height="wrap_content"
-                android:layout_marginTop="15dp"
-                android:paddingStart="15dp"
-                android:paddingEnd="15dp"
-                android:text="@string/omnipod_pod_management_heading_actions" />
-
-            <androidx.constraintlayout.widget.ConstraintLayout
-
-                android:id="@+id/Actions_Row_1"
-                android:layout_width="match_parent"
-                android:layout_height="wrap_content">
-
-                <androidx.constraintlayout.widget.Guideline
-                    android:id="@+id/Actions_Row_1_horizontal_guideline"
-                    android:layout_width="wrap_content"
-                    android:layout_height="match_parent"
-                    android:orientation="horizontal"
-                    app:layout_constraintGuide_percent="0" />
-
-                <info.nightscout.androidaps.utils.ui.SingleClickButton
-                    android:id="@+id/button_activate_pod"
-                    style="?android:attr/buttonStyle"
-                    android:layout_width="0dp"
-                    android:layout_height="wrap_content"
-                    android:drawableTop="@drawable/ic_pod_management_activate_pod"
-                    android:text="@string/omnipod_pod_management_button_activate_pod"
-                    android:textAllCaps="false"
-                    android:visibility="visible"
-                    app:layout_constrainedHeight="@+id/Actions_Row_1_horizontal_guideline"
-                    app:layout_constraintLeft_toLeftOf="parent"
-                    app:layout_constraintRight_toLeftOf="@+id/Actions_Col_1_Row_1_vertical_guideline"
-                    app:layout_constraintTop_toTopOf="parent" />
-
-                <androidx.constraintlayout.widget.Guideline
-                    android:id="@+id/Actions_Col_1_Row_1_vertical_guideline"
-                    android:layout_width="wrap_content"
-                    android:layout_height="match_parent"
-                    android:orientation="vertical"
-                    app:layout_constraintGuide_percent="0.5" />
-
-                <info.nightscout.androidaps.utils.ui.SingleClickButton
-                    android:id="@+id/button_deactivate_pod"
-                    style="?android:attr/buttonStyle"
-                    android:layout_width="0dp"
-                    android:layout_height="wrap_content"
-                    android:drawableTop="@drawable/ic_pod_management_deactivate_pod"
-                    android:text="@string/omnipod_pod_management_button_deactivate_pod"
-                    android:textAllCaps="false"
-                    android:visibility="visible"
-                    app:layout_constrainedHeight="@+id/Actions_Row_1_horizontal_guideline"
-                    app:layout_constraintLeft_toRightOf="@+id/Actions_Col_1_Row_1_vertical_guideline"
-                    app:layout_constraintRight_toRightOf="parent"
-                    app:layout_constraintTop_toTopOf="parent" />
-
-            </androidx.constraintlayout.widget.ConstraintLayout>
-
-            <androidx.constraintlayout.widget.ConstraintLayout
-
-                android:id="@+id/Actions_Row_2"
-                android:layout_width="match_parent"
-                android:layout_height="wrap_content">
-
-                <androidx.constraintlayout.widget.Guideline
-                    android:id="@+id/Actions_Row_2_horizontal_guideline"
-                    android:layout_width="wrap_content"
-                    android:layout_height="match_parent"
-                    android:orientation="horizontal"
-                    app:layout_constraintGuide_percent="0" />
-
-                <info.nightscout.androidaps.utils.ui.SingleClickButton
-                    android:id="@+id/button_play_test_beep"
-                    style="?android:attr/buttonStyle"
-                    android:layout_width="0dp"
-                    android:layout_height="wrap_content"
-                    android:drawableTop="@drawable/ic_pod_management_play_test_beep"
-                    android:text="@string/omnipod_pod_management_button_play_test_beep"
-                    android:textAllCaps="false"
-                    android:visibility="visible"
-                    app:layout_constrainedHeight="@+id/Actions_Row_2_horizontal_guideline"
-                    app:layout_constraintLeft_toLeftOf="parent"
-                    app:layout_constraintRight_toLeftOf="@+id/Actions_Col_1_Row_2_vertical_guideline"
-                    app:layout_constraintTop_toTopOf="parent" />
-
-                <androidx.constraintlayout.widget.Guideline
-                    android:id="@+id/Actions_Col_1_Row_2_vertical_guideline"
-                    android:layout_width="wrap_content"
-                    android:layout_height="match_parent"
-                    android:orientation="vertical"
-                    app:layout_constraintGuide_percent="0.5" />
-
-                <info.nightscout.androidaps.utils.ui.SingleClickButton
-                    android:id="@+id/button_discard_pod"
-                    style="?android:attr/buttonStyle"
-                    android:layout_width="0dp"
-                    android:layout_height="wrap_content"
-                    android:drawableTop="@drawable/ic_pod_management_discard_pod"
-                    android:text="@string/omnipod_pod_management_button_discard_pod"
-                    android:textAllCaps="false"
-                    android:visibility="gone"
-                    app:layout_constrainedHeight="@+id/Actions_Row_2_horizontal_guideline"
-                    app:layout_constraintHorizontal_bias="0.0"
-                    app:layout_constraintLeft_toRightOf="@+id/Actions_Col_1_Row_2_vertical_guideline"
-                    app:layout_constraintRight_toRightOf="parent"
-                    app:layout_constraintTop_toTopOf="parent" />
-
-            </androidx.constraintlayout.widget.ConstraintLayout>
-
-
-            <TextView
-                android:layout_width="match_parent"
-                android:layout_height="match_parent"
-                android:layout_marginTop="15dp"
-                android:paddingStart="15dp"
-                android:paddingEnd="15dp"
-                android:text="@string/omnipod_pod_management_heading_tools" />
-
-            <androidx.constraintlayout.widget.ConstraintLayout
-
-                android:id="@+id/Tools_Row_1"
-                android:layout_width="match_parent"
-                android:layout_height="wrap_content">
-
-                <androidx.constraintlayout.widget.Guideline
-                    android:id="@+id/Tools_Row_1_horizontal_guideline"
-                    android:layout_width="wrap_content"
-                    android:layout_height="match_parent"
-                    android:orientation="horizontal"
-                    app:layout_constraintGuide_percent="0" />
-
-                <info.nightscout.androidaps.utils.ui.SingleClickButton
-                    android:id="@+id/button_reset_rileylink_config"
-                    style="?android:attr/buttonStyle"
-                    android:layout_width="0dp"
-                    android:layout_height="wrap_content"
-                    android:drawableTop="@drawable/ic_pod_activity_reset_rileylink_config"
-                    android:text="@string/omnipod_pod_management_button_reset_riley_link_config"
-                    android:textAllCaps="false"
-                    android:visibility="visible"
-                    app:layout_constrainedHeight="@+id/Tools_Row_1_horizontal_guideline"
-                    app:layout_constraintLeft_toLeftOf="parent"
-                    app:layout_constraintRight_toLeftOf="@+id/Tools_Col_1_vertical_guideline"
-                    app:layout_constraintTop_toTopOf="parent" />
-
-                <androidx.constraintlayout.widget.Guideline
-                    android:id="@+id/Tools_Col_1_vertical_guideline"
-                    android:layout_width="wrap_content"
-                    android:layout_height="match_parent"
-                    android:orientation="vertical"
-                    app:layout_constraintGuide_percent="0.5" />
-
-                <info.nightscout.androidaps.utils.ui.SingleClickButton
-                    android:id="@+id/button_pod_history"
-                    style="?android:attr/buttonStyle"
-                    android:layout_width="0dp"
-                    android:layout_height="wrap_content"
-                    android:drawableTop="@drawable/ic_pod_management_pod_history"
-                    android:text="@string/omnipod_pod_management_button_pod_history"
-                    android:textAllCaps="false"
-                    android:visibility="visible"
-                    app:layout_constrainedHeight="@+id/Tools_Row_1_horizontal_guideline"
-                    app:layout_constraintLeft_toRightOf="@+id/Tools_Col_1_vertical_guideline"
-                    app:layout_constraintRight_toRightOf="parent"
-                    app:layout_constraintTop_toTopOf="parent" />
-
-            </androidx.constraintlayout.widget.ConstraintLayout>
-
-            <androidx.constraintlayout.widget.ConstraintLayout
-
-                android:id="@+id/Tools_Row_2"
-                android:layout_width="match_parent"
-                android:layout_height="wrap_content">
-
-                <androidx.constraintlayout.widget.Guideline
-                    android:id="@+id/Tools_Row_2_horizontal_guideline"
-                    android:layout_width="wrap_content"
-                    android:layout_height="match_parent"
-                    android:orientation="horizontal"
-                    app:layout_constraintGuide_percent="0" />
-
-                <info.nightscout.androidaps.utils.ui.SingleClickButton
-                    android:id="@+id/button_rileylink_stats"
-                    style="?android:attr/buttonStyle"
-                    android:layout_width="0dp"
-                    android:layout_height="wrap_content"
-                    android:drawableTop="@drawable/ic_pod_management_rl_stats"
-                    android:text="@string/omnipod_pod_management_button_riley_link_stats"
-                    android:textAllCaps="false"
-                    android:visibility="visible"
-                    app:layout_constrainedHeight="@+id/Tools_Row_2_horizontal_guideline"
-                    app:layout_constraintLeft_toLeftOf="parent"
-                    app:layout_constraintRight_toLeftOf="@+id/Tools_Col_1_Row_2_vertical_guideline"
-                    app:layout_constraintTop_toTopOf="parent" />
-
-                <androidx.constraintlayout.widget.Guideline
-                    android:id="@+id/Tools_Col_1_Row_2_vertical_guideline"
-                    android:layout_width="wrap_content"
-                    android:layout_height="match_parent"
-                    android:orientation="vertical"
-                    app:layout_constraintGuide_percent="0.5" />
->>>>>>> b5ed2f6c
-
-                <info.nightscout.androidaps.utils.ui.SingleClickButton
-                    android:id="@+id/button_pulse_log"
-                    style="?android:attr/buttonStyle"
-                    android:layout_width="0dp"
-                    android:layout_height="wrap_content"
-                    android:drawableTop="@drawable/ic_pod_management_pulse_log"
-                    android:text="@string/omnipod_pod_management_button_read_pulse_log"
-                    android:textAllCaps="false"
-                    android:visibility="gone"
-                    app:layout_constrainedHeight="@+id/Tools_Row_2_horizontal_guideline"
-                    app:layout_constraintLeft_toRightOf="@+id/Tools_Col_1_Row_2_vertical_guideline"
-                    app:layout_constraintRight_toRightOf="parent"
-                    app:layout_constraintTop_toTopOf="parent" />
-
-            </androidx.constraintlayout.widget.ConstraintLayout>
+                android:layout_height="0dp"
+                android:layout_marginLeft="10dp"
+                android:layout_marginTop="10dp"
+                android:layout_marginRight="10dp"
+                android:layout_weight="0.5"
+                android:gravity="center"
+                android:text="@string/omnipod_eros_pod_management_waiting_for_riley_link_connection"
+                android:textAlignment="center"
+                android:textSize="8pt" />
         </LinearLayout>
+
+        <TextView
+            android:layout_width="match_parent"
+            android:layout_height="wrap_content"
+            android:layout_marginTop="15dp"
+            android:paddingStart="15dp"
+            android:paddingEnd="15dp"
+            android:text="@string/omnipod_common_pod_management_heading_actions" />
+
+        <androidx.constraintlayout.widget.ConstraintLayout
+
+            android:id="@+id/Actions_Row_1"
+            android:layout_width="match_parent"
+            android:layout_height="wrap_content">
+
+            <androidx.constraintlayout.widget.Guideline
+                android:id="@+id/Actions_Row_1_horizontal_guideline"
+                android:layout_width="wrap_content"
+                android:layout_height="match_parent"
+                android:orientation="horizontal"
+                app:layout_constraintGuide_percent="0" />
+
+            <info.nightscout.androidaps.utils.ui.SingleClickButton
+                android:id="@+id/button_activate_pod"
+                style="?android:attr/buttonStyle"
+                android:layout_width="0dp"
+                android:layout_height="wrap_content"
+                android:drawableTop="@drawable/ic_pod_management_activate_pod"
+                android:text="@string/omnipod_common_pod_management_button_activate_pod"
+                android:textAllCaps="false"
+                android:visibility="visible"
+                app:layout_constrainedHeight="@+id/Actions_Row_1_horizontal_guideline"
+                app:layout_constraintLeft_toLeftOf="parent"
+                app:layout_constraintRight_toLeftOf="@+id/Actions_Col_1_Row_1_vertical_guideline"
+                app:layout_constraintTop_toTopOf="parent" />
+
+            <androidx.constraintlayout.widget.Guideline
+                android:id="@+id/Actions_Col_1_Row_1_vertical_guideline"
+                android:layout_width="wrap_content"
+                android:layout_height="match_parent"
+                android:orientation="vertical"
+                app:layout_constraintGuide_percent="0.5" />
+
+            <info.nightscout.androidaps.utils.ui.SingleClickButton
+                android:id="@+id/button_deactivate_pod"
+                style="?android:attr/buttonStyle"
+                android:layout_width="0dp"
+                android:layout_height="wrap_content"
+                android:drawableTop="@drawable/ic_pod_management_deactivate_pod"
+                android:text="@string/omnipod_common_pod_management_button_deactivate_pod"
+                android:textAllCaps="false"
+                android:visibility="visible"
+                app:layout_constrainedHeight="@+id/Actions_Row_1_horizontal_guideline"
+                app:layout_constraintLeft_toRightOf="@+id/Actions_Col_1_Row_1_vertical_guideline"
+                app:layout_constraintRight_toRightOf="parent"
+                app:layout_constraintTop_toTopOf="parent" />
+
+        </androidx.constraintlayout.widget.ConstraintLayout>
+
+        <androidx.constraintlayout.widget.ConstraintLayout
+
+            android:id="@+id/Actions_Row_2"
+            android:layout_width="match_parent"
+            android:layout_height="wrap_content">
+
+            <androidx.constraintlayout.widget.Guideline
+                android:id="@+id/Actions_Row_2_horizontal_guideline"
+                android:layout_width="wrap_content"
+                android:layout_height="match_parent"
+                android:orientation="horizontal"
+                app:layout_constraintGuide_percent="0" />
+
+            <info.nightscout.androidaps.utils.ui.SingleClickButton
+                android:id="@+id/button_play_test_beep"
+                style="?android:attr/buttonStyle"
+                android:layout_width="0dp"
+                android:layout_height="wrap_content"
+                android:drawableTop="@drawable/ic_pod_management_play_test_beep"
+                android:text="@string/omnipod_common_pod_management_button_play_test_beep"
+                android:textAllCaps="false"
+                android:visibility="visible"
+                app:layout_constrainedHeight="@+id/Actions_Row_2_horizontal_guideline"
+                app:layout_constraintLeft_toLeftOf="parent"
+                app:layout_constraintRight_toLeftOf="@+id/Actions_Col_1_Row_2_vertical_guideline"
+                app:layout_constraintTop_toTopOf="parent" />
+
+            <androidx.constraintlayout.widget.Guideline
+                android:id="@+id/Actions_Col_1_Row_2_vertical_guideline"
+                android:layout_width="wrap_content"
+                android:layout_height="match_parent"
+                android:orientation="vertical"
+                app:layout_constraintGuide_percent="0.5" />
+
+            <info.nightscout.androidaps.utils.ui.SingleClickButton
+                android:id="@+id/button_discard_pod"
+                style="?android:attr/buttonStyle"
+                android:layout_width="0dp"
+                android:layout_height="wrap_content"
+                android:drawableTop="@drawable/ic_pod_management_discard_pod"
+                android:text="@string/omnipod_common_pod_management_button_discard_pod"
+                android:textAllCaps="false"
+                android:visibility="gone"
+                app:layout_constrainedHeight="@+id/Actions_Row_2_horizontal_guideline"
+                app:layout_constraintHorizontal_bias="0.0"
+                app:layout_constraintLeft_toRightOf="@+id/Actions_Col_1_Row_2_vertical_guideline"
+                app:layout_constraintRight_toRightOf="parent"
+                app:layout_constraintTop_toTopOf="parent" />
+
+        </androidx.constraintlayout.widget.ConstraintLayout>
+
+
+        <TextView
+            android:layout_width="match_parent"
+            android:layout_height="match_parent"
+            android:layout_marginTop="15dp"
+            android:paddingStart="15dp"
+            android:paddingEnd="15dp"
+            android:text="@string/omnipod_common_pod_management_heading_tools" />
+
+        <androidx.constraintlayout.widget.ConstraintLayout
+
+            android:id="@+id/Tools_Row_1"
+            android:layout_width="match_parent"
+            android:layout_height="wrap_content">
+
+            <androidx.constraintlayout.widget.Guideline
+                android:id="@+id/Tools_Row_1_horizontal_guideline"
+                android:layout_width="wrap_content"
+                android:layout_height="match_parent"
+                android:orientation="horizontal"
+                app:layout_constraintGuide_percent="0" />
+
+            <info.nightscout.androidaps.utils.ui.SingleClickButton
+                android:id="@+id/button_reset_rileylink_config"
+                style="?android:attr/buttonStyle"
+                android:layout_width="0dp"
+                android:layout_height="wrap_content"
+                android:drawableTop="@drawable/ic_pod_activity_reset_rileylink_config"
+                android:text="@string/omnipod_eros_pod_management_button_reset_riley_link_config"
+                android:textAllCaps="false"
+                android:visibility="visible"
+                app:layout_constrainedHeight="@+id/Tools_Row_1_horizontal_guideline"
+                app:layout_constraintLeft_toLeftOf="parent"
+                app:layout_constraintRight_toLeftOf="@+id/Tools_Col_1_vertical_guideline"
+                app:layout_constraintTop_toTopOf="parent" />
+
+            <androidx.constraintlayout.widget.Guideline
+                android:id="@+id/Tools_Col_1_vertical_guideline"
+                android:layout_width="wrap_content"
+                android:layout_height="match_parent"
+                android:orientation="vertical"
+                app:layout_constraintGuide_percent="0.5" />
+
+            <info.nightscout.androidaps.utils.ui.SingleClickButton
+                android:id="@+id/button_pod_history"
+                style="?android:attr/buttonStyle"
+                android:layout_width="0dp"
+                android:layout_height="wrap_content"
+                android:drawableTop="@drawable/ic_pod_management_pod_history"
+                android:text="@string/omnipod_common_pod_management_button_pod_history"
+                android:textAllCaps="false"
+                android:visibility="visible"
+                app:layout_constrainedHeight="@+id/Tools_Row_1_horizontal_guideline"
+                app:layout_constraintLeft_toRightOf="@+id/Tools_Col_1_vertical_guideline"
+                app:layout_constraintRight_toRightOf="parent"
+                app:layout_constraintTop_toTopOf="parent" />
+
+        </androidx.constraintlayout.widget.ConstraintLayout>
+
+        <androidx.constraintlayout.widget.ConstraintLayout
+
+            android:id="@+id/Tools_Row_2"
+            android:layout_width="match_parent"
+            android:layout_height="wrap_content">
+
+            <androidx.constraintlayout.widget.Guideline
+                android:id="@+id/Tools_Row_2_horizontal_guideline"
+                android:layout_width="wrap_content"
+                android:layout_height="match_parent"
+                android:orientation="horizontal"
+                app:layout_constraintGuide_percent="0" />
+
+            <info.nightscout.androidaps.utils.ui.SingleClickButton
+                android:id="@+id/button_rileylink_stats"
+                style="?android:attr/buttonStyle"
+                android:layout_width="0dp"
+                android:layout_height="wrap_content"
+                android:drawableTop="@drawable/ic_pod_management_rl_stats"
+                android:text="@string/omnipod_eros_pod_management_button_riley_link_stats"
+                android:textAllCaps="false"
+                android:visibility="visible"
+                app:layout_constrainedHeight="@+id/Tools_Row_2_horizontal_guideline"
+                app:layout_constraintLeft_toLeftOf="parent"
+                app:layout_constraintRight_toLeftOf="@+id/Tools_Col_1_Row_2_vertical_guideline"
+                app:layout_constraintTop_toTopOf="parent" />
+
+            <androidx.constraintlayout.widget.Guideline
+                android:id="@+id/Tools_Col_1_Row_2_vertical_guideline"
+                android:layout_width="wrap_content"
+                android:layout_height="match_parent"
+                android:orientation="vertical"
+                app:layout_constraintGuide_percent="0.5" />
+
+            <info.nightscout.androidaps.utils.ui.SingleClickButton
+                android:id="@+id/button_pulse_log"
+                style="?android:attr/buttonStyle"
+                android:layout_width="0dp"
+                android:layout_height="wrap_content"
+                android:drawableTop="@drawable/ic_pod_management_pulse_log"
+                android:text="@string/omnipod_eros_pod_management_button_read_pulse_log"
+                android:textAllCaps="false"
+                android:visibility="gone"
+                app:layout_constrainedHeight="@+id/Tools_Row_2_horizontal_guideline"
+                app:layout_constraintLeft_toRightOf="@+id/Tools_Col_1_Row_2_vertical_guideline"
+                app:layout_constraintRight_toRightOf="parent"
+                app:layout_constraintTop_toTopOf="parent" />
+
+        </androidx.constraintlayout.widget.ConstraintLayout>
+    </LinearLayout>
 </ScrollView>