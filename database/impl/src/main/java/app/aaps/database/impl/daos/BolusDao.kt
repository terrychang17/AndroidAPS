--- conflicted
+++ resolved
@@ -29,13 +29,8 @@
     @Query("SELECT * FROM $TABLE_BOLUSES WHERE unlikely(timestamp = :timestamp) AND likely(referenceId IS NULL)")
     fun findByTimestamp(timestamp: Long): Bolus?
 
-<<<<<<< HEAD
-    @Query("SELECT * FROM $TABLE_BOLUSES WHERE nightscoutId = :nsId AND referenceId IS NULL")
+    @Query("SELECT * FROM $TABLE_BOLUSES WHERE unlikely(nightscoutId = :nsId) AND likely(referenceId IS NULL)")
     fun getByNSId(nsId: String): Bolus?
-=======
-    @Query("SELECT * FROM $TABLE_BOLUSES WHERE unlikely(nightscoutId = :nsId) AND likely(referenceId IS NULL)")
-    fun findByNSId(nsId: String): Bolus?
->>>>>>> 90e23b4f
 
     @Query("SELECT * FROM $TABLE_BOLUSES WHERE unlikely(pumpId = :pumpId) AND likely(pumpType = :pumpType) AND likely(pumpSerial = :pumpSerial) AND likely(referenceId IS NULL)")
     fun findByPumpIds(pumpId: Long, pumpType: InterfaceIDs.PumpType, pumpSerial: String): Bolus?
