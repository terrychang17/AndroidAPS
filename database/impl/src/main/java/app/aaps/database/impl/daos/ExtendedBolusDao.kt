package app.aaps.database.impl.daos

import androidx.room.Dao
import androidx.room.Query
import app.aaps.database.entities.ExtendedBolus
import app.aaps.database.entities.TABLE_EXTENDED_BOLUSES
import app.aaps.database.entities.embedments.InterfaceIDs
import io.reactivex.rxjava3.core.Maybe
import io.reactivex.rxjava3.core.Single

@Dao
internal interface ExtendedBolusDao : TraceableDao<ExtendedBolus> {

    @Query("SELECT * FROM $TABLE_EXTENDED_BOLUSES WHERE id = :id")
    override fun findById(id: Long): ExtendedBolus?

    @Query("DELETE FROM $TABLE_EXTENDED_BOLUSES")
    override fun deleteAllEntries()

    @Query("DELETE FROM $TABLE_EXTENDED_BOLUSES WHERE timestamp < :than")
    override fun deleteOlderThan(than: Long): Int

    @Query("DELETE FROM $TABLE_EXTENDED_BOLUSES WHERE referenceId IS NOT NULL")
    override fun deleteTrackedChanges(): Int

    @Query("SELECT id FROM $TABLE_EXTENDED_BOLUSES ORDER BY id DESC limit 1")
    fun getLastId(): Long?

    @Query("SELECT * FROM $TABLE_EXTENDED_BOLUSES WHERE unlikely(timestamp = :timestamp) AND likely(referenceId IS NULL)")
    fun findByTimestamp(timestamp: Long): ExtendedBolus?

    @Query("SELECT * FROM $TABLE_EXTENDED_BOLUSES WHERE unlikely(nightscoutId = :nsId) AND likely(referenceId IS NULL)")
    fun findByNSId(nsId: String): ExtendedBolus?

    @Query("SELECT * FROM $TABLE_EXTENDED_BOLUSES WHERE unlikely(pumpId = :pumpId) AND likely(pumpType = :pumpType) AND likely(pumpSerial = :pumpSerial) AND likely(referenceId IS NULL)")
    fun findByPumpIds(pumpId: Long, pumpType: InterfaceIDs.PumpType, pumpSerial: String): ExtendedBolus?

    @Query("SELECT * FROM $TABLE_EXTENDED_BOLUSES WHERE unlikely(endId = :endPumpId) AND likely(pumpType = :pumpType) AND likely(pumpSerial = :pumpSerial) AND likely(referenceId IS NULL)")
    fun findByPumpEndIds(endPumpId: Long, pumpType: InterfaceIDs.PumpType, pumpSerial: String): ExtendedBolus?

    @Query("SELECT * FROM $TABLE_EXTENDED_BOLUSES WHERE unlikely(timestamp <= :timestamp) AND unlikely((timestamp + duration) > :timestamp) AND likely(pumpType = :pumpType) AND likely(pumpSerial = :pumpSerial) AND likely(referenceId IS NULL) AND unlikely(isValid = 1) ORDER BY timestamp DESC LIMIT 1")
    fun getExtendedBolusActiveAt(timestamp: Long, pumpType: InterfaceIDs.PumpType, pumpSerial: String): Maybe<ExtendedBolus>

    @Query("SELECT * FROM $TABLE_EXTENDED_BOLUSES WHERE unlikely(timestamp <= :timestamp) AND unlikely((timestamp + duration) > :timestamp) AND likely(referenceId IS NULL) AND likely(isValid = 1) ORDER BY timestamp DESC LIMIT 1")
    fun getExtendedBolusActiveAt(timestamp: Long): Maybe<ExtendedBolus>

<<<<<<< HEAD
    @Query("SELECT * FROM $TABLE_EXTENDED_BOLUSES WHERE timestamp >= :timestamp AND isValid = 1 AND referenceId IS NULL ORDER BY timestamp ASC")
    fun getExtendedBolusesStartingFromTime(timestamp: Long): Single<List<ExtendedBolus>>
=======
    @Query("SELECT * FROM $TABLE_EXTENDED_BOLUSES WHERE unlikely(timestamp >= :timestamp) AND likely(isValid = 1) AND likely(referenceId IS NULL) ORDER BY timestamp ASC")
    fun getExtendedBolusDataFromTime(timestamp: Long): Single<List<ExtendedBolus>>
>>>>>>> 90e23b4f

    @Query("SELECT * FROM $TABLE_EXTENDED_BOLUSES WHERE unlikely(timestamp BETWEEN :from AND :to) AND likely(isValid = 1) AND likely(referenceId IS NULL) ORDER BY timestamp ASC")
    fun getExtendedBolusDataFromTimeToTime(from: Long, to: Long): Single<List<ExtendedBolus>>

    @Query("SELECT * FROM $TABLE_EXTENDED_BOLUSES WHERE unlikely(timestamp >= :timestamp) AND likely(referenceId IS NULL) ORDER BY timestamp ASC")
    fun getExtendedBolusDataIncludingInvalidFromTime(timestamp: Long): Single<List<ExtendedBolus>>

    // This query will be used with v3 to get all changed records
    @Query("SELECT * FROM $TABLE_EXTENDED_BOLUSES WHERE id > :id AND referenceId IS NULL OR id IN (SELECT DISTINCT referenceId FROM $TABLE_EXTENDED_BOLUSES WHERE id > :id) ORDER BY id ASC")
    fun getModifiedFrom(id: Long): Single<List<ExtendedBolus>>

    // for WS we need 1 record only
    @Query("SELECT * FROM $TABLE_EXTENDED_BOLUSES WHERE id > :id ORDER BY id ASC limit 1")
    fun getNextModifiedOrNewAfter(id: Long): Maybe<ExtendedBolus>

    @Query("SELECT * FROM $TABLE_EXTENDED_BOLUSES WHERE id = :referenceId")
    fun getCurrentFromHistoric(referenceId: Long): Maybe<ExtendedBolus>

    @Query("SELECT * FROM $TABLE_EXTENDED_BOLUSES WHERE isValid = 1 AND referenceId IS NULL ORDER BY id ASC LIMIT 1")
    fun getOldestRecord(): Maybe<ExtendedBolus>

    @Query("SELECT * FROM $TABLE_EXTENDED_BOLUSES WHERE dateCreated > :since AND dateCreated <= :until LIMIT :limit OFFSET :offset")
    fun getNewEntriesSince(since: Long, until: Long, limit: Int, offset: Int): List<ExtendedBolus>

}<|MERGE_RESOLUTION|>--- conflicted
+++ resolved
@@ -44,13 +44,8 @@
     @Query("SELECT * FROM $TABLE_EXTENDED_BOLUSES WHERE unlikely(timestamp <= :timestamp) AND unlikely((timestamp + duration) > :timestamp) AND likely(referenceId IS NULL) AND likely(isValid = 1) ORDER BY timestamp DESC LIMIT 1")
     fun getExtendedBolusActiveAt(timestamp: Long): Maybe<ExtendedBolus>
 
-<<<<<<< HEAD
-    @Query("SELECT * FROM $TABLE_EXTENDED_BOLUSES WHERE timestamp >= :timestamp AND isValid = 1 AND referenceId IS NULL ORDER BY timestamp ASC")
+    @Query("SELECT * FROM $TABLE_EXTENDED_BOLUSES WHERE unlikely(timestamp >= :timestamp) AND likely(isValid = 1) AND likely(referenceId IS NULL) ORDER BY timestamp ASC")
     fun getExtendedBolusesStartingFromTime(timestamp: Long): Single<List<ExtendedBolus>>
-=======
-    @Query("SELECT * FROM $TABLE_EXTENDED_BOLUSES WHERE unlikely(timestamp >= :timestamp) AND likely(isValid = 1) AND likely(referenceId IS NULL) ORDER BY timestamp ASC")
-    fun getExtendedBolusDataFromTime(timestamp: Long): Single<List<ExtendedBolus>>
->>>>>>> 90e23b4f
 
     @Query("SELECT * FROM $TABLE_EXTENDED_BOLUSES WHERE unlikely(timestamp BETWEEN :from AND :to) AND likely(isValid = 1) AND likely(referenceId IS NULL) ORDER BY timestamp ASC")
     fun getExtendedBolusDataFromTimeToTime(from: Long, to: Long): Single<List<ExtendedBolus>>
