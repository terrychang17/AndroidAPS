--- conflicted
+++ resolved
@@ -183,17 +183,14 @@
         Food,               //From Food plugin
         ConfigBuilder,      //From ConfigBuilder Plugin
         Overview,           //From OverViewPlugin
-<<<<<<< HEAD
         Ottai,              //From Ottai plugin
-=======
->>>>>>> d9eb1413
+        SyaiTag,            //From Syai Tag plugin
         Stats,              //From Stat Activity
         Aaps,               // MainApp
         BgFragment,
         Garmin,
         Database,           //for PersistenceLayer
         Unknown,            //if necessary
-        SyaiTag             //From Syai Tag plugin
         ;
 
         companion object {
