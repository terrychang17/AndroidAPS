package info.nightscout.androidaps.database.entities

import androidx.room.Entity
import androidx.room.PrimaryKey
import com.google.gson.annotations.SerializedName
import info.nightscout.androidaps.database.TABLE_USER_ENTRY
import info.nightscout.androidaps.database.interfaces.DBEntry
import info.nightscout.androidaps.database.interfaces.DBEntryWithTime
import java.util.*

@Entity(tableName = TABLE_USER_ENTRY)
data class UserEntry(
    @PrimaryKey(autoGenerate = true)
    override var id: Long = 0L,
    override var timestamp: Long,
    override var utcOffset: Long = TimeZone.getDefault().getOffset(timestamp).toLong(),
    var action: Action,
    var s: String,
   // val sources: Sources,
    var values: MutableList<ValueWithUnit>
) : DBEntry, DBEntryWithTime {
    enum class Action (val colorGroup: ColorGroup) {
        BOLUS (ColorGroup.InsulinTreatment),
        SMB (ColorGroup.InsulinTreatment),
        BOLUS_ADVISOR (ColorGroup.InsulinTreatment),
        EXTENDED_BOLUS (ColorGroup.InsulinTreatment),
        SUPERBOLUS_TBR (ColorGroup.InsulinTreatment),
        CARBS (ColorGroup.CarbTreatment),
        EXTENDED_CARBS (ColorGroup.CarbTreatment),
        TEMP_BASAL (ColorGroup.InsulinTreatment),
        TT (ColorGroup.TT),
        NEW_PROFILE (ColorGroup.Profile),
        CLONE_PROFILE (ColorGroup.Profile),
        STORE_PROFILE (ColorGroup.Profile),
        PROFILE_SWITCH (ColorGroup.Profile),
        PROFILE_SWITCH_CLONED (ColorGroup.Profile),
        CLOSED_LOOP_MODE (ColorGroup.Loop),
        LGS_LOOP_MODE (ColorGroup.Loop),
        OPEN_LOOP_MODE (ColorGroup.Loop),
        LOOP_DISABLED (ColorGroup.Loop),
        LOOP_ENABLED (ColorGroup.Loop),
        RECONNECT (ColorGroup.Pump),
        DISCONNECT (ColorGroup.Pump),
        RESUME (ColorGroup.Loop),
        SUSPEND (ColorGroup.Loop),
        HW_PUMP_ALLOWED (ColorGroup.Pump),
        CLEAR_PAIRING_KEYS (ColorGroup.Pump),
        ACCEPTS_TEMP_BASAL (ColorGroup.InsulinTreatment),
        CANCEL_TEMP_BASAL (ColorGroup.InsulinTreatment),
        CANCEL_EXTENDED_BOLUS (ColorGroup.InsulinTreatment),
        CANCEL_TT (ColorGroup.TT),
        CAREPORTAL (ColorGroup.Careportal),
        CALIBRATION (ColorGroup.Careportal),
        PRIME_BOLUS (ColorGroup.Careportal),
        TREATMENT (ColorGroup.InsulinTreatment),
        CAREPORTAL_NS_REFRESH (ColorGroup.Aaps),
        PROFILE_SWITCH_NS_REFRESH (ColorGroup.Aaps),
        TREATMENTS_NS_REFRESH (ColorGroup.Aaps),
        TT_NS_REFRESH (ColorGroup.Aaps),
        AUTOMATION_REMOVED (ColorGroup.Aaps),
        BG_REMOVED (ColorGroup.Careportal),
        CAREPORTAL_REMOVED (ColorGroup.Careportal),
        EXTENDED_BOLUS_REMOVED (ColorGroup.InsulinTreatment),
        FOOD_REMOVED (ColorGroup.Careportal),
        PROFILE_REMOVED (ColorGroup.Profile),
        PROFILE_SWITCH_REMOVED (ColorGroup.Profile),
        RESTART_EVENTS_REMOVED (ColorGroup.Aaps),
        TREATMENT_REMOVED (ColorGroup.InsulinTreatment),
        TT_REMOVED (ColorGroup.TT),
        NS_PAUSED (ColorGroup.Aaps),
        NS_RESUME (ColorGroup.Aaps),
        NS_QUEUE_CLEARED (ColorGroup.Aaps),
        NS_SETTINGS_COPIED (ColorGroup.Aaps),
        ERROR_DIALOG_OK (ColorGroup.Aaps),
        ERROR_DIALOG_MUTE (ColorGroup.Aaps),
        ERROR_DIALOG_MUTE_5MIN (ColorGroup.Aaps),
        OBJECTIVE_STARTED (ColorGroup.Aaps),
        OBJECTIVE_UNSTARTED (ColorGroup.Aaps),
        OBJECTIVES_SKIPPED (ColorGroup.Aaps),
        STAT_RESET (ColorGroup.Aaps),
        DELETE_LOGS (ColorGroup.Aaps),
        DELETE_FUTURE_TREATMENTS (ColorGroup.Aaps),
        EXPORT_SETTINGS (ColorGroup.Aaps),
        IMPORT_SETTINGS (ColorGroup.Aaps),
        RESET_DATABASES (ColorGroup.Aaps),
        EXPORT_DATABASES (ColorGroup.Aaps),
        IMPORT_DATABASES (ColorGroup.Aaps),
        OTP_EXPORT (ColorGroup.Aaps),
        OTP_RESET (ColorGroup.Aaps),
        STOP_SMS (ColorGroup.Aaps),
        FOOD (ColorGroup.Careportal),
        EXPORT_CSV (ColorGroup.Aaps),
        UNKNOWN (ColorGroup.Aaps)
        ;

        companion object {
            fun fromString(source: String?) = values().firstOrNull { it.name == source } ?: UNKNOWN
        }
    }
    data class ValueWithUnit (val dValue: Double=0.0, val iValue: Int=0, val lValue: Long=0, val sValue: String="", val unit: Units=Units.None, val condition:Boolean=true){
        constructor(dvalue: Double, unit: Units, condition:Boolean = true) : this(dvalue, 0, 0, "", unit, condition)
        constructor(ivalue: Int, unit: Units, condition:Boolean = true) : this(0.0, ivalue, 0, "", unit, condition)
        constructor(lvalue: Long, unit: Units, condition:Boolean = true) : this(0.0,0, lvalue, "", unit, condition)
        constructor(svalue: String, unit:Units) : this(0.0,0, 0, svalue, unit, svalue != "")
<<<<<<< HEAD
        constructor(svalue: TherapyEvent.Type, unit:Units) : this(0.0,0, 0, svalue.text, unit)
        constructor(dvalue: Double, unit:String) : this(dvalue,0, 0, "", Units.fromText(unit))
=======
        constructor(source: Sources) : this(0.0,0, 0, source.name, Units.Source, true)
        constructor(dvalue: Double, unit:String, condition:Boolean = true) : this(dvalue,0, 0, "", Units.fromText(unit), condition)
>>>>>>> 6956a17b
        constructor(rStringRef: Int, nbParam: Long) : this(0.0, rStringRef, nbParam, "", Units.R_String, !rStringRef.equals(0))             // additionnal constructors for formated strings with additional values as parameters (define number of parameters as long

        fun value() : Any {
            if (sValue != "") return sValue
            if (!dValue.equals(0.0)) return dValue
            if (!iValue.equals(0)) return iValue
            return lValue
        }
    }
    enum class Units(val text: String) {
        None (""),                              //Int or String
        Mg_Dl ("mg/dl"),                        //Double
        Mmol_L ("mmol"),                        //Double
        Timestamp("Timestamp"),                 //long
        U ("U"),                                //Double
        U_H ("U/h"),                            //Double
        G ("g"),                                //Int
        M ("m"),                                //Int
        H ("h"),                                //Int
        Percent ("%"),                          //Int
        TherapyEvent ("TherapyEvent"),          //String (All enum key translated by Translator function, mainly The
        R_String ("R.string"),                  //Int
        Source ("Source")                       //String

        ;

        companion object {
            fun fromString(unit: String?) = values().firstOrNull { it.name == unit } ?: None
            fun fromText(unit: String?) = values().firstOrNull { it.text == unit } ?: None
        }
    }
    enum class Sources() {
        TreatmentDialog,
        InsulinDialog,
        CarbDialog,
        WizardDialog,
        QuickWizard,
        ExtendedBolusDialog,
        TTDialog,
        ProfileSwitchDialog,
        LoopDialog,
        TempBasalDialog,
        CalibrationDialog,
        FillDialog,
        BgCheck,
        SensorInsert,
        BatteryChange,
        Note,
        Exercise,
        Question,
        Announcement,
        Actions,            //From Actions plugin
        Automation,         //From Automation plugin
        LocalProfile,       //From LocalProfile plugin
        Loop,               //From Loop plugin
        Maintenance,        //From Maintenance plugin
        NSClient,           //From NSClient plugin
        Pump,               //From Pump plugin
        SMS,                //From SMS plugin
        Treatments,         //From Treatments plugin
        Wear,               //From Wear plugin
        Food,               //From Food plugin
        Unknown             //if necessary
        ;

        companion object {
            fun fromString(source: String?) = values().firstOrNull { it.name == source } ?: Unknown
        }
    }

    enum class ColorGroup() {
        InsulinTreatment,
        CarbTreatment,
        TT,
        Profile,
        Loop,
        Careportal,
        Pump,
        Aaps
    }

    fun isLoop(): Boolean {
        var result = false
        for (v in values) {
            if (v.unit == Units.Source && Sources.fromString(v.sValue).equals(Sources.Loop)) result = true
        }
        return result
    }
}<|MERGE_RESOLUTION|>--- conflicted
+++ resolved
@@ -102,13 +102,8 @@
         constructor(ivalue: Int, unit: Units, condition:Boolean = true) : this(0.0, ivalue, 0, "", unit, condition)
         constructor(lvalue: Long, unit: Units, condition:Boolean = true) : this(0.0,0, lvalue, "", unit, condition)
         constructor(svalue: String, unit:Units) : this(0.0,0, 0, svalue, unit, svalue != "")
-<<<<<<< HEAD
-        constructor(svalue: TherapyEvent.Type, unit:Units) : this(0.0,0, 0, svalue.text, unit)
-        constructor(dvalue: Double, unit:String) : this(dvalue,0, 0, "", Units.fromText(unit))
-=======
         constructor(source: Sources) : this(0.0,0, 0, source.name, Units.Source, true)
         constructor(dvalue: Double, unit:String, condition:Boolean = true) : this(dvalue,0, 0, "", Units.fromText(unit), condition)
->>>>>>> 6956a17b
         constructor(rStringRef: Int, nbParam: Long) : this(0.0, rStringRef, nbParam, "", Units.R_String, !rStringRef.equals(0))             // additionnal constructors for formated strings with additional values as parameters (define number of parameters as long
 
         fun value() : Any {
