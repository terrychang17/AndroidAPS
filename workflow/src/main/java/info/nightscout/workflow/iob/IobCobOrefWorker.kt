package info.nightscout.workflow.iob

import android.content.Context
import android.os.SystemClock
import androidx.work.WorkerParameters
import androidx.work.workDataOf
import dagger.android.HasAndroidInjector
import info.nightscout.core.events.EventIobCalculationProgress
import info.nightscout.core.utils.fabric.FabricPrivacy
import info.nightscout.core.utils.receivers.DataWorkerStorage
import info.nightscout.core.utils.worker.LoggingWorker
import info.nightscout.core.workflow.CalculationWorkflow
import info.nightscout.database.impl.AppRepository
import info.nightscout.interfaces.Config
import info.nightscout.interfaces.Constants
import info.nightscout.interfaces.aps.AutosensData
import info.nightscout.interfaces.aps.SMBDefaults
import info.nightscout.interfaces.iob.IobCobCalculator
import info.nightscout.interfaces.plugin.ActivePlugin
import info.nightscout.interfaces.profile.Instantiator
import info.nightscout.interfaces.profile.ProfileFunction
import info.nightscout.interfaces.profiling.Profiler
import info.nightscout.interfaces.utils.DecimalFormatter
import info.nightscout.plugins.iob.iobCobCalculator.fromCarbs
import info.nightscout.rx.bus.RxBus
import info.nightscout.rx.events.Event
import info.nightscout.rx.events.EventAutosensCalculationFinished
import info.nightscout.rx.logging.LTag
import info.nightscout.shared.interfaces.ResourceHelper
import info.nightscout.shared.sharedPreferences.SP
import info.nightscout.shared.utils.DateUtil
import info.nightscout.shared.utils.T
import javax.inject.Inject
import kotlin.math.abs
import kotlin.math.max
import kotlin.math.min
import kotlin.math.roundToLong

class IobCobOrefWorker @Inject internal constructor(
    context: Context,
    params: WorkerParameters
) : LoggingWorker(context, params) {

    @Inject lateinit var sp: SP
    @Inject lateinit var rxBus: RxBus
    @Inject lateinit var rh: ResourceHelper
    @Inject lateinit var profileFunction: ProfileFunction
    @Inject lateinit var context: Context
    @Inject lateinit var activePlugin: ActivePlugin
    @Inject lateinit var config: Config
    @Inject lateinit var profiler: Profiler
    @Inject lateinit var fabricPrivacy: FabricPrivacy
    @Inject lateinit var dateUtil: DateUtil
    @Inject lateinit var repository: AppRepository
    @Inject lateinit var dataWorkerStorage: DataWorkerStorage
    @Inject lateinit var instantiator: Instantiator

    class IobCobOrefWorkerData(
        val injector: HasAndroidInjector,
        val iobCobCalculator: IobCobCalculator, // cannot be injected : HistoryBrowser uses different instance
        val reason: String,
        val end: Long,
        val limitDataToOldestAvailable: Boolean,
        val cause: Event?
    )

    override fun doWorkAndLog(): Result {
        val data = dataWorkerStorage.pickupObject(inputData.getLong(DataWorkerStorage.STORE_KEY, -1)) as IobCobOrefWorkerData?
            ?: return Result.success(workDataOf("Error" to "missing input data"))

        val start = dateUtil.now()
        try {
            aapsLogger.debug(LTag.AUTOSENS, "AUTOSENSDATA thread started: ${data.reason}")
            if (!profileFunction.isProfileValid("IobCobThread")) {
                aapsLogger.debug(LTag.AUTOSENS, "Aborting calculation thread (No profile): ${data.reason}")
                return Result.success(workDataOf("Error" to "app still initializing"))
            }
            //log.debug("Locking calculateSensitivityData");
            val oldestTimeWithData = data.iobCobCalculator.calculateDetectionStart(data.end, data.limitDataToOldestAvailable)
            // work on local copy and set back when finished
            val ads = data.iobCobCalculator.ads.clone()
            val bucketedData = ads.bucketedData
            val autosensDataTable = ads.autosensDataTable
            if (bucketedData == null || bucketedData.size < 3) {
                aapsLogger.debug(LTag.AUTOSENS, "Aborting calculation thread (No bucketed data available): ${data.reason}")
                return Result.success(workDataOf("Error" to "Aborting calculation thread (No bucketed data available): ${data.reason}"))
            }
            val prevDataTime = ads.roundUpTime(bucketedData[bucketedData.size - 3].timestamp)
            aapsLogger.debug(LTag.AUTOSENS, "Prev data time: " + dateUtil.dateAndTimeString(prevDataTime))
            var previous = autosensDataTable[prevDataTime]
            // start from oldest to be able sub cob
            for (i in bucketedData.size - 4 downTo 0) {
                rxBus.send(EventIobCalculationProgress(CalculationWorkflow.ProgressData.IOB_COB_OREF, 100 - (100.0 * i / bucketedData.size).toInt(), data.cause))
                if (isStopped) {
                    aapsLogger.debug(LTag.AUTOSENS, "Aborting calculation thread (trigger): ${data.reason}")
                    return Result.failure(workDataOf("Error" to "Aborting calculation thread (trigger): ${data.reason}"))
                }
                // check if data already exists
                var bgTime = bucketedData[i].timestamp
                bgTime = ads.roundUpTime(bgTime)
                if (bgTime > ads.roundUpTime(dateUtil.now())) continue
                var existing: AutosensData?
                if (autosensDataTable[bgTime].also { existing = it } != null) {
                    previous = existing
                    continue
                }
                val profile = profileFunction.getProfile(bgTime)
                if (profile == null) {
                    aapsLogger.debug(LTag.AUTOSENS, "Aborting calculation thread (no profile): ${data.reason}")
                    continue  // profile not set yet
                }
                aapsLogger.debug(LTag.AUTOSENS, "Processing calculation thread: ${data.reason} ($i/${bucketedData.size})")
                val sens = profile.getIsfMgdl(bgTime)
                val autosensData = instantiator.provideAutosensDataObject()
                autosensData.time = bgTime
                if (previous != null) autosensData.activeCarbsList = previous.cloneCarbsList() else autosensData.activeCarbsList = ArrayList()

                //console.error(bgTime , bucketed_data[i].glucose);
                var avgDelta: Double
                var delta: Double
                val bg: Double = bucketedData[i].recalculated
                if (bg < 39 || bucketedData[i + 3].recalculated < 39) {
                    aapsLogger.error("! value < 39")
                    continue
                }
                autosensData.bg = bg
<<<<<<< HEAD
                delta = bg - bucketedData[i + 1].recalculated
                avgDelta = (bg - bucketedData[i + 3].recalculated) / 3
                val iob = data.iobCobCalculatorPlugin.calculateFromTreatmentsAndTemps(bgTime, profile)
=======
                delta = bg - bucketedData[i + 1].value
                avgDelta = (bg - bucketedData[i + 3].value) / 3
                val iob = data.iobCobCalculator.calculateFromTreatmentsAndTemps(bgTime, profile)
>>>>>>> c8113bf4
                val bgi = -iob.activity * sens * 5
                val deviation = delta - bgi
                val avgDeviation = ((avgDelta - bgi) * 1000).roundToLong() / 1000.0
                var slopeFromMaxDeviation = 0.0
                var slopeFromMinDeviation = 999.0

                // https://github.com/openaps/oref0/blob/master/lib/determine-basal/cob-autosens.js#L169
                if (i < bucketedData.size - 16) { // we need 1h of data to calculate minDeviationSlope
                    var maxDeviation = 0.0
                    var minDeviation = 999.0
                    val hourAgo = bgTime + 10 * 1000 - 60 * 60 * 1000L
                    val hourAgoData = ads.getAutosensDataAtTime(hourAgo)
                    if (hourAgoData != null) {
                        val initialIndex = autosensDataTable.indexOfKey(hourAgoData.time)
                        aapsLogger.debug(LTag.AUTOSENS, ">>>>> bucketed_data.size()=" + bucketedData.size + " i=" + i + " hourAgoData=" + hourAgoData.toString())
                        var past = 1
                        // try {
                            while (past < 12) {
                                val ad = autosensDataTable.valueAt(initialIndex + past)
                                aapsLogger.debug(LTag.AUTOSENS, ">>>>> past=" + past + " ad=" + ad?.toString())
                                // if (ad == null) {
                                //     aapsLogger.debug(LTag.AUTOSENS, autosensDataTable.toString())
                                //     aapsLogger.debug(LTag.AUTOSENS, bucketedData.toString())
                                //     //aapsLogger.debug(LTag.AUTOSENS, data.iobCobCalculatorPlugin.getBgReadingsDataTable().toString())
                                //     val notification = Notification(Notification.SEND_LOGFILES, rh.gs(R.string.send_logfiles), Notification.LOW)
                                //     rxBus.send(EventNewNotification(notification))
                                //     sp.putBoolean("log_AUTOSENS", true)
                                //     break
                                // }
                                // let it here crash on NPE to get more data as i cannot reproduce this bug
                                val deviationSlope = (ad.avgDeviation - avgDeviation) / (ad.time - bgTime) * 1000 * 60 * 5
                                if (ad.avgDeviation > maxDeviation) {
                                    slopeFromMaxDeviation = min(0.0, deviationSlope)
                                    maxDeviation = ad.avgDeviation
                                }
                                if (ad.avgDeviation < minDeviation) {
                                    slopeFromMinDeviation = max(0.0, deviationSlope)
                                    minDeviation = ad.avgDeviation
                                }
                                past++
                            }
                        // } catch (e: Exception) {
                        //     aapsLogger.error("Unhandled exception", e)
                        //     fabricPrivacy.logException(e)
                        //     aapsLogger.debug(autosensDataTable.toString())
                        //     aapsLogger.debug(bucketedData.toString())
                        //     //aapsLogger.debug(data.iobCobCalculatorPlugin.getBgReadingsDataTable().toString())
                        //     val notification = Notification(Notification.SEND_LOGFILES, rh.gs(R.string.send_logfiles), Notification.LOW)
                        //     rxBus.send(EventNewNotification(notification))
                        //     sp.putBoolean("log_AUTOSENS", true)
                        //     break
                        // }
                    } else {
                        aapsLogger.debug(LTag.AUTOSENS, ">>>>> bucketed_data.size()=" + bucketedData.size + " i=" + i + " hourAgoData=" + "null")
                    }
                }
                val recentCarbTreatments = repository.getCarbsDataFromTimeToTimeExpanded(bgTime - T.mins(5).msecs(), bgTime, true).blockingGet()
                for (recentCarbTreatment in recentCarbTreatments) {
                    autosensData.carbsFromBolus += recentCarbTreatment.amount
                    val isAAPSOrWeighted = activePlugin.activeSensitivity.isMinCarbsAbsorptionDynamic
                    autosensData.activeCarbsList.add(fromCarbs(recentCarbTreatment, isAAPSOrWeighted, profileFunction, aapsLogger, dateUtil, sp))
                    autosensData.pastSensitivity += "[" + DecimalFormatter.to0Decimal(recentCarbTreatment.amount) + "g]"
                }

                // if we are absorbing carbs
                if (previous != null && previous.cob > 0) {
                    // calculate sum of min carb impact from all active treatments
                    var totalMinCarbsImpact = 0.0
                    if (activePlugin.activeSensitivity.isMinCarbsAbsorptionDynamic) {
                        //when the impact depends on a max time, sum them up as smaller carb sizes make them smaller
                        for (ii in autosensData.activeCarbsList.indices) {
                            val c = autosensData.activeCarbsList[ii]
                            totalMinCarbsImpact += c.min5minCarbImpact
                        }
                    } else {
                        //Oref sensitivity
                        totalMinCarbsImpact = sp.getDouble(info.nightscout.core.utils.R.string.key_openapsama_min_5m_carbimpact, SMBDefaults.min_5m_carbimpact)
                    }

                    // figure out how many carbs that represents
                    // but always assume at least 3mg/dL/5m (default) absorption per active treatment
                    val ci = max(deviation, totalMinCarbsImpact)
                    if (ci != deviation) autosensData.failOverToMinAbsorptionRate = true
                    autosensData.absorbed = ci * profile.getIc(bgTime) / sens
                    // and add that to the running total carbsAbsorbed
                    autosensData.cob = max(previous.cob - autosensData.absorbed, 0.0)
                    autosensData.deductAbsorbedCarbs()
                    autosensData.usedMinCarbsImpact = totalMinCarbsImpact
                }
                val isAAPSOrWeighted = activePlugin.activeSensitivity.isMinCarbsAbsorptionDynamic
                autosensData.removeOldCarbs(bgTime, isAAPSOrWeighted)
                autosensData.cob += autosensData.carbsFromBolus
                autosensData.deviation = deviation
                autosensData.bgi = bgi
                autosensData.delta = delta
                autosensData.avgDelta = avgDelta
                autosensData.avgDeviation = avgDeviation
                autosensData.slopeFromMaxDeviation = slopeFromMaxDeviation
                autosensData.slopeFromMinDeviation = slopeFromMinDeviation

                // calculate autosens only without COB
                if (autosensData.cob <= 0) {
                    when {
                        abs(deviation) < Constants.DEVIATION_TO_BE_EQUAL -> {
                            autosensData.pastSensitivity += "="
                            autosensData.validDeviation = true
                        }

                        deviation > 0                                    -> {
                            autosensData.pastSensitivity += "+"
                            autosensData.validDeviation = true
                        }

                        else                                             -> {
                            autosensData.pastSensitivity += "-"
                            autosensData.validDeviation = true
                        }
                    }
                } else {
                    autosensData.pastSensitivity += "C"
                }
                previous = autosensData
                if (bgTime < dateUtil.now()) autosensDataTable.put(bgTime, autosensData)
                aapsLogger.debug(
                    LTag.AUTOSENS,
                    "Running detectSensitivity from: " + dateUtil.dateAndTimeString(oldestTimeWithData) + " to: " + dateUtil.dateAndTimeString(bgTime) + " lastDataTime:" + ads.lastDataTime(
                        dateUtil
                    )
                )
                val sensitivity = activePlugin.activeSensitivity.detectSensitivity(ads, oldestTimeWithData, bgTime)
                aapsLogger.debug(LTag.AUTOSENS, "Sensitivity result: $sensitivity")
                autosensData.autosensResult = sensitivity
                aapsLogger.debug(LTag.AUTOSENS, autosensData.toString())
            }
            data.iobCobCalculator.ads = ads
            Thread {
                SystemClock.sleep(1000)
                rxBus.send(EventAutosensCalculationFinished(data.cause))
            }.start()
        } finally {
            rxBus.send(EventIobCalculationProgress(CalculationWorkflow.ProgressData.IOB_COB_OREF, 100, data.cause))
            aapsLogger.debug(LTag.AUTOSENS, "AUTOSENSDATA thread ended: ${data.reason}")
            profiler.log(LTag.AUTOSENS, "IobCobThread", start)
        }
        return Result.success()
    }
}<|MERGE_RESOLUTION|>--- conflicted
+++ resolved
@@ -124,15 +124,9 @@
                     continue
                 }
                 autosensData.bg = bg
-<<<<<<< HEAD
                 delta = bg - bucketedData[i + 1].recalculated
                 avgDelta = (bg - bucketedData[i + 3].recalculated) / 3
-                val iob = data.iobCobCalculatorPlugin.calculateFromTreatmentsAndTemps(bgTime, profile)
-=======
-                delta = bg - bucketedData[i + 1].value
-                avgDelta = (bg - bucketedData[i + 3].value) / 3
                 val iob = data.iobCobCalculator.calculateFromTreatmentsAndTemps(bgTime, profile)
->>>>>>> c8113bf4
                 val bgi = -iob.activity * sens * 5
                 val deviation = delta - bgi
                 val avgDeviation = ((avgDelta - bgi) * 1000).roundToLong() / 1000.0
