files:
  - source: /app/src/main/res/values/strings.xml
    translation: /app/src/main/res/values-%android_code%/strings.xml
  - source: /app/src/main/res/values/exam.xml
    translation: /app/src/main/res/values-%android_code%/%original_file_name%
  - source: /app/src/main/res/values/objectives.xml
    translation: /app/src/main/res/values-%android_code%/%original_file_name%
  - source: /wear/src/main/res/values/strings.xml
    translation: /wear/src/main/res/values-%android_code%/strings.xml
  - source: /app/src/main/res/values/protection.xml
    translation: /app/src/main/res/values-%android_code%/protection.xml
  - source: /core/src/main/res/values/validator.xml
    translation: /core/src/main/res/values-%android_code%/validator.xml
  - source: /core/src/main/res/values/strings.xml
    translation: /core/src/main/res/values-%android_code%/strings.xml
  - source: /shared/src/main/res/values/strings.xml
    translation: /shared/src/main/res/values-%android_code%/strings.xml
  - source: /combo/src/main/res/values/strings.xml
    translation: /combo/src/main/res/values-%android_code%/strings.xml
  - source: /dana/src/main/res/values/strings.xml
    translation: /dana/src/main/res/values-%android_code%/strings.xml
  - source: /danar/src/main/res/values/strings.xml
    translation: /danar/src/main/res/values-%android_code%/strings.xml
  - source: /medtronic/src/main/res/values/strings.xml
    translation: /medtronic/src/main/res/values-%android_code%/strings.xml
  - source: /omnipod-common/src/main/res/values/strings.xml
    translation: /omnipod-common/src/main/res/values-%android_code%/strings.xml
  - source: /omnipod-dash/src/main/res/values/strings.xml
    translation: /omnipod-dash/src/main/res/values-%android_code%/strings.xml
  - source: /omnipod-eros/src/main/res/values/strings.xml
    translation: /omnipod-eros/src/main/res/values-%android_code%/strings.xml
  - source: /rileylink/src/main/res/values/strings.xml
    translation: /rileylink/src/main/res/values-%android_code%/strings.xml
  - source: /insight/src/main/res/values/strings.xml
    translation: /insight/src/main/res/values-%android_code%/strings.xml
  - source: /insight/src/main/res/values/alert_codes.xml
    translation: /insight/src/main/res/values-%android_code%/alert_codes.xml
  - source: /insight/src/main/res/values/alert_descriptions.xml
    translation: /insight/src/main/res/values-%android_code%/alert_descriptions.xml
  - source: /insight/src/main/res/values/alert_titles.xml
    translation: /insight/src/main/res/values-%android_code%/alert_titles.xml
  - source: /insight/src/main/res/values/exceptions.xml
    translation: /insight/src/main/res/values-%android_code%/exceptions.xml
  - source: /automation/src/main/res/values/strings.xml
    translation: /automation/src/main/res/values-%android_code%/strings.xml
  - source: /diaconn/src/main/res/values/strings.xml
    translation: /diaconn/src/main/res/values-%android_code%/strings.xml
<<<<<<< HEAD
  - source: /eopatch/src/main/res/values/strings.xml
    translation: /eopatch/src/main/res/values-%android_code%/strings.xml        
=======
  - source: /pump-common/src/main/res/values/strings.xml
    translation: /pump-common/src/main/res/values-%android_code%/strings.xml
>>>>>>> bc2cd2c5
  - source: /openhumans/src/main/res/values/strings.xml
    translation: /openhumans/src/main/res/values-%android_code%/strings.xml
    translate_attributes: 0<|MERGE_RESOLUTION|>--- conflicted
+++ resolved
@@ -45,13 +45,10 @@
     translation: /automation/src/main/res/values-%android_code%/strings.xml
   - source: /diaconn/src/main/res/values/strings.xml
     translation: /diaconn/src/main/res/values-%android_code%/strings.xml
-<<<<<<< HEAD
   - source: /eopatch/src/main/res/values/strings.xml
     translation: /eopatch/src/main/res/values-%android_code%/strings.xml        
-=======
   - source: /pump-common/src/main/res/values/strings.xml
     translation: /pump-common/src/main/res/values-%android_code%/strings.xml
->>>>>>> bc2cd2c5
   - source: /openhumans/src/main/res/values/strings.xml
     translation: /openhumans/src/main/res/values-%android_code%/strings.xml
     translate_attributes: 0