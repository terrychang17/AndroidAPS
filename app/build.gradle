--- conflicted
+++ resolved
@@ -44,11 +44,7 @@
         minSdkVersion 21
         targetSdkVersion 23
         versionCode 1500
-<<<<<<< HEAD
-        version "1.5smb"
-=======
-        version "1.52"
->>>>>>> 03bf1abd
+        version "1.52smb"
         buildConfigField "String", "VERSION", '"' + version + '"'
         buildConfigField "String", "BUILDVERSION", generateGitBuild()
     }
