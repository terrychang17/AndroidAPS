--- conflicted
+++ resolved
@@ -113,15 +113,9 @@
         hardLimits = HardLimits(aapsLogger, rxBus, sp, resourceHelper, context)
         objectivesPlugin = ObjectivesPlugin(injector, aapsLogger, resourceHelper, activePlugin, sp, Config())
         comboPlugin = ComboPlugin(injector, aapsLogger, rxBus, resourceHelper, profileFunction, treatmentsPlugin, sp, commandQueue, context)
-<<<<<<< HEAD
-        danaRPlugin = DanaRPlugin(injector, aapsLogger, rxBus, context, resourceHelper, constraintChecker, treatmentsPlugin, sp, commandQueue, danaRPump)
-        danaRSPlugin = DanaRSPlugin(injector, aapsLogger, rxBus, context, resourceHelper, constraintChecker, profileFunction, treatmentsPlugin, sp, commandQueue, danaRPump, detailedBolusInfoStorage, fabricPrivacy)
-        insightPlugin = LocalInsightPlugin(injector, aapsLogger, rxBus, resourceHelper, treatmentsPlugin, sp, commandQueue, profileFunction, context)
-=======
         danaRPlugin = DanaRPlugin(injector, aapsLogger, rxBus, context, resourceHelper, constraintChecker, treatmentsPlugin, sp, commandQueue, danaRPump, dateUtil)
-        danaRSPlugin = DanaRSPlugin(injector, aapsLogger, rxBus, context, resourceHelper, constraintChecker, profileFunction, treatmentsPlugin, sp, commandQueue, danaRPump, detailedBolusInfoStorage, dateUtil)
-        insightPlugin = LocalInsightPlugin(injector, aapsLogger, rxBus, resourceHelper, treatmentsPlugin, sp, commandQueue, profileFunction, context, Config(), dateUtil)
->>>>>>> 15207d1b
+        danaRSPlugin = DanaRSPlugin(injector, aapsLogger, rxBus, context, resourceHelper, constraintChecker, profileFunction, treatmentsPlugin, sp, commandQueue, danaRPump, detailedBolusInfoStorage, fabricPrivacy, dateUtil)
+        insightPlugin = LocalInsightPlugin(injector, aapsLogger, rxBus, resourceHelper, treatmentsPlugin, sp, commandQueue, profileFunction, context, dateUtil)
         openAPSSMBPlugin = OpenAPSSMBPlugin(injector, aapsLogger, rxBus, constraintChecker, resourceHelper, profileFunction, context, activePlugin, treatmentsPlugin, iobCobCalculatorPlugin, hardLimits, profiler, fabricPrivacy)
         openAPSAMAPlugin = OpenAPSAMAPlugin(injector, aapsLogger, rxBus, constraintChecker, resourceHelper, profileFunction, context, activePlugin, treatmentsPlugin, iobCobCalculatorPlugin, hardLimits, profiler, fabricPrivacy)
         safetyPlugin = SafetyPlugin(injector, aapsLogger, resourceHelper, sp, rxBus, constraintChecker, openAPSAMAPlugin, openAPSSMBPlugin, sensitivityOref1Plugin, activePlugin, hardLimits, buildHelper, treatmentsPlugin, Config())
