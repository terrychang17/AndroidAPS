--- conflicted
+++ resolved
@@ -207,12 +207,7 @@
             addPreferencesFromResourceIfEnabled(danaRKoreanPlugin, rootKey, config.PUMPDRIVERS)
             addPreferencesFromResourceIfEnabled(danaRv2Plugin, rootKey, config.PUMPDRIVERS)
             addPreferencesFromResourceIfEnabled(danaRSPlugin, rootKey, config.PUMPDRIVERS)
-<<<<<<< HEAD
             addPreferencesFromResourceIfEnabled(insightPlugin, rootKey, config.PUMPDRIVERS)
-            addPreferencesFromResourceIfEnabled(comboPlugin, rootKey, config.PUMPDRIVERS)
-=======
-            addPreferencesFromResourceIfEnabled(localInsightPlugin, rootKey, config.PUMPDRIVERS)
->>>>>>> 7b0a54c6
             addPreferencesFromResourceIfEnabled(combov2Plugin, rootKey, config.PUMPDRIVERS)
             addPreferencesFromResourceIfEnabled(medtronicPumpPlugin, rootKey, config.PUMPDRIVERS)
             addPreferencesFromResourceIfEnabled(diaconnG8Plugin, rootKey, config.PUMPDRIVERS)
