--- conflicted
+++ resolved
@@ -42,13 +42,6 @@
 import app.aaps.core.keys.StringKey
 import app.aaps.core.ui.dialogs.OKDialog
 import app.aaps.plugins.aps.autotune.AutotunePlugin
-<<<<<<< HEAD
-import app.aaps.plugins.aps.loop.LoopPlugin
-import app.aaps.plugins.aps.openAPSAMA.OpenAPSAMAPlugin
-import app.aaps.plugins.aps.openAPSAutoISF.OpenAPSAutoISFPlugin
-import app.aaps.plugins.aps.openAPSSMB.OpenAPSSMBPlugin
-=======
->>>>>>> f23a7ab2
 import app.aaps.plugins.automation.AutomationPlugin
 import app.aaps.plugins.configuration.maintenance.MaintenancePlugin
 import app.aaps.plugins.main.general.smsCommunicator.SmsCommunicatorPlugin
@@ -76,35 +69,6 @@
 
     @Inject lateinit var automationPlugin: AutomationPlugin
     @Inject lateinit var autotunePlugin: AutotunePlugin
-<<<<<<< HEAD
-    @Inject lateinit var danaRPlugin: DanaRPlugin
-    @Inject lateinit var danaRKoreanPlugin: DanaRKoreanPlugin
-    @Inject lateinit var danaRv2Plugin: DanaRv2Plugin
-    @Inject lateinit var danaRSPlugin: DanaRSPlugin
-    @Inject lateinit var combov2Plugin: ComboV2Plugin
-    @Inject lateinit var insulinOrefFreePeakPlugin: InsulinOrefFreePeakPlugin
-    @Inject lateinit var loopPlugin: LoopPlugin
-    @Inject lateinit var insightPlugin: InsightPlugin
-    @Inject lateinit var medtronicPumpPlugin: MedtronicPumpPlugin
-    @Inject lateinit var nsClientPlugin: NSClientPlugin
-    @Inject lateinit var nsClientV3Plugin: NSClientV3Plugin
-    @Inject lateinit var openAPSAMAPlugin: OpenAPSAMAPlugin
-    @Inject lateinit var openAPSAutoISFPlugin: OpenAPSAutoISFPlugin
-    @Inject lateinit var openAPSSMBPlugin: OpenAPSSMBPlugin
-    @Inject lateinit var safetyPlugin: SafetyPlugin
-    @Inject lateinit var sensitivityAAPSPlugin: SensitivityAAPSPlugin
-    @Inject lateinit var sensitivityOref1Plugin: SensitivityOref1Plugin
-    @Inject lateinit var sensitivityWeightedAveragePlugin: SensitivityWeightedAveragePlugin
-    @Inject lateinit var dexcomPlugin: DexcomPlugin
-    @Inject lateinit var eversensePlugin: EversensePlugin
-    @Inject lateinit var glimpPlugin: GlimpPlugin
-    @Inject lateinit var poctechPlugin: PoctechPlugin
-    @Inject lateinit var tomatoPlugin: TomatoPlugin
-    @Inject lateinit var glunovoPlugin: GlunovoPlugin
-    @Inject lateinit var intelligoPlugin: IntelligoPlugin
-    @Inject lateinit var aidexPlugin: AidexPlugin
-=======
->>>>>>> f23a7ab2
     @Inject lateinit var smsCommunicatorPlugin: SmsCommunicatorPlugin
     @Inject lateinit var maintenancePlugin: MaintenancePlugin
 
@@ -170,47 +134,6 @@
         } else {
             addPreferencesFromResource(R.xml.pref_general, rootKey)
             addPreferencesFromResource(R.xml.pref_protection, rootKey)
-<<<<<<< HEAD
-            addPreferencesFromResourceIfEnabled(overviewPlugin, rootKey)
-            addPreferencesFromResourceIfEnabled(safetyPlugin, rootKey)
-            addPreferencesFromResourceIfEnabled(eversensePlugin, rootKey)
-            addPreferencesFromResourceIfEnabled(dexcomPlugin, rootKey)
-            addPreferencesFromResourceIfEnabled(tomatoPlugin, rootKey)
-            addPreferencesFromResourceIfEnabled(glunovoPlugin, rootKey)
-            addPreferencesFromResourceIfEnabled(intelligoPlugin, rootKey)
-            addPreferencesFromResourceIfEnabled(poctechPlugin, rootKey)
-            addPreferencesFromResourceIfEnabled(aidexPlugin, rootKey)
-            addPreferencesFromResourceIfEnabled(glimpPlugin, rootKey)
-            addPreferencesFromResourceIfEnabled(loopPlugin, rootKey, config.APS)
-            addPreferencesFromResourceIfEnabled(openAPSAMAPlugin, rootKey, config.APS)
-            addPreferencesFromResourceIfEnabled(openAPSSMBPlugin, rootKey, config.APS)
-            addPreferencesFromResourceIfEnabled(openAPSAutoISFPlugin, rootKey, config.APS)
-            addPreferencesFromResourceIfEnabled(sensitivityAAPSPlugin, rootKey)
-            addPreferencesFromResourceIfEnabled(sensitivityWeightedAveragePlugin, rootKey)
-            addPreferencesFromResourceIfEnabled(sensitivityOref1Plugin, rootKey)
-            addPreferencesFromResourceIfEnabled(danaRPlugin, rootKey, config.PUMPDRIVERS)
-            addPreferencesFromResourceIfEnabled(danaRKoreanPlugin, rootKey, config.PUMPDRIVERS)
-            addPreferencesFromResourceIfEnabled(danaRv2Plugin, rootKey, config.PUMPDRIVERS)
-            addPreferencesFromResourceIfEnabled(danaRSPlugin, rootKey, config.PUMPDRIVERS)
-            addPreferencesFromResourceIfEnabled(insightPlugin, rootKey, config.PUMPDRIVERS)
-            addPreferencesFromResourceIfEnabled(combov2Plugin, rootKey, config.PUMPDRIVERS)
-            addPreferencesFromResourceIfEnabled(medtronicPumpPlugin, rootKey, config.PUMPDRIVERS)
-            addPreferencesFromResourceIfEnabled(diaconnG8Plugin, rootKey, config.PUMPDRIVERS)
-            addPreferencesFromResourceIfEnabled(eopatchPumpPlugin, rootKey, config.PUMPDRIVERS)
-            addPreferencesFromResourceIfEnabled(medtrumPlugin, rootKey, config.PUMPDRIVERS)
-            addPreferencesFromResourceIfEnabled(equilPumpPlugin, rootKey, config.PUMPDRIVERS)
-            addPreferencesFromResource(R.xml.pref_pump, rootKey, config.PUMPDRIVERS)
-            addPreferencesFromResourceIfEnabled(virtualPumpPlugin, rootKey)
-            addPreferencesFromResourceIfEnabled(insulinOrefFreePeakPlugin, rootKey)
-            addPreferencesFromResourceIfEnabled(nsClientPlugin, rootKey)
-            addPreferencesFromResourceIfEnabled(nsClientV3Plugin, rootKey)
-            addPreferencesFromResourceIfEnabled(tidepoolPlugin, rootKey)
-            addPreferencesFromResourceIfEnabled(smsCommunicatorPlugin, rootKey)
-            addPreferencesFromResourceIfEnabled(automationPlugin, rootKey)
-            addPreferencesFromResourceIfEnabled(autotunePlugin, rootKey)
-            addPreferencesFromResourceIfEnabled(wearPlugin, rootKey)
-            addPreferencesFromResourceIfEnabled(statusLinePlugin, rootKey)
-=======
             addPreferencesIfEnabled(activePlugin.activeOverview as PluginBase, rootKey)
             addPreferencesIfEnabled(activePlugin.activeSafety as PluginBase, rootKey)
             addPreferencesIfEnabled(activePlugin.activeBgSource as PluginBase, rootKey)
@@ -224,7 +147,6 @@
             addPreferencesIfEnabled(smsCommunicatorPlugin, rootKey)
             addPreferencesIfEnabled(automationPlugin, rootKey)
             addPreferencesIfEnabled(autotunePlugin, rootKey)
->>>>>>> f23a7ab2
             addPreferencesFromResource(R.xml.pref_alerts, rootKey)
             addPreferencesIfEnabled(maintenancePlugin, rootKey)
             addPreferencesFromResource(app.aaps.plugins.configuration.R.xml.pref_datachoices, rootKey)
