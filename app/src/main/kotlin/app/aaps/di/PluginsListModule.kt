--- conflicted
+++ resolved
@@ -40,13 +40,9 @@
 import app.aaps.plugins.source.IntelligoPlugin
 import app.aaps.plugins.source.MM640gPlugin
 import app.aaps.plugins.source.NSClientSourcePlugin
-<<<<<<< HEAD
 import app.aaps.plugins.source.PathedOTAppPlugin
 import app.aaps.plugins.source.PathedSIAppPlugin
 import app.aaps.plugins.source.PathedSinoAppPlugin
-=======
-import app.aaps.plugins.source.OttaiPlugin
->>>>>>> 9090561a
 import app.aaps.plugins.source.PoctechPlugin
 import app.aaps.plugins.source.RandomBgPlugin
 import app.aaps.plugins.source.SyaiTagPlugin
@@ -435,12 +431,6 @@
     @Binds
     @AllConfigs
     @IntoMap
-    @IntKey(471)
-    abstract fun bindPatchedOttaiPlugin(plugin: OttaiPlugin): PluginBase
-
-    @Binds
-    @AllConfigs
-    @IntoMap
     @IntKey(666)
     abstract fun bindPatchedOTAppPlugin(plugin: PathedOTAppPlugin): PluginBase
 
