<?xml version="1.0" encoding="utf-8"?>
<manifest xmlns:android="http://schemas.android.com/apk/res/android">

    <uses-permission android:name="android.permission.RECEIVE_BOOT_COMPLETED" />
    <uses-permission android:name="android.permission.BLUETOOTH" android:maxSdkVersion="30" />
    <uses-permission android:name="android.permission.BLUETOOTH_ADMIN" android:maxSdkVersion="30" />
    <uses-permission android:name="android.permission.BLUETOOTH_CONNECT" />
    <uses-permission android:name="android.permission.BLUETOOTH_SCAN" />
    <uses-permission android:name="android.permission.SYSTEM_ALERT_WINDOW" />
    <uses-permission android:name="android.permission.READ_EXTERNAL_STORAGE" />
    <uses-permission android:name="android.permission.WAKE_LOCK" />
    <uses-permission android:name="android.permission.VIBRATE" />
    <uses-permission android:name="android.permission.INTERNET" />
    <uses-permission android:name="com.google.android.permission.PROVIDE_BACKGROUND" />
    <uses-permission android:name="android.permission.FOREGROUND_SERVICE" />
    <uses-permission android:name="android.permission.ACCESS_FINE_LOCATION" />
    <uses-permission android:name="android.permission.ACCESS_COARSE_LOCATION" />
    <uses-permission android:name="android.permission.ACCESS_BACKGROUND_LOCATION" />
    <uses-permission android:name="android.permission.ACCESS_NETWORK_STATE" />
    <uses-permission android:name="android.permission.ACCESS_WIFI_STATE" />
    <uses-permission android:name="com.dexcom.cgm.EXTERNAL_PERMISSION" />
    <uses-permission android:name="android.permission.USE_FULL_SCREEN_INTENT" />
    <uses-permission android:name="com.android.alarm.permission.SET_ALARM" />

    <uses-permission-sdk-23 android:name="android.permission.REQUEST_IGNORE_BATTERY_OPTIMIZATIONS" />

    <!-- To receive data from xdrip. -->
    <uses-permission android:name="com.eveningoutpost.dexdrip.permissions.RECEIVE_BG_ESTIMATE" />

    <!-- To receive data from Aidex -->
    <uses-permission android:name="com.microtechmd.cgms.aidex.permissions.RECEIVE_BG_ESTIMATE" />

    <application
        android:name="app.aaps.MainApp"
        android:allowBackup="true"
        android:backupAgent="app.aaps.utils.SPBackupAgent"
        android:fullBackupOnly="false"
        android:icon="${appIcon}"
        android:label="@string/app_name"
        android:restoreAnyVersion="true"
        android:roundIcon="${appIconRound}"
        android:supportsRtl="true"
        android:theme="@style/AppTheme.Launcher">

        <meta-data
            android:name="com.google.android.gms.version"
            android:value="@integer/google_play_services_version" />

        <meta-data
            android:name="com.google.android.backup.api_key"
            android:value="AEdPqrEAAAAI3JiApyMrbP2QFzZ2fYfCPsgjkRp53Dm2S1-zPQ" />

        <meta-data
            android:name="com.google.android.gms.car.application"
            android:resource="@xml/automotive_app_desc" />

        <activity
            android:name="app.aaps.MainActivity"
            android:exported="true"
            android:theme="@style/AppTheme.NoActionBar">
            <intent-filter>
                <action android:name="android.intent.action.VIEW" />
                <action android:name="android.intent.action.MAIN" />

                <category android:name="android.intent.category.LAUNCHER" />
            </intent-filter>
        </activity>
        <activity
            android:name="app.aaps.activities.PreferencesActivity"
            android:exported="false"
            android:theme="@style/AppTheme" />
        <activity
            android:name="app.aaps.activities.HistoryBrowseActivity"
            android:exported="false"
            android:theme="@style/AppTheme" />
        <!-- Receive new BG readings from other local apps -->
        <receiver
            android:name="app.aaps.receivers.DataReceiver"
            android:enabled="true"
            android:exported="true">
            <intent-filter>
                <!-- Receiver from xDrip -->
                <action android:name="com.eveningoutpost.dexdrip.BgEstimate" />
                <!-- Receiver from 640g uploader -->
                <action android:name="com.eveningoutpost.dexdrip.NS_EMULATOR" />
                <!-- Receiver from glimp -->
                <action android:name="it.ct.glicemia.ACTION_GLUCOSE_MEASURED" />
                <!-- Receiver from Dexcom -->
                <action android:name="com.dexcom.cgm.EXTERNAL_BROADCAST" />
                <action android:name="com.dexcom.g7.EXTERNAL_BROADCAST" />
                <!-- Receiver from Poctech -->
                <action android:name="com.china.poctech.data" />
                <!-- Receiver from Tomato -->
                <action android:name="com.fanqies.tomatofn.BgEstimate" />
                <!-- Receiver from GlucoRx Aidex -->
                <action android:name="com.microtechmd.cgms.aidex.action.BgEstimate" />
                <!-- Receiver from patched Ottai app -->
<<<<<<< HEAD
                <action android:name="cn.diyaps.sharing.OT_APP" />
                <!-- Receiver from patched SI app -->
                <action android:name="cn.diyaps.sharing.SI_APP" />
                <!-- Receiver from patched Sino app -->
                <action android:name="cn.diyaps.sharing.SINO_APP" />
=======
                <action android:name="info.nightscout.androidaps.action.OTTAI_APP" />
                <!-- Receiver from patched Syai Tag app -->
                <action android:name="info.nightscout.androidaps.action.SYAI_TAG_APP" />
>>>>>>> 9090561a
            </intent-filter>
        </receiver>

        <!-- Receive new SMS messages -->
        <receiver
            android:name="app.aaps.receivers.SmsReceiver"
            android:enabled="true"
            android:exported="true"
            android:permission="android.permission.BROADCAST_SMS">
            <intent-filter>
                <action android:name="android.provider.Telephony.SMS_RECEIVED" />
            </intent-filter>
        </receiver>

        <!-- Receive ignore 5m, 15m, 30m requests for carb notifications -->
        <receiver android:name="app.aaps.plugins.aps.loop.CarbSuggestionReceiver" />

        <!-- Auto start -->
        <receiver
            android:name="app.aaps.receivers.AutoStartReceiver"
            android:enabled="true"
            android:exported="true">
            <intent-filter>
                <action android:name="android.intent.action.BOOT_COMPLETED" />
            </intent-filter>
        </receiver>

        <provider
            android:name="androidx.core.content.FileProvider"
            android:authorities="${applicationId}.fileprovider"
            android:exported="false"
            android:grantUriPermissions="true">
            <meta-data
                android:name="android.support.FILE_PROVIDER_PATHS"
                android:resource="@xml/filepaths" />
        </provider>

        <uses-library
            android:name="org.apache.http.legacy"
            android:required="false" />

    </application>

</manifest><|MERGE_RESOLUTION|>--- conflicted
+++ resolved
@@ -95,17 +95,11 @@
                 <!-- Receiver from GlucoRx Aidex -->
                 <action android:name="com.microtechmd.cgms.aidex.action.BgEstimate" />
                 <!-- Receiver from patched Ottai app -->
-<<<<<<< HEAD
                 <action android:name="cn.diyaps.sharing.OT_APP" />
                 <!-- Receiver from patched SI app -->
                 <action android:name="cn.diyaps.sharing.SI_APP" />
                 <!-- Receiver from patched Sino app -->
                 <action android:name="cn.diyaps.sharing.SINO_APP" />
-=======
-                <action android:name="info.nightscout.androidaps.action.OTTAI_APP" />
-                <!-- Receiver from patched Syai Tag app -->
-                <action android:name="info.nightscout.androidaps.action.SYAI_TAG_APP" />
->>>>>>> 9090561a
             </intent-filter>
         </receiver>
 
