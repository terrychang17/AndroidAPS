<?xml version="1.0" encoding="utf-8"?>
<manifest xmlns:android="http://schemas.android.com/apk/res/android"
    package="info.nightscout.androidaps">

    <uses-permission android:name="android.permission.RECEIVE_BOOT_COMPLETED" />
    <uses-permission android:name="android.permission.BLUETOOTH" />
    <uses-permission android:name="android.permission.BLUETOOTH_ADMIN" />
    <uses-permission android:name="android.permission.SYSTEM_ALERT_WINDOW" />
    <uses-permission android:name="android.permission.WRITE_EXTERNAL_STORAGE" />
    <uses-permission android:name="android.permission.READ_EXTERNAL_STORAGE" />
    <uses-permission android:name="android.permission.WAKE_LOCK" />
    <uses-permission android:name="android.permission.RECEIVE_SMS" />
    <uses-permission android:name="android.permission.RECEIVE_MMS" />
    <uses-permission android:name="android.permission.SEND_SMS" />
    <uses-permission android:name="android.permission.SEND_MMS" />
    <uses-permission android:name="android.permission.VIBRATE" />
    <uses-permission android:name="android.permission.INTERNET" />
    <uses-permission android:name="android.permission.ACCESS_NETWORK_STATE" />
    <uses-permission android:name="com.google.android.permission.PROVIDE_BACKGROUND" />
    <uses-permission android:name="android.permission.ACCESS_FINE_LOCATION" />

    <uses-permission-sdk-23 android:name="android.permission.REQUEST_IGNORE_BATTERY_OPTIMIZATIONS" />

    <!-- To receive data from xdrip. -->
    <uses-permission android:name="com.eveningoutpost.dexdrip.permissions.RECEIVE_BG_ESTIMATE" />

    <application
        android:name=".MainApp"
        android:allowBackup="true"
        android:icon="${appIcon}"
        android:label="@string/app_name"
        android:supportsRtl="true"
        android:theme="@style/AppTheme">
        <activity android:name=".MainActivity">
            <intent-filter>
                <action android:name="android.intent.action.MAIN" />

                <category android:name="android.intent.category.LAUNCHER" />
            </intent-filter>
        </activity>
        <activity android:name=".PreferencesActivity" />
        <activity
            android:name=".plugins.Overview.Dialogs.BolusProgressHelperActivity"
            android:theme="@style/Theme.AppCompat.Translucent" />
        <activity
            android:name=".plugins.Overview.Dialogs.ErrorHelperActivity"
            android:theme="@style/Theme.AppCompat.Translucent" />
        <activity android:name=".AgreementActivity" />
        <activity android:name=".plugins.PumpDanaR.activities.DanaRHistoryActivity" />
        <activity android:name=".plugins.PumpDanaR.activities.DanaRStatsActivity" />
        <activity android:name=".plugins.Overview.activities.QuickWizardListActivity">
            <intent-filter>
                <action android:name="info.nightscout.androidaps.plugins.Overview.activities.QuickWizardListActivity" />
                <category android:name="android.intent.category.DEFAULT" />
            </intent-filter>
        </activity>
        <activity android:name=".plugins.PumpDanaRS.activities.BLEScanActivity">
            <intent-filter>
                <action android:name="info.nightscout.androidaps.plugins.PumpDanaRS.activities.BLEScanActivity" />
                <category android:name="android.intent.category.DEFAULT" />
            </intent-filter>
        </activity>
        <activity android:name=".plugins.PumpDanaRS.activities.PairingHelperActivity" />

        <receiver
            android:name=".receivers.DataReceiver"
            android:enabled="true"
            android:exported="true">
            <intent-filter>
                <!-- Receive new SMS messages -->
                <action android:name="android.provider.Telephony.SMS_RECEIVED" />
                <!-- Receiver from xDrip -->
                <action android:name="com.eveningoutpost.dexdrip.BgEstimate" />
                <!-- Receiver from 640g uploader -->
                <action android:name="com.eveningoutpost.dexdrip.NS_EMULATOR" />
                <!-- Receiver from glimp -->
                <action android:name="it.ct.glicemia.ACTION_GLUCOSE_MEASURED" />
                <!-- Receiver from DexcomG5 -->
                <action android:name="com.dexcom.cgm.DATA" />
            </intent-filter>
        </receiver>
        <!-- Receiver keepalive, scheduled every 30 min -->
        <receiver android:name=".receivers.KeepAliveReceiver" />

        <!-- Auto start -->
        <receiver
            android:name=".plugins.NSClientInternal.receivers.AutoStartReceiver"
            android:enabled="true"
            android:exported="true">
            <intent-filter>
                <action android:name="android.intent.action.BOOT_COMPLETED" />
            </intent-filter>
        </receiver>

        <!-- NSClient -->
        <receiver
            android:name=".plugins.NSClientInternal.receivers.RestartReceiver"
            android:enabled="true"
            android:exported="true">
            <intent-filter>
                <action android:name="info.nightscout.client.RESTART" />
            </intent-filter>
        </receiver>
        <receiver
            android:name=".plugins.NSClientInternal.receivers.DBAccessReceiver"
            android:enabled="true"
            android:exported="true">
            <intent-filter>
                <action android:name="info.nightscout.client.DBACCESS" />
            </intent-filter>
        </receiver>

        <!-- Service processing incomming data -->
        <service
            android:name=".Services.DataService"
            android:exported="false" />
        <service
            android:name=".plugins.PumpDanaR.services.DanaRExecutionService"
            android:enabled="true"
            android:exported="false" />
        <service
            android:name=".plugins.PumpDanaRKorean.services.DanaRKoreanExecutionService"
            android:enabled="true"
            android:exported="false" />
        <service
            android:name=".plugins.PumpDanaRv2.services.DanaRv2ExecutionService"
            android:enabled="true"
            android:exported="false" />
        <service
            android:name=".plugins.PumpDanaRS.services.DanaRSService"
            android:enabled="true"
            android:exported="true"></service>
        <service
            android:name=".plugins.Wear.wearintegration.WatchUpdaterService"
            android:exported="true">
            <intent-filter>
                <action android:name="com.google.android.gms.wearable.BIND_LISTENER" />
            </intent-filter>
        </service>
        <service
            android:name=".plugins.NSClientInternal.services.NSClientService"
            android:enabled="true"
            android:exported="true" />
        <service
            android:name=".Services.AlarmSoundService"
            android:enabled="true"
            android:exported="true" />
        <service
            android:name=".plugins.Overview.notifications.DismissNotificationService"
<<<<<<< HEAD
            android:exported="false" >
        </service>
=======
            android:exported="false"></service>
>>>>>>> 17867478

        <meta-data
            android:name="io.fabric.ApiKey"
            android:value="59d462666c664c57b29e1d79ea123e01f8057cfa" />

    </application>

</manifest><|MERGE_RESOLUTION|>--- conflicted
+++ resolved
@@ -147,12 +147,7 @@
             android:exported="true" />
         <service
             android:name=".plugins.Overview.notifications.DismissNotificationService"
-<<<<<<< HEAD
-            android:exported="false" >
-        </service>
-=======
             android:exported="false"></service>
->>>>>>> 17867478
 
         <meta-data
             android:name="io.fabric.ApiKey"
