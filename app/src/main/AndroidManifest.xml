--- conflicted
+++ resolved
@@ -81,16 +81,12 @@
                 <category android:name="android.intent.category.DEFAULT" />
             </intent-filter>
         </activity>
-<<<<<<< HEAD
         <activity
             android:name=".plugins.pump.danaRS.activities.PairingHelperActivity"
             android:launchMode="singleTask" />
         <activity android:name=".plugins.pump.danaRS.activities.EnterPinActivity"
             android:launchMode="singleTask" />
-=======
-        <activity android:name=".plugins.pump.danaRS.activities.PairingHelperActivity" />
         <activity android:name=".plugins.general.maintenance.activities.PrefImportListActivity" />
->>>>>>> d114be73
         <activity android:name=".historyBrowser.HistoryBrowseActivity" />
         <activity android:name=".activities.SurveyActivity" />
         <activity android:name=".activities.StatsActivity" />
