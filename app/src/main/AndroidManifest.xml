<?xml version="1.0" encoding="utf-8"?>
<manifest xmlns:android="http://schemas.android.com/apk/res/android"
    package="info.nightscout.androidaps">

    <uses-permission android:name="android.permission.RECEIVE_BOOT_COMPLETED" />
    <uses-permission android:name="android.permission.BLUETOOTH" />
    <uses-permission android:name="android.permission.BLUETOOTH_ADMIN" />
    <uses-permission android:name="android.permission.SYSTEM_ALERT_WINDOW" />
    <uses-permission android:name="android.permission.WRITE_EXTERNAL_STORAGE" />
    <uses-permission android:name="android.permission.READ_EXTERNAL_STORAGE" />
    <uses-permission android:name="android.permission.WAKE_LOCK" />
    <uses-permission android:name="android.permission.RECEIVE_SMS" />
    <uses-permission android:name="android.permission.RECEIVE_MMS" />
    <uses-permission android:name="android.permission.SEND_SMS" />
    <uses-permission android:name="android.permission.READ_PHONE_STATE" />
    <uses-permission android:name="android.permission.SEND_MMS" />
    <uses-permission android:name="android.permission.VIBRATE" />
    <uses-permission android:name="android.permission.INTERNET" />
    <uses-permission android:name="com.google.android.permission.PROVIDE_BACKGROUND" />
    <uses-permission android:name="android.permission.FOREGROUND_SERVICE" />
    <uses-permission android:name="android.permission.ACCESS_FINE_LOCATION" />
    <uses-permission android:name="android.permission.ACCESS_COARSE_LOCATION" />
    <uses-permission android:name="android.permission.ACCESS_NETWORK_STATE" />
    <uses-permission android:name="android.permission.ACCESS_WIFI_STATE" />
    <uses-permission android:name="com.dexcom.cgm.EXTERNAL_PERMISSION" />

    <uses-permission-sdk-23 android:name="android.permission.REQUEST_IGNORE_BATTERY_OPTIMIZATIONS" />

    <!-- To receive data from xdrip. -->
    <uses-permission android:name="com.eveningoutpost.dexdrip.permissions.RECEIVE_BG_ESTIMATE" />

    <application
        android:name=".MainApp"
        android:allowBackup="true"
        android:icon="${appIcon}"
        android:label="@string/app_name"
        android:roundIcon="${appIconRound}"
        android:supportsRtl="true"
        android:theme="@style/AppTheme.Launcher"
        android:fullBackupContent="true">
        <meta-data
            android:name="com.google.android.gms.car.application"
            android:resource="@xml/automotive_app_desc" />

        <activity android:name=".MainActivity">
            <intent-filter>
                <action android:name="android.intent.action.VIEW" />
                <action android:name="android.intent.action.MAIN" />

                <category android:name="android.intent.category.LAUNCHER" />
            </intent-filter>
        </activity>
        <activity android:name=".activities.PreferencesActivity" />
        <activity
            android:name=".plugins.general.overview.dialogs.BolusProgressHelperActivity"
            android:theme="@style/Theme.AppCompat.Translucent" />
        <activity
            android:name=".plugins.general.overview.dialogs.ErrorHelperActivity"
            android:theme="@style/Theme.AppCompat.Translucent" />
        <activity android:name=".activities.AgreementActivity" />
        <activity android:name=".plugins.pump.danaR.activities.DanaRHistoryActivity" />
        <activity android:name=".plugins.pump.danaR.activities.DanaRUserOptionsActivity" />
        <activity android:name=".activities.TDDStatsActivity" />
        <activity android:name=".plugins.general.overview.activities.QuickWizardListActivity">
            <intent-filter>
                <action android:name="info.nightscout.androidaps.plugins.general.overview.activities.QuickWizardListActivity" />

                <category android:name="android.intent.category.DEFAULT" />
            </intent-filter>
        </activity>
        <activity android:name=".plugins.pump.danaRS.activities.BLEScanActivity">
            <intent-filter>
                <action android:name="info.nightscout.androidaps.plugins.PumpDanaRS.activities.BLEScanActivity" />

                <category android:name="android.intent.category.DEFAULT" />
            </intent-filter>
        </activity>
        <activity android:name=".plugins.pump.danaRS.activities.PairingHelperActivity" />
        <activity android:name=".activities.HistoryBrowseActivity" />

        <!-- Receive new BG readings from other local apps -->
        <receiver
            android:name=".receivers.DataReceiver"
            android:enabled="true"
            android:exported="true">
            <intent-filter>
                <!-- Receiver from xDrip -->
                <action android:name="com.eveningoutpost.dexdrip.BgEstimate" />
                <!-- Receiver from 640g uploader -->
                <action android:name="com.eveningoutpost.dexdrip.NS_EMULATOR" />
                <!-- Receiver from glimp -->
                <action android:name="it.ct.glicemia.ACTION_GLUCOSE_MEASURED" />
                <!-- Receiver from Dexcom -->
                <action android:name="com.dexcom.cgm.EXTERNAL_BROADCAST" />
                <!-- Receiver from Poctech -->
                <action android:name="com.china.poctech.data" />
                <!-- Receiver from Tomato -->
                <action android:name="com.fanqies.tomatofn.BgEstimate" />
            </intent-filter>
        </receiver>

        <!-- Receive new SMS messages -->
        <receiver
            android:name=".receivers.SmsReceiver"
            android:enabled="true"
            android:exported="true"
            android:permission="android.permission.BROADCAST_SMS">
            <intent-filter>
                <action android:name="android.provider.Telephony.SMS_RECEIVED" />
            </intent-filter>
        </receiver>

        <!-- Receiver keepalive, scheduled every 30 min -->
        <receiver android:name=".receivers.KeepAliveReceiver" />

        <!-- Auto start -->
        <receiver
            android:name=".plugins.general.nsclient.receivers.AutoStartReceiver"
            android:enabled="true"
            android:exported="true">
            <intent-filter>
                <action android:name="android.intent.action.BOOT_COMPLETED" />
            </intent-filter>
        </receiver>

        <!-- NSClient -->
         <receiver
            android:name=".plugins.general.nsclient.receivers.DBAccessReceiver"
            android:enabled="true"
            android:exported="true">
            <intent-filter>
                <action android:name="info.nightscout.client.DBACCESS" />
            </intent-filter>
        </receiver>

        <!-- Network change local receiver -->
        <receiver android:name=".receivers.NetworkChangeReceiver">
            <intent-filter>
                <action android:name="android.net.conn.CONNECTIVITY_CHANGE" />
                <action android:name="android.net.wifi.WIFI_STATE_CHANGED" />
            </intent-filter>
        </receiver>

        <provider
            android:name="androidx.core.content.FileProvider"
            android:authorities="${applicationId}.fileprovider"
            android:exported="false"
            android:grantUriPermissions="true">
            <meta-data
                android:name="android.support.FILE_PROVIDER_PATHS"
                android:resource="@xml/filepaths" />
        </provider>

        <!-- Service processing incomming data -->
        <service
            android:name=".services.DataService"
            android:exported="false" />
        <service
            android:name=".services.LocationService"
            android:exported="false" />
        <service
            android:name=".plugins.pump.danaR.services.DanaRExecutionService"
            android:enabled="true"
            android:exported="false" />
        <service
            android:name=".plugins.pump.danaRKorean.services.DanaRKoreanExecutionService"
            android:enabled="true"
            android:exported="false" />
        <service
            android:name=".plugins.pump.danaRv2.services.DanaRv2ExecutionService"
            android:enabled="true"
            android:exported="false" />
        <service
            android:name=".plugins.pump.danaRS.services.DanaRSService"
            android:enabled="true"
            android:exported="true" />
        <service
            android:name=".plugins.general.wear.wearintegration.WatchUpdaterService"
            android:exported="true">
            <intent-filter>
                <!-- <action android:name="com.google.android.gms.wearable.BIND_LISTENER" /> -->
                <!-- listeners receive events that match the action and data filters -->
                <action android:name="com.google.android.gms.wearable.CAPABILITY_CHANGED" />
                <action android:name="com.google.android.gms.wearable.DATA_CHANGED" />

                <data
                    android:host="*"
                    android:pathPrefix="/nightscout_watch_data"
                    android:scheme="wear" />
                <data
                    android:host="*"
                    android:pathPrefix="/nightscout_watch_data_resend"
                    android:scheme="wear" />
                <data
                    android:host="*"
                    android:pathPrefix="/nightscout_watch_cancel_bolus"
                    android:scheme="wear" />
                <data
                    android:host="*"
                    android:pathPrefix="/nightscout_watch_confirmactionstring"
                    android:scheme="wear" />
                <data
                    android:host="*"
                    android:pathPrefix="/nightscout_watch_initiateactionstring"
                    android:scheme="wear" />
                <data
                    android:host="*"
                    android:pathPrefix="/openwearsettings"
                    android:scheme="wear" />
                <data
                    android:host="*"
                    android:pathPrefix="/sendstatustowear"
                    android:scheme="wear" />
                <data
                    android:host="*"
                    android:pathPrefix="/sendpreferencestowear"
                    android:scheme="wear" />
                <data
                    android:host="*"
                    android:pathPrefix="/nightscout_watch_basal"
                    android:scheme="wear" />
                <data
                    android:host="*"
                    android:pathPrefix="/nightscout_watch_bolusprogress"
                    android:scheme="wear" />
                <data
                    android:host="*"
                    android:pathPrefix="/nightscout_watch_actionconfirmationrequest"
                    android:scheme="wear" />
                <data
                    android:host="*"
                    android:pathPrefix="/nightscout_watch_changeconfirmationrequest"
                    android:scheme="wear" />
                <data
                    android:host="*"
                    android:pathPrefix="/nightscout_watch_cancelnotificationrequest"
                    android:scheme="wear" />
            </intent-filter>
        </service>
        <service
            android:name=".plugins.general.nsclient.services.NSClientService"
            android:enabled="true"
            android:exported="true" />
        <service
            android:name=".services.AlarmSoundService"
            android:enabled="true"
            android:exported="true" />
        <service
            android:name=".plugins.general.overview.notifications.DismissNotificationService"
            android:exported="false" />

        <service android:name=".plugins.general.persistentNotification.DummyService" />
        <service android:name=".plugins.pump.insight.connection_service.InsightConnectionService" />
        <service android:name=".plugins.pump.insight.InsightAlertService" />

        <meta-data
            android:name="io.fabric.ApiKey"
            android:value="59d462666c664c57b29e1d79ea123e01f8057cfa" />

        <activity
            android:name=".setupwizard.SetupWizardActivity"
            android:configChanges="orientation|keyboardHidden|screenSize"
            android:label="@string/title_activity_setup_wizard"
            android:theme="@style/AppTheme.NoActionBar" />

        <activity
            android:name=".activities.SingleFragmentActivity"
            android:theme="@style/AppTheme" />
        <activity android:name=".plugins.general.maintenance.activities.LogSettingActivity" />
        <activity
            android:name=".plugins.pump.insight.activities.InsightPairingActivity"
            android:label="@string/insight_pairing"
            android:theme="@style/AppTheme" />
        <activity
            android:name=".plugins.pump.insight.activities.InsightAlertActivity"
            android:label="@string/pump_alert"
            android:theme="@style/InsightAlertDialog" />
        <activity
            android:name=".plugins.pump.insight.activities.InsightPairingInformationActivity"
            android:label="@string/pairing_information"
            android:theme="@style/AppTheme" />
        <activity android:name=".activities.RequestDexcomPermissionActivity" />

        <!-- Medtronic service and activities -->
        <service
            android:name=".plugins.pump.medtronic.service.RileyLinkMedtronicService"
            android:enabled="true"
            android:exported="true" />
<<<<<<< HEAD

=======
>>>>>>> 67fe19ee
        <activity android:name=".plugins.pump.common.dialog.RileyLinkBLEScanActivity">
            <intent-filter>
                <action android:name="info.nightscout.androidaps.plugins.PumpCommon.dialog.RileyLinkBLEScanActivity" />
                <category android:name="android.intent.category.DEFAULT" />
            </intent-filter>
        </activity>
        <activity
            android:name=".plugins.pump.common.hw.rileylink.dialog.RileyLinkStatusActivity"
            android:label="@string/title_activity_rileylink_settings"
            android:theme="@style/Theme.AppCompat.NoTitle" />
        <activity android:name=".plugins.pump.medtronic.dialog.MedtronicHistoryActivity" />

        <!-- Omnipod service and activities -->
        <service
            android:name=".plugins.pump.omnipod.service.RileyLinkOmnipodService"
            android:enabled="true"
            android:exported="true" />


        <uses-library
            android:name="org.apache.http.legacy"
            android:required="false" />

    </application>

</manifest><|MERGE_RESOLUTION|>--- conflicted
+++ resolved
@@ -46,7 +46,6 @@
             <intent-filter>
                 <action android:name="android.intent.action.VIEW" />
                 <action android:name="android.intent.action.MAIN" />
-
                 <category android:name="android.intent.category.LAUNCHER" />
             </intent-filter>
         </activity>
@@ -80,33 +79,33 @@
 
         <!-- Receive new BG readings from other local apps -->
         <receiver
-            android:name=".receivers.DataReceiver"
-            android:enabled="true"
-            android:exported="true">
+                android:name=".receivers.DataReceiver"
+                android:enabled="true"
+                android:exported="true">
             <intent-filter>
                 <!-- Receiver from xDrip -->
-                <action android:name="com.eveningoutpost.dexdrip.BgEstimate" />
+                <action android:name="com.eveningoutpost.dexdrip.BgEstimate"/>
                 <!-- Receiver from 640g uploader -->
-                <action android:name="com.eveningoutpost.dexdrip.NS_EMULATOR" />
+                <action android:name="com.eveningoutpost.dexdrip.NS_EMULATOR"/>
                 <!-- Receiver from glimp -->
-                <action android:name="it.ct.glicemia.ACTION_GLUCOSE_MEASURED" />
+                <action android:name="it.ct.glicemia.ACTION_GLUCOSE_MEASURED"/>
                 <!-- Receiver from Dexcom -->
-                <action android:name="com.dexcom.cgm.EXTERNAL_BROADCAST" />
+                <action android:name="com.dexcom.cgm.EXTERNAL_BROADCAST"/>
                 <!-- Receiver from Poctech -->
-                <action android:name="com.china.poctech.data" />
+                <action android:name="com.china.poctech.data"/>
                 <!-- Receiver from Tomato -->
-                <action android:name="com.fanqies.tomatofn.BgEstimate" />
+                <action android:name="com.fanqies.tomatofn.BgEstimate"/>
             </intent-filter>
         </receiver>
 
         <!-- Receive new SMS messages -->
         <receiver
-            android:name=".receivers.SmsReceiver"
-            android:enabled="true"
-            android:exported="true"
-            android:permission="android.permission.BROADCAST_SMS">
-            <intent-filter>
-                <action android:name="android.provider.Telephony.SMS_RECEIVED" />
+                android:name=".receivers.SmsReceiver"
+                android:enabled="true"
+                android:exported="true"
+                android:permission="android.permission.BROADCAST_SMS">
+            <intent-filter>
+                <action android:name="android.provider.Telephony.SMS_RECEIVED"/>
             </intent-filter>
         </receiver>
 
@@ -286,10 +285,6 @@
             android:name=".plugins.pump.medtronic.service.RileyLinkMedtronicService"
             android:enabled="true"
             android:exported="true" />
-<<<<<<< HEAD
-
-=======
->>>>>>> 67fe19ee
         <activity android:name=".plugins.pump.common.dialog.RileyLinkBLEScanActivity">
             <intent-filter>
                 <action android:name="info.nightscout.androidaps.plugins.PumpCommon.dialog.RileyLinkBLEScanActivity" />
@@ -302,6 +297,7 @@
             android:theme="@style/Theme.AppCompat.NoTitle" />
         <activity android:name=".plugins.pump.medtronic.dialog.MedtronicHistoryActivity" />
 
+
         <!-- Omnipod service and activities -->
         <service
             android:name=".plugins.pump.omnipod.service.RileyLinkOmnipodService"
@@ -309,9 +305,7 @@
             android:exported="true" />
 
 
-        <uses-library
-            android:name="org.apache.http.legacy"
-            android:required="false" />
+        <uses-library android:name="org.apache.http.legacy" android:required="false"/>
 
     </application>
 
