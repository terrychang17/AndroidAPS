--- conflicted
+++ resolved
@@ -1,15 +1,6 @@
 <?xml version="1.0" encoding="utf-8"?>
 <resources>
     <string name="dia_whatmeansdia">Koks atsakymas apie IVT yra teisingas?</string>
-<<<<<<< HEAD
-    <string name="dia_label_exam">Tema: Insulino veikimo trukmė</string>
-    <string name="dia_minimumis3h">Mažiausia reikšmė - 3 valandos.</string>
-    <string name="dia_minimumis5h">Mažiausia reikšmė - 5 valandos.</string>
-    <string name="dia_hint1">https://androidaps.readthedocs.io/en/latest/EN/Configuration/Config-Builder.html?#insulin</string>
-    <string name="dia_meaningisequaltodiapump">Jis yra lygus IVT parametrui, kuris naudojamas pompoje.</string>
-    <string name="dia_valuemustbedetermined">Jūs turite nustatyti savo individualią reikšmę (bet ne mažiau kaip 5 val.).</string>
-    <string name="hypott_label">Tema: Hipo Laikinas tikslas</string>
-=======
     <string name="dia_label_exam">Insulino veikimo trukmė (IVT)</string>
     <string name="dia_profile">Jūs turite nustatyti IVT reikšmę profilyje.</string>
     <string name="dia_minimumis5h">Mažiausia reikšmė - 5 valandos.</string>
@@ -17,7 +8,6 @@
     <string name="dia_meaningisequaltodiapump">Jei IVT reikšmė, kurią naudojote pompoje prieš pradedant naudotis AndroidAPS, tiko - jos nereikia keisti.</string>
     <string name="dia_valuemustbedetermined">Jūs turite nustatyti sau tinkamą IVT reikšmę.</string>
     <string name="hypott_label">Hipo laikinas tikslas</string>
->>>>>>> a40df15e
     <string name="hypott_whenhypott">Kokia yra pagrindinė priežastis nustatyti hipo laikiną tikslą?</string>
     <string name="hypott_wrongbasal">Hipoglikemijų dėl neteisingai nustatytos bazės korekcija.</string>
     <string name="hypott_preventoversmb">Kad būtų išvengta per didelių AndroidAPS korekcijų, kai glikemija pradeda staigiai kilti suvalgius greitai veikiančių angliavandenių hipoglikemijos metu.</string>
@@ -171,17 +161,6 @@
     <string name="nsclient_data">Norint nuotoliniu būdu stebėti AndroidAPS, abu prietaisai turi turėti prieigą prie interneto (pvz., per Wi-Fi arba mobiliojo ryšio duomenis).</string>
     <string name="nsclient_fullcontrol">NS Client naudojamas nuotoliniam stebėjimui ir pilnai AndroidAPS kontrolei.</string>
     <string name="nsclient_hint1">https://androidaps.readthedocs.io/en/latest/EN/Children/Children.html</string>
-<<<<<<< HEAD
-    <string name="isf_label_exam">Tema: Insulino jautrumo faktorius</string>
-    <string name="isf_increasingvalue">Didesnė JIF reikšmė lemia mažesnį insulino tiekimą, kai AAPS koreguoja aukštą glikemiją.</string>
-    <string name="isf_decreasingvalue">Mažesnė JIF reikšmė lemia mažesnį insulino tiekimą, kai AAPS koreguoja aukštą glikemiją.</string>
-    <string name="isf_noeffect">JIF reikšmės pakeitimas neturi įtakos AAPS leidžiamo insulino kiekiui koreguojant aukštą glikemiją.</string>
-    <string name="isf_preferences">Nustatymuose turite įvesti JIF.</string>
-    <string name="isf_profile">Jei profilyje pakeisite JIF vertę, Ciklas į pokytį iškart atsižvelgs.</string>
-    <string name="isf_hint1">https://androidaps.readthedocs.io/en/latest/EN/Getting-Started/FAQ.html#insulin-sensitivity-factor-isf-mmol-l-u-or-mg-dl-u</string>
-    <string name="isf_hint2">https://androidaps.readthedocs.io/en/latest/EN/Usage/Profiles.html</string>
-    <string name="ic_label_exam">Tema: Insulino ir angliavandenių santykis</string>
-=======
     <string name="isf_label_exam">Jautrumo insulinui faktorius (JIF)</string>
     <string name="isf_increasingvalue">Padidinus JIF reikšmes, bus leidžiama daugiau insulino, kad būtų padengtas konkretus angliavandenių kiekis.</string>
     <string name="isf_decreasingvalue">Sumažinus JIF, insulino bus leidžiama daugiau, kad būtų koreguojama aukštesnė, nei nustatyta glikemija.</string>
@@ -193,7 +172,6 @@
     <string name="ic_multiple">Jūs galite naudoti daugiau nei vieną IA santykio reikšmę savo profilyje.</string>
     <string name="ic_isf">Jei profilyje pakeičiate JIF reikšmę, visada taip pat turite pakeisti IA santykį.</string>
     <string name="ic_label_exam">Insulino ir angliavandenių santykis (IA santykis)</string>
->>>>>>> a40df15e
     <string name="ic_increasingvalue">Didesnis insulino ir angliavandenių IA santykis reiškia, kad mažiau insulino reikia padengti tam tikram angliavandenių kiekiui.</string>
     <string name="ic_decreasingvalue">Mažesnis insulino ir angliavandenių IA santykis reiškia, kad mažiau insulino reikia padengti tam tikram angliavandenių kiekiui.</string>
     <string name="ic_noeffect">Jei turite 0 AAO (aktyvių angliavandenių organizme), pakeitus IA, glikemija bus koreguojama kitokiu insulino kiekiu.</string>
@@ -204,17 +182,6 @@
     <string name="profileswitch_pctwillchange"> Kai nustatomas 90% profilio keitimas, kurie atsakymai yra teisingi?</string>
     <string name="profileswitch_basallower">Bazė bus 10% žemesnė.</string>
     <string name="profileswitch_isfhigher">JIF reikšmė bus 10% didesnė.</string>
-<<<<<<< HEAD
-    <string name="profileswitch_isflower">JIF reikšmė bus 10% mažesnė.</string>
-    <string name="profileswitch_overall">Jums bus viso suleista 10% mažiau insulino.</string>
-    <string name="profileswitch_targethigher">Tikslas bus 10% aukštesnis.</string>
-    <string name="profileswitch_targetlower">Tikslas bus 10% žemesnis.</string>
-    <string name="profileswitch_targetbottom">Tik apatinis tikslas bus 10% žemesnis.</string>
-    <string name="profileswitch_hint1" formatted="false">https://androidaps.readthedocs.io/en/latest/EN/Usage/Profiles.html?highlight=profile%20switch#profile-switch</string>
-    <string name="profileswitchtime_iwant">Jei atsibundate 1 valanda anksčiau nei įprastai, kaip turėtumėte pranešti AAPS apie savo tvarkaraščio pasikeitimą?</string>
-    <string name="profileswitchtime_1">Perjunkite profilį su laiko poslinkiu +1</string>
-    <string name="profileswitchtime__1">Perjunkite profilį su laiko poslinkiu -1</string>
-=======
     <string name="profileswitch_iclower">IA santykio reikšmė bus 10% mažesnis skaičius.</string>
     <string name="profileswitch_unchanged">JIF ir IA santykio reikšmės nebus pakeistos.</string>
     <string name="profileswitch_hint1" formatted="false">https://androidaps.readthedocs.io/en/latest/EN/Usage/Profiles.html?highlight=profile%20switch#profile-switch</string>
@@ -230,7 +197,6 @@
     <string name="profileswitchtime__2">Perjunkite profilį su laiko poslinkiu -2</string>
     <string name="profileswitchtime_tt">Nustatyti Netrukus valgysiu laikiną tikslą.</string>
     <string name="profileswitchtime_100">Perjungti profilį į aukštesnį nei 100%. </string>
->>>>>>> a40df15e
     <string name="profileswitchtime_hint1">https://androidaps.readthedocs.io/en/latest/EN/Usage/Profiles.html?highlight=profile%20switch#timeshift</string>
     <string name="profileswitch4_label">Profilių pakeitimai</string>
     <string name="profileswitch4_rates">Bazė, JIF, IA santykiai ir t.t. turėtų būti nustatyti profiliuose.</string>
