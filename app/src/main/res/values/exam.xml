<?xml version="1.0" encoding="utf-8"?>
<resources>
    <string name="dia_whatmeansdia">What is true about DIA?</string>
<<<<<<< HEAD
    <string name="dia_label_exam">Topic: Duration of Insulin Action</string>
    <string name="dia_minimumis3h">The minimum value is 3 hours.</string>
    <string name="dia_minimumis5h">The minimum value is 5 hours.</string>
=======
    <string name="dia_label_exam">Duration of Insulin Action (DIA)</string>
    <string name="dia_profile">You should set the value for DIA in your profile.</string>
    <string name="dia_minimumis5h">The minimum allowed value is 5 hours.</string>
>>>>>>> a40df15e
    <string name="dia_hint1">https://androidaps.readthedocs.io/en/latest/EN/Configuration/Config-Builder.html?#insulin</string>
    <string name="dia_meaningisequaltodiapump">If you are satisfied that the value for DIA that you used in your pump prior to AndroidAPS worked well, there is no need to change this when you start looping.</string>
    <string name="dia_valuemustbedetermined">You should determine for yourself the appropriate value for DIA.</string>
    <string name="hypott_label">Hypo Temp-Target</string>
    <string name="hypott_whenhypott">What is primary reason to set a hypo  temp target?</string>
    <string name="hypott_wrongbasal">To correct for hypos caused by incorrect basal rate settings.</string>
    <string name="hypott_preventoversmb">To prevent AndroidAPS from overcorrecting for a blood glucose rise caused by the fast acting carbs used to treat a hypo.</string>
    <string name="hypott_exercise">To correct for a hypo induced as a result of exercise.</string>
    <string name="hypott_0basal">To prevent blood glucose from going low if there is already a 0% temporary basal rate running.</string>
    <string name="hypott_hint1">https://androidaps.readthedocs.io/en/latest/EN/Usage/temptarget.html</string>
    <string name="offlineprofile_whatprofile">Which profile can be used and configured offline?</string>
    <string name="offlineprofile_label">Topic: Offline Profile</string>
    <string name="offlineprofile_nsprofile">NS Profile can be used, but not configured.</string>
    <string name="offlineprofile_hint1">https://androidaps.readthedocs.io/en/latest/EN/Configuration/Config-Builder.html#profile</string>
    <string name="pumpdisconnect_label">Reasons for applying "Disconnect pump" in AndroidAPS</string>
    <string name="pumpdisconnect_whattodo">What should be done when disconnecting the pump?</string>
    <string name="pumpdisconnect_unnecessary">This is unnecessary as insulin will not be delivered if the pump is physically disconnected.</string>
    <string name="pumpdisconnect_missinginsulin">It prevents AndroidAPS from accounting for insulin that was not delivered whilst the pump is physically disconnected. </string>
    <string name="pumpdisconnect_notstop">It will not stop insulin delivery if the pump remains connected.</string>
    <string name="pumpdisconnect_openloop">It will send AndroidAPS into open loop mode.</string>
    <string name="pumpdisconnect_hint1">https://androidaps.readthedocs.io/en/latest/EN/Getting-Started/FAQ.html#other-settings</string>
    <string name="objectives_label">AndroidAPS Settings</string>
    <string name="objectives2_label">AndroidAPS Settings</string>
    <string name="objectives_howtosave">What are the best practices for backing up your settings?</string>
    <string name="objectives_notesettings">You do not need to export your settings provided that you make a note of them.</string>
    <string name="objectives_afterobjective">Export your settings after you finish completing an objective.</string>
    <string name="objectives_afterchange">Export your settings after changing any of your settings.</string>
    <string name="objectives_afterinitialsetup">Export your settings after you finish your initial set-up and have set your Preferences.</string>
    <string name="objectives2_maintenance">Export your settings locally using the maintenance menu.</string>
    <string name="objectives2_internalstorage">Your settings file is found in the folder Internal Storage/AAPS/preferences on your phone.</string>
    <string name="objectives2_cloud">Copy your preferences file to a safe location outside of your phone (e.g. by using a cloud drive, connecting a cable to a computer, email, etc.)</string>
    <string name="objectives2_easyrestore">If your phone is damaged or lost, there are easy ways to remotely recover your settings without a backup.</string>
    <string name="objectives_hint1">https://androidaps.readthedocs.io/en/latest/EN/Usage/ExportImportSettings.html</string>
    <string name="objectives_hint2">https://androidaps.readthedocs.io/en/latest/EN/Getting-Started/FAQ.html#what-emergency-equipment-is-recommended-to-take-with-me</string>
    <string name="noisycgm_label">Noisy CGM Readings</string>
    <string name="noisycgm_whattodo">What should be done if CGM data is noisy?</string>
    <string name="noisycgm_nothing">Do nothing - AndroidAPS will deal with it.</string>
    <string name="noisycgm_pause">Disable the closed loop to avoid possible over- or underdosing.</string>
    <string name="noisycgm_replacesensor">Replace consistently noisy or inaccurate sensors.</string>
    <string name="noisycgm_checksmoothing">Verify that your CGM app provides smoothed data.</string>
    <string name="noisycgm_hint1">https://androidaps.readthedocs.io/en/latest/EN/Usage/Smoothing-Blood-Glucose-Data-in-xDrip.html#smoothing-blood-glucose-data</string>
    <string name="exerciseprofile_label">Exercise and Profiles</string>
    <string name="exerciseprofile_whattodo">How can you use profiles to best help the system deal with aerobic exercise?</string>
    <string name="exerciseprofile_switchprofilebelow100">Do a profile switch to less than 100%.</string>
    <string name="exerciseprofile_switchprofileabove100">Do a profile switch to more than 100%. </string>
    <string name="exerciseprofile_leaveat100">Leave the profile set to 100%.</string>
    <string name="exerciseprofile_suspendloop">Suspend the loop.</string>
    <string name="exerciseprofile_hint1">https://androidaps.readthedocs.io/en/latest/EN/Usage/temptarget.html#activity-temp-target</string>
    <string name="exercise_label">Exercise and Temporary Targets</string>
    <string name="exercise_whattodo">How can you use temporary targets to best help the system deal with aerobic exercise?</string>
    <string name="exercise_settt">Set an activity blood glucose target starting a suitable time before beginning exercise.</string>
    <string name="exercise_setfinished">Set an activity blood glucose target after finishing exercise.</string>
    <string name="exercise_setunchanged">Leave your blood glucose target unchanged.</string>
    <string name="exercise_15g">Wait until blood glucose drops below your hypo temp target and then eat 15 g of fast acting carbohydrates.</string>
    <string name="exercise_hint1">https://androidaps.readthedocs.io/en/latest/EN/Usage/temptarget.html#activity-temp-target</string>
    <string name="suspendloop_label">Disabled/Suspended loop</string>
    <string name="suspendloop_doigetinsulin">Do I receive insulin when the loop is disabled/suspended?</string>
    <string name="suspendloop_yes">Yes, basal insulin continues to be delivered.</string>
    <string name="suspendloop_no">No, delivery of insulin is stopped.</string>
    <string name="basaltest_label">Basal, ISF, and I:C Testing</string>
    <string name="basaltest_when">When should these values be validated?</string>
    <string name="basaltest_beforeloop">Before starting looping.</string>
    <string name="basaltest_havingregularhighlow">When experiencing frequent high or low blood glucose.</string>
    <string name="basaltest_weekly">At least once per week.</string>
    <string name="basaltest_fixed">Once set and validated, these values should not change over time.</string>
    <string name="basaltest_hint1">https://androidaps.readthedocs.io/en/latest/EN/Getting-Started/FAQ.html#androidaps-settings</string>
    <string name="prerequisites_label">Prerequisites</string>
    <string name="prerequisites_what">What is essential to set up and use AndroidAPS?</string>
    <string name="prerequisites_determinedcorrectprofile">Validated profile information (Basal, IC, ISF, DIA).</string>
    <string name="prerequisites_computer">A computer with Android Studio installed and configured.</string>
    <string name="prerequisites_phone">A supported phone.</string>
    <string name="prerequisites_pump">A compatible insulin pump if you are planning to run a closed loop.</string>
    <string name="prerequisites_nightscout">Nightscout, to keep a log of all data and review settings.</string>
    <string name="prerequisites_tidepoolaccount">A Tidepool account.</string>
    <string name="prerequisites_googleaccount">A Google account.</string>
    <string name="prerequisites_githubaccount">A Github account.</string>
    <string name="prerequisites_beanandroiddeveloper">Experience in programming or editing code.</string>
    <string name="prerequisites_own670g">A MiniMed 670G pump.</string>
    <string name="prerequisites_hint1">https://androidaps.readthedocs.io/en/latest/EN/Module/module.html</string>
    <string name="prerequisites_smartwatch">A Smartwatch.</string>
    <string name="prerequisites_supportedcgm">A Supported CGM.</string>
    <string name="prerequisites2_label">Prerequisites</string>
    <string name="prerequisites2_what">What is essential to set up and use AndroidAPS?</string>
    <string name="prerequisites2_profile">Validated information to set up a profile (ISF, I:C ratio, basal rates, DIA etc.).</string>
    <string name="prerequisites2_device">A compatible Android device (e.g. mobile/cell phone, full Android watch, or tablet).</string>
    <string name="prerequisites2_internet">AndroidAPS requires an internet connection in order to run in closed loop.</string>
    <string name="prerequisites2_supportedcgm">A supported CGM and appropriate app to receive blood glucose values on the phone/device.</string>
    <string name="prerequisites2_hint1">https://androidaps.readthedocs.io/en/latest/EN/Module/module.html</string>
    <string name="update_label">Updating AndroidAPS</string>
    <string name="whatistrue">Check all correct answers.</string>
    <string name="update_git">You need to have Git installed and configured on your computer.</string>
    <string name="update_asap">When updated versions of AndroidAPS are released, the earlier versions may be remotely limited after a specified time.</string>
    <string name="update_keys">You should save and note the location of your keystore and use the same signing key for updates as for your previous installation.</string>
    <string name="update_neverupdate">Never update if the system is working well.</string>
    <string name="update_askfriend">If you have difficulty building the apk, you can install an apk that has been built by a friend.</string>
    <string name="update_hint1">https://androidaps.readthedocs.io/en/latest/EN/Installing-AndroidAPS/Update-to-new-version.html#update-to-a-new-version-or-branch</string>
    <string name="troubleshooting_label">Troubleshooting</string>
    <string name="troubleshooting_wheretoask">Where can you look for help with AndroidAPS?</string>
    <string name="troubleshooting_fb">You can ask for advice in the AndroidAPS Users Facebook group.</string>
    <string name="troubleshooting_wiki">You should read (and re-read) the AndroidAPS documentation.</string>
    <string name="troubleshooting_gitter">You can ask for advice and log technical problems or issues in the AndroidAPS Gitter room.</string>
    <string name="troubleshooting_yourendo">You should ask your diabetes clinic/endocrinologist.</string>
    <string name="troubleshooting_hint1">https://androidaps.readthedocs.io/en/latest/EN/Installing-AndroidAPS/Update-to-new-version.html#troubleshooting</string>
    <string name="troubleshooting_hint2">https://www.facebook.com/groups/AndroidAPSUsers/</string>
    <string name="troubleshooting_hint3">https://gitter.im/MilosKozak/AndroidAPS</string>
    <string name="insulin_label">Insulin Plugins</string>
    <string name="insulin_ultrarapid">Which insulin should you use with the Ultra-Rapid Oref plugin?</string>
    <string name="insulin_fiasp">Fiasp®</string>
    <string name="insulin_novorapid">NovoRapid®/Novolog®</string>
    <string name="insulin_humalog">Humalog®</string>
    <string name="insulin_actrapid">Actrapid®/Humalin R®/"regular" human insulin.</string>
    <string name="insulin_hint1">https://androidaps.readthedocs.io/en/latest/EN/Configuration/Config-Builder.html#insulin</string>
    <string name="sensitivity_label">Sensitivity Plugins</string>
    <string name="sensitivity_which">Check all correct answers.</string>
    <string name="sensitivity_adjust">Sensitivity plugins allow AndroidAPS to adjust for temporary or short-lived changes in insulin sensitivity (for example hormonal changes or issues with absorption at the infusion site).</string>
    <string name="sensitivity_edit">Sensitivity plugins provide the user with suggested changes to basal rates, I:C ratios and ISF that can be used to edit profile.</string>
    <string name="sensitivity_cannula">Logging a cannula change will reset Autosens ratio back to 100%.</string>
    <string name="sensitivity_time">Some of the plugin options have configurable time ranges that can be set by the user.</string>
    <string name="sensitivity_hint1">https://androidaps.readthedocs.io/en/latest/EN/Configuration/Sensitivity-detection-and-COB.html</string>
    <string name="wrongcarbs_label">Carb Entry Errors</string>
    <string name="wrongcarbs_whattodo">What should you do if you’ve made an incorrect carb entry?</string>
    <string name="wrongcarbs_treatmentstab">Delete the incorrect entry in Treatments and enter the correct new carb value.</string>
    <string name="wrongcarbs_addinsulin">Bolus with insulin using the infusion set prime menu.</string>
    <string name="wrongcarbs_donothing">Do nothing – AndroidAPS will make the appropriate adjustments.</string>
    <string name="wrongcarbs_bolus">Bolus with insulin using the Insulin (bolus) button in Overview.</string>
    <string name="wronginsulin_label">Insulin delivery/entry errors</string>
    <string name="wronginsulin_whattodo">What should you do if you received less insulin than the pump history suggests e.g. due to an occlusion, a failed cannula or forgetting to reattach the pump after a shower? </string>
    <string name="wronginsulin_careportal">Delete insulin data from Nightscout Careportal to remove it from the pump history.</string>
    <string name="wronginsulin_compare">Compare values in AndroidAPS and pump history.</string>
    <string name="wronginsulin_prime">Bolus a proportion of your calculated ‘missed’ insulin by either syringe/pen or using a prime.</string>
    <string name="wronginsulin_donothing">Do nothing and allow AndroidAPS to correct any resulting high blood glucose level.</string>
    <string name="iob_label">Insulin on Board (IOB)</string>
    <string name="iob_which">Check all the correct answers.</string>
    <string name="iob_value">IOB value is affected by issued temporary basals.</string>
    <string name="iob_hightemp">High temp basal will not be given when your blood sugar is below target.</string>
    <string name="iob_negiob">Negative IOB for a substantial period in the absence of exercise suggests your profile is too strong and less insulin is needed in your settings.</string>
    <string name="iob_posiob">Positive IOB for a substantial period suggests insulin resistance or unannounced meals.</string>
    <string name="breadgrams_label">Carb entry and boluses</string>
    <string name="breadgrams_grams">Only grams should be used for estimating and recording carbohydrates consumed.</string>
    <string name="breadgrams_exchange">Carbohydrates consumed can be recorded using an appropriate exchange system (e.g. DAFNE "CHO" exchanges or European "Bread Units").</string>
    <string name="breadgrams_decay">AndroidAPS uses a dynamic model to estimate carb “decay” and calculate COB.</string>
    <string name="breadgrams_calc">If blood glucose levels are outside acceptable values (too low or too high) the bolus calculator can be used to provide suggestions for carb or insulin corrections.</string>
    <string name="breadgrams_hint1">https://androidaps.readthedocs.io/en/latest/EN/Getting-Started/FAQ.html#insulin-to-carb-ratio-ic-g-u</string>
    <string name="extendedcarbs_label">e-carbs</string>
    <string name="extendedcarbs_handling">What could you use e-carbs (extended carbs) for?</string>
    <string name="extendedcarbs_future">To schedule carbs in the future, possibly distributed over an interval (similar to an extended bolus distributing insulin over an interval).</string>
    <string name="extendedcarbs_free">For logging \'free\' exercise carbs you want to hide from AndroidAPS.</string>
    <string name="extendedcarbs_fat">e-carbs (distributed in the future) can assist AndroidAPS in dealing with high fat/protein meals.</string>
    <string name="extendedcarbs_rescue">For logging rescue carbs you use to treat low blood glucose. </string>
    <string name="extendedcarbs_hint1">https://androidaps.readthedocs.io/en/latest/EN/Usage/Extended-Carbs.html</string>
    <string name="nsclient_label">Remote Monitoring</string>
    <string name="nsclient_howcanyou">How can you monitor AndroidAPS (for example for your child) remotely?</string>
    <string name="nsclient_nightscout">NS Client app, Nightscout app and Nightscout webpage all allow you to follow AndroidAPS remotely.</string>
    <string name="nsclient_dexcomfollow">Other apps (e.g. Dexcom follow, xDrip running in follow mode) allow you to follow some parameters (e.g. blood glucose/sensor values) remotely, but use different algorithms so may have inaccurate IOB or COB values.</string>
    <string name="nsclient_data">To follow AndroidAPS remotely, both devices must have internet access (e.g. via Wi-Fi or mobile/cellular network data).</string>
    <string name="nsclient_fullcontrol">NS Client used as a remote follower will both monitor and provide full control of AndroidAPS.</string>
    <string name="nsclient_hint1">https://androidaps.readthedocs.io/en/latest/EN/Children/Children.html</string>
<<<<<<< HEAD
    <string name="isf_label_exam">Topic: Insulin Sensitivity Factor</string>
    <string name="isf_increasingvalue">Higher ISF values lead to less insulin delivery when AAPS corrects for high BG.</string>
    <string name="isf_decreasingvalue">Lower ISF values lead to less insulin delivery when AAPS corrects for high BG.</string>
    <string name="isf_noeffect">Changing ISF values has no effect on the amount of insulin delivered when AAPS corrects for high BG.</string>
    <string name="isf_preferences">You have to enter ISF in Preferences.</string>
    <string name="isf_profile">Changing the ISF value in your profile is enough to apply the change.</string>
    <string name="isf_hint1">https://androidaps.readthedocs.io/en/latest/EN/Getting-Started/FAQ.html#insulin-sensitivity-factor-isf-mmol-l-u-or-mg-dl-u</string>
    <string name="isf_hint2">https://androidaps.readthedocs.io/en/latest/EN/Usage/Profiles.html</string>
    <string name="ic_label_exam">Topic: The IC Ratio</string>
    <string name="ic_increasingvalue">Higher IC ratios lead to less insulin delivered for a given amount of carbs.</string>
    <string name="ic_decreasingvalue">Lower IC ratios lead to less insulin delivered for a given amount of carbs.</string>
=======
    <string name="isf_label_exam">Insulin Sensitivity Factor (ISF)</string>
    <string name="isf_increasingvalue">Raising ISF values will lead to more insulin delivery to cover a specific amount of carbs.</string>
    <string name="isf_decreasingvalue">Reducing ISF values lead to more insulin delivery to correct for an above target blood glucose.</string>
    <string name="isf_noeffect">Raising or lowering ISF has no effect on insulin delivery when blood glucose levels are below target.</string>
    <string name="isf_preferences">ISF should be entered in your AndroidAPS Preferences.</string>
    <string name="isf_profile">Changing the ISF value in your profile is enough to apply the change.</string>
    <string name="isf_hint1">https://androidaps.readthedocs.io/en/latest/EN/Getting-Started/FAQ.html#insulin-sensitivity-factor-isf-mmol-l-u-or-mg-dl-u</string>
    <string name="isf_hint2">https://androidaps.readthedocs.io/en/latest/EN/Usage/Profiles.html</string>
    <string name="ic_multiple">You can use more than one value for I:C ratio in your profile.</string>
    <string name="ic_isf">If you change your ISF in your profile you should always change your I:C ratio too.</string>
    <string name="ic_label_exam">Insulin to Carbohydrate Ratio (I:C ratio)</string>
    <string name="ic_increasingvalue">Higher I:C ratios lead to less insulin delivered for a given amount of carbs.</string>
    <string name="ic_decreasingvalue">Lower I:C ratios lead to less insulin delivered for a given amount of carbs.</string>
>>>>>>> a40df15e
    <string name="ic_noeffect">If you have 0 COB, changing the IC ratio will lead to a different amount of insulin to correct a given BG value.</string>
    <string name="ic_different">IC will be different if you count bread (exchange) unit as 10g or 12g.</string>
    <string name="ic_meaning">IC meaning is: How many bread (exchange) units are covered by 1U of insulin.</string>
    <string name="ic_hint1">https://androidaps.readthedocs.io/en/latest/EN/Getting-Started/FAQ.html#carbohydrate-to-insulin-ratio-cr-g-u</string>
<<<<<<< HEAD
    <string name="profileswitch_label">Topic: Profile Switching</string>
    <string name="profileswitch_pctwillchange"> When specifying 90% in profile switch…</string>
    <string name="profileswitch_basalhigher">Basals will be 10% higher.</string>
    <string name="profileswitch_basallower">Basals will be 10% lower.</string>
    <string name="profileswitch_ichigher">IC value will be 10% higher.</string>
    <string name="profileswitch_iclower">IC value will be 10% lower.</string>
    <string name="profileswitch_isfhigher">ISF value will be 10% higher.</string>
    <string name="profileswitch_isflower">ISF value will be 10% lower.</string>
    <string name="profileswitch_overall">You will get around 10% less insulin in total.</string>
    <string name="profileswitch_targethigher">Target wiil be 10% higher.</string>
    <string name="profileswitch_targetlower">Target will be 10% lower.</string>
    <string name="profileswitch_targetbottom">Only bottom target will be 10% lower.</string>
    <string name="profileswitch_hint1" formatted="false">https://androidaps.readthedocs.io/en/latest/EN/Usage/Profiles.html?highlight=profile%20switch#profile-switch</string>
    <string name="profileswitchtime_iwant">If you wake up 1h earlier than usual, how should you notify AAPS of the change in your schedule?</string>
    <string name="profileswitchtime_1">Initiate a profile switch with a timeshift of 1</string>
    <string name="profileswitchtime__1">Initiate a profile switch with a timeshift of -1</string>
=======
    <string name="profileswitch_label">Profile Switching</string>
    <string name="profileswitch_pctwillchange"> When specifying a 90% profile switch, which answers are true?</string>
    <string name="profileswitch_basallower">Basal rates will be 10% lower.</string>
    <string name="profileswitch_isfhigher">ISF will be 10% higher.</string>
    <string name="profileswitch_iclower">The value of the I:C ratio will be a 10% lower number.</string>
    <string name="profileswitch_unchanged">ISF and I:C ratios will be unchanged.</string>
    <string name="profileswitch_hint1" formatted="false">https://androidaps.readthedocs.io/en/latest/EN/Usage/Profiles.html?highlight=profile%20switch#profile-switch</string>
    <string name="profileswitch2_label">Profile Switching</string>
    <string name="profileswitch2_pctwillchange"> When specifying a 120% profile switch, which answers are true?</string>
    <string name="profileswitch2_bghigher">Target blood glucose will be 20% higher.</string>
    <string name="profileswitch2_basalhigher">Basal rates will be 20% higher.</string>
    <string name="profileswitch2_bgunchanged">Target blood glucose will be unchanged.</string>
    <string name="profileswitch2_isfhigher">ISF will be 20% higher.</string>
    <string name="profileswitchtime_label">Profile Switching</string>
    <string name="profileswitchtime_iwant">If you get up 2 hours earlier than usual, how should you notify AndroidAPS of the change in your schedule?</string>
    <string name="profileswitchtime_2">Initiate a profile switch with a timeshift of 2</string>
    <string name="profileswitchtime__2">Initiate a profile switch with a timeshift of -2</string>
    <string name="profileswitchtime_tt">Set an eating soon temporary target.</string>
    <string name="profileswitchtime_100">Do a profile switch to more than 100%. </string>
>>>>>>> a40df15e
    <string name="profileswitchtime_hint1">https://androidaps.readthedocs.io/en/latest/EN/Usage/Profiles.html?highlight=profile%20switch#timeshift</string>
    <string name="profileswitch4_label">Changes to profiles</string>
    <string name="profileswitch4_rates">Basal rates, ISF, I:C ratios, etc., should be set in profiles.</string>
    <string name="profileswitch4_internet">Activating changes to your Nightscout Profile requires your AndroidAPS phone to have an internet connection.</string>
    <string name="profileswitch4_sufficient">Editing profiles to change values is sufficient to enact any changes made.</string>
    <string name="profileswitch4_multi">Multiple profiles can be set up and selected to accommodate changing circumstances (e.g. hormonal changes, shift working, weekdays/weekend lifestyle).</string>
    <string name="basalhelp_hint1">https://androidaps.readthedocs.io/en/latest/EN/Module/module.html#good-individual-dosage-algorithm-for-your-diabetes-therapy</string>
    <string name="basalhelp_label">Help with basal rates</string>
    <string name="basalhelp_where">Where to go for help with basalrate etc.</string>
    <string name="basalhelp_diabetesteam">Your diabetes team</string>
    <string name="basalhelp_google">Google</string>
    <string name="basalhelp_facebook">Facebook</string>
    <string name="blank"></string>
    <string name="other_medication_label">Other Medication. Please read the statement below and then check the box to accept the declaration.</string>
    <string name="other_medication_text">AndroidAPS reduces basal rates or suspends insulin delivery to raise blood sugar. Drugs in the class SGLT2 inhibitors (gliflozins) can prevent increases in blood glucose and therefore can produce a dangerous insulin deficiency leading to DKA.
\nCommon brand names are: Invokana®, Forxiga®, Jardiance®, Steglatro®, Suglat®, Apleway®, Deberza®, Synjardy®, Vokanamet®, Xigduo®.\n\nI hereby promise that I will not take such drugs when using AndroidAPS or will deactivate the loop before using such drugs.</string>

</resources><|MERGE_RESOLUTION|>--- conflicted
+++ resolved
@@ -1,15 +1,9 @@
 <?xml version="1.0" encoding="utf-8"?>
 <resources>
     <string name="dia_whatmeansdia">What is true about DIA?</string>
-<<<<<<< HEAD
-    <string name="dia_label_exam">Topic: Duration of Insulin Action</string>
-    <string name="dia_minimumis3h">The minimum value is 3 hours.</string>
-    <string name="dia_minimumis5h">The minimum value is 5 hours.</string>
-=======
     <string name="dia_label_exam">Duration of Insulin Action (DIA)</string>
     <string name="dia_profile">You should set the value for DIA in your profile.</string>
     <string name="dia_minimumis5h">The minimum allowed value is 5 hours.</string>
->>>>>>> a40df15e
     <string name="dia_hint1">https://androidaps.readthedocs.io/en/latest/EN/Configuration/Config-Builder.html?#insulin</string>
     <string name="dia_meaningisequaltodiapump">If you are satisfied that the value for DIA that you used in your pump prior to AndroidAPS worked well, there is no need to change this when you start looping.</string>
     <string name="dia_valuemustbedetermined">You should determine for yourself the appropriate value for DIA.</string>
@@ -167,19 +161,6 @@
     <string name="nsclient_data">To follow AndroidAPS remotely, both devices must have internet access (e.g. via Wi-Fi or mobile/cellular network data).</string>
     <string name="nsclient_fullcontrol">NS Client used as a remote follower will both monitor and provide full control of AndroidAPS.</string>
     <string name="nsclient_hint1">https://androidaps.readthedocs.io/en/latest/EN/Children/Children.html</string>
-<<<<<<< HEAD
-    <string name="isf_label_exam">Topic: Insulin Sensitivity Factor</string>
-    <string name="isf_increasingvalue">Higher ISF values lead to less insulin delivery when AAPS corrects for high BG.</string>
-    <string name="isf_decreasingvalue">Lower ISF values lead to less insulin delivery when AAPS corrects for high BG.</string>
-    <string name="isf_noeffect">Changing ISF values has no effect on the amount of insulin delivered when AAPS corrects for high BG.</string>
-    <string name="isf_preferences">You have to enter ISF in Preferences.</string>
-    <string name="isf_profile">Changing the ISF value in your profile is enough to apply the change.</string>
-    <string name="isf_hint1">https://androidaps.readthedocs.io/en/latest/EN/Getting-Started/FAQ.html#insulin-sensitivity-factor-isf-mmol-l-u-or-mg-dl-u</string>
-    <string name="isf_hint2">https://androidaps.readthedocs.io/en/latest/EN/Usage/Profiles.html</string>
-    <string name="ic_label_exam">Topic: The IC Ratio</string>
-    <string name="ic_increasingvalue">Higher IC ratios lead to less insulin delivered for a given amount of carbs.</string>
-    <string name="ic_decreasingvalue">Lower IC ratios lead to less insulin delivered for a given amount of carbs.</string>
-=======
     <string name="isf_label_exam">Insulin Sensitivity Factor (ISF)</string>
     <string name="isf_increasingvalue">Raising ISF values will lead to more insulin delivery to cover a specific amount of carbs.</string>
     <string name="isf_decreasingvalue">Reducing ISF values lead to more insulin delivery to correct for an above target blood glucose.</string>
@@ -193,29 +174,10 @@
     <string name="ic_label_exam">Insulin to Carbohydrate Ratio (I:C ratio)</string>
     <string name="ic_increasingvalue">Higher I:C ratios lead to less insulin delivered for a given amount of carbs.</string>
     <string name="ic_decreasingvalue">Lower I:C ratios lead to less insulin delivered for a given amount of carbs.</string>
->>>>>>> a40df15e
     <string name="ic_noeffect">If you have 0 COB, changing the IC ratio will lead to a different amount of insulin to correct a given BG value.</string>
     <string name="ic_different">IC will be different if you count bread (exchange) unit as 10g or 12g.</string>
     <string name="ic_meaning">IC meaning is: How many bread (exchange) units are covered by 1U of insulin.</string>
     <string name="ic_hint1">https://androidaps.readthedocs.io/en/latest/EN/Getting-Started/FAQ.html#carbohydrate-to-insulin-ratio-cr-g-u</string>
-<<<<<<< HEAD
-    <string name="profileswitch_label">Topic: Profile Switching</string>
-    <string name="profileswitch_pctwillchange"> When specifying 90% in profile switch…</string>
-    <string name="profileswitch_basalhigher">Basals will be 10% higher.</string>
-    <string name="profileswitch_basallower">Basals will be 10% lower.</string>
-    <string name="profileswitch_ichigher">IC value will be 10% higher.</string>
-    <string name="profileswitch_iclower">IC value will be 10% lower.</string>
-    <string name="profileswitch_isfhigher">ISF value will be 10% higher.</string>
-    <string name="profileswitch_isflower">ISF value will be 10% lower.</string>
-    <string name="profileswitch_overall">You will get around 10% less insulin in total.</string>
-    <string name="profileswitch_targethigher">Target wiil be 10% higher.</string>
-    <string name="profileswitch_targetlower">Target will be 10% lower.</string>
-    <string name="profileswitch_targetbottom">Only bottom target will be 10% lower.</string>
-    <string name="profileswitch_hint1" formatted="false">https://androidaps.readthedocs.io/en/latest/EN/Usage/Profiles.html?highlight=profile%20switch#profile-switch</string>
-    <string name="profileswitchtime_iwant">If you wake up 1h earlier than usual, how should you notify AAPS of the change in your schedule?</string>
-    <string name="profileswitchtime_1">Initiate a profile switch with a timeshift of 1</string>
-    <string name="profileswitchtime__1">Initiate a profile switch with a timeshift of -1</string>
-=======
     <string name="profileswitch_label">Profile Switching</string>
     <string name="profileswitch_pctwillchange"> When specifying a 90% profile switch, which answers are true?</string>
     <string name="profileswitch_basallower">Basal rates will be 10% lower.</string>
@@ -235,7 +197,6 @@
     <string name="profileswitchtime__2">Initiate a profile switch with a timeshift of -2</string>
     <string name="profileswitchtime_tt">Set an eating soon temporary target.</string>
     <string name="profileswitchtime_100">Do a profile switch to more than 100%. </string>
->>>>>>> a40df15e
     <string name="profileswitchtime_hint1">https://androidaps.readthedocs.io/en/latest/EN/Usage/Profiles.html?highlight=profile%20switch#timeshift</string>
     <string name="profileswitch4_label">Changes to profiles</string>
     <string name="profileswitch4_rates">Basal rates, ISF, I:C ratios, etc., should be set in profiles.</string>
