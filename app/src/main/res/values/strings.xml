﻿<resources>
    <string name="treatmentssafety_title">Tratments safety</string>
    <string name="treatmentssafety_maxbolus_title">Max allowed bolus [U]</string>
    <string name="treatmentssafety_maxcarbs_title">Max allowed carbs [g]</string>

    <string name="nav_preferences">Preferences</string>
    <string name="nav_refreshtreatments">Refresh treatments from NS</string>
    <string name="nav_backup">Backup</string>
    <string name="nav_test_alert">Test alarm</string>
    <string name="nav_resetdb">Reset Databases</string>
    <string name="reset_db_confirm">Do you really want to reset the databases?</string>
    <string name="nav_exit">Exit</string>
    <string name="danar_useextended_title">Use extended boluses for >200%</string>
    <string name="danar_bt_name_title">DanaR Bluetooth device</string>
    <string name="ns_sync_use_absolute_title">Always use basal absolute values</string>
    <string name="alert_dialog_storage_permission_text">Please reboot your phone or restart AndroidAPS from the System Settings \notherwise Android APS will not have logging (important to track and verify that the algorithms are working correctly)!</string>

    <string name="objectives_objective_label_string">Objective:</string>
    <string name="objectives_gate_label_string">Gate:</string>
    <string name="objectives_button_start">Start</string>
    <string name="objectives_button_verify">Verify</string>
    <string name="nsprofileview_units_label">Units</string>
    <string name="nsprofileview_dia_label">DIA</string>
    <string name="nsprofileview_activeprofile_label">Active profile</string>
    <string name="nsprofileview_ic_label">IC</string>
    <string name="nsprofileview_isf_label">ISF</string>
    <string name="nsprofileview_basal_label">Basal</string>
    <string name="nsprofileview_target_label">Target</string>
    <string name="noprofileset">NO PROFILE SET</string>
    <string name="treatments_insulin_label_string">Insulin:</string>
    <string name="treatments_carbs_label_string">Carbs:</string>
    <string name="treatments_iob_label_string">IOB:</string>
    <string name="sms_iob">IOB:</string>
    <string name="treatments_activity_string">Activity:</string>
    <string name="treatments_iobtotal_label_string">Total IOB:</string>
    <string name="treatments_iobactivitytotal_label_string">Total IOB activity:</string>
    <string name="tempbasals_realduration_label_string">Dur:</string>
    <string name="tempbasals_netratio_label_string">Ratio:</string>
    <string name="tempbasals_netinsulin_label_string">Ins:</string>
    <string name="tempbasals_iob_label_string">IOB:</string>
    <string name="tempbasals_iobtotal_label_string">Total IOB:</string>
    <string name="treatments_newtreatment_insulinamount_label">Insulin</string>
    <string name="treatments_newtreatment_carbsamount_label">Carbs</string>
    <string name="treatments_wizard_bg_label">BG</string>
    <string name="treatments_wizard_tt_label">TT</string>
    <string name="treatments_wizard_carbs_label">Carbs</string>
    <string name="treatments_wizard_correction_label">Corr</string>
    <string name="treatments_wizard_unit_label">U</string>
    <string name="treatments_wizard_bolusiob_label">Bolus IOB</string>
    <string name="treatments_wizard_total_label">TOTAL</string>
    <string name="openapsma_run">Run now</string>
    <string name="vitualpump_label">VIRTUAL PUMP</string>
    <string name="pump_basebasalrate_label">Base basal rate</string>
    <string name="pump_tempbasal_label">Temp basal</string>
    <string name="virtualpump_extendedbolus_label">Extended bolus</string>
    <string name="pump_battery_label">Battery</string>
    <string name="pump_reservoir_label">Reservoir</string>
    <string name="virtualpump_resultok">OK</string>
    <string name="virtualpump_sqlerror">SQL Error</string>
    <string name="openapsma_lastrun_label">Last run</string>
    <string name="openapsma_inputparameters_label">Input parameters</string>
    <string name="openapsma_glucosestatus_label">Glucose status</string>
    <string name="openapsma_currenttemp_label">Current temp</string>
    <string name="openapsma_iobdata_label">IOB data</string>
    <string name="openapsma_profile_label">Profile</string>
    <string name="openapsma_mealdata_label">Meal data</string>
    <string name="result">Result</string>
    <string name="openapsma_noglucosedata">No glucose data available</string>
    <string name="openapsma_noprofile">No profile available</string>
    <string name="openapsma_nopump">No pump available</string>
    <string name="nochangerequested">No change requested</string>
    <string name="openapsma_request_label">Request</string>
    <string name="rate">Rate</string>
    <string name="duration">Duration</string>
    <string name="reason">Reason</string>
    <string name="glucose">Glucose</string>
    <string name="delta">Delta</string>
    <string name="sms_delta">Delta:</string>
    <string name="avgdelta">Avg. delta</string>

    <string name="configbuilder">Config Builder</string>
    <string name="objectives">Objectives</string>
    <string name="openapsma">OpenAPS MA</string>
    <string name="overview">Overview</string>
    <string name="profileviewer">NS Profile</string>
    <string name="simpleprofile">Simple profile</string>
    <string name="tempbasal">TempBasal</string>
    <string name="treatments">Treatments</string>
    <string name="virtualpump">Virtual Pump</string>
    <string name="careportal">Careportal</string>


    <string name="configbuilder_pump">Pump</string>
    <string name="configbuilder_treatments">Treatments</string>
    <string name="configbuilder_tempbasals">Temp Basals</string>
    <string name="configbuilder_profile">Profile</string>
    <string name="configbuilder_aps">APS</string>
    <string name="configbuilder_general">General</string>
    <string name="days">days</string>
    <string name="objectives_minimalduration">Minimal duration</string>
    <string name="configbuilder_constraints">Constraints</string>

    <string name="loop">Loop</string>
    <string name="configbuilder_loop">Loop</string>
    <string name="loop_aps_label">APS</string>
    <string name="loop_constraintsprocessed_label">After processed constraints</string>
    <string name="loop_setbypump_label">Set by pump</string>
    <string name="openapsma_lastenact_label">Last enacted</string>
    <string name="ok">OK</string>
    <string name="cancel">Cancel</string>
    <string name="noapsselected">NO APS SELECTED OR PROVIDED RESULT</string>
    <string name="safety">Safety</string>
    <string name="openapsma_disabled">Plugin is disabled</string>
    <string name="constraints_violation">Constraints violation</string>
    <string name="treatmentdeliveryerror">Bolus delivery error</string>
    <string name="tempbasaldeliveryerror">Tempbasal delivery error</string>
    <string name="overview_newtempbasal_basalpercent">Basal value [%]</string>
    <string name="overview_newtempbasal_percent_label">% (100% = current)</string>
    <string name="setbasalquestion">Accept new temp basal:</string>
    <string name="overview_bolus_label">Bolus</string>
    <string name="overview_calculator_label">Calculator</string>
    <string name="constraintapllied">Constraint applied!</string>
    <string name="confirmation">Confirmation</string>
    <string name="entertreatmentquestion">Enter new treatment:</string>
    <string name="bolus">Bolus</string>
    <string name="sms_bolus">Bolus:</string>
    <string name="basal">Basal</string>
    <string name="sms_basal">Basal:</string>
    <string name="carbs">Carbs</string>
    <string name="changeyourinput">Change your input!</string>
    <string name="setextendedbolusquestion">Set new extended bolus:</string>
    <string name="configbuilder_bgsource">BG Source</string>
    <string name="xdrip">xDrip</string>
    <string name="nsclient">NSClient</string>
    <string name="apsmode_title">APS Mode</string>

    <string name="closedloop">Closed Loop</string>
    <string name="openloop">Open Loop</string>
    <string name="disabledloop">Loop Disabled</string>
    <string name="disableloop">Disable loop</string>
    <string name="enableloop">Enable loop</string>

    <string name="openloop_newsuggestion">New suggestion available</string>
    <string name="unsupportedclientver">Unsupported version of NSClient</string>
    <string name="unsupportednsversion">Unsupported version of Nightscout</string>
    <string name="nsclientnotinstalled">NSClient not installed. Record lost!</string>
    <string name="objectives_bgavailableinns">BG available in NS</string>
    <string name="objectives_pumpstatusavailableinns">Pump status available in NS</string>
    <string name="objectives_manualenacts">Manual enacts</string>
    <string name="loopdisabled">LOOP DISABLED BY CONSTRAINTS</string>
    <string name="cs_lang">Czech</string>
    <string name="en_lang">English</string>
    <string name="treatments_wizard_basaliob_label">Basal IOB</string>
    <string name="bolusconstraintapplied">Bolus constraint applied</string>
    <string name="carbsconstraintapplied">Carbs constraint applied</string>
    <string name="careportal_bgcheck">BG Check</string>
    <string name="careportal_announcement">Announcement</string>
    <string name="careportal_note">Note</string>
    <string name="careportal_question">Question</string>
    <string name="careportal_exercise">Exercise</string>
    <string name="careportal_pumpsitechange">Pump Site Change</string>
    <string name="careportal_cgmsensorinsert">CGM Sensor Insert</string>
    <string name="careportal_cgmsensorstart">CGM Sensor Start</string>
    <string name="careportal_insulincartridgechange">Insulin Cartridge Change</string>
    <string name="careportal_profileswitch">Profile Switch</string>
    <string name="careportal_snackbolus">Snack Bolus</string>
    <string name="careportal_mealbolus">Meal Bolus</string>
    <string name="careportal_correctionbolus">Correction Bolus</string>
    <string name="careportal_combobolus">Combo Bolus</string>
    <string name="careportal_tempbasalstart">Temp Basal Start</string>
    <string name="careportal_tempbasalend">Temp Basal End</string>
    <string name="careportal_carbscorrection">Carbs correction</string>
    <string name="careportal_openapsoffline">OpenAPS Offline</string>

    <string name="careportal_newnstreatment_eventtype">Event type</string>
    <string name="careportal_newnstreatment_other">Other</string>
    <string name="careportal_newnstreatment_meter">Meter</string>
    <string name="careportal_newnstreatment_sensor">Sensor</string>
    <string name="careportal_newnstreatment_carbs_label">Carbs</string>
    <string name="careportal_newnstreatment_insulin_label">Insulin</string>
    <string name="careportal_newnstreatment_carbtime_label">Carb time</string>
    <string name="careportal_newnstreatment_split_label">Split</string>
    <string name="careportal_newnstreatment_duration_label">Duration</string>
    <string name="careportal_newnstreatment_percent_label">Percent</string>
    <string name="careportal_newnstreatment_absolute_label">Absolute</string>
    <string name="careportal_newnstreatment_notes_label">Notes</string>
    <string name="careportal_newnstreatment_eventtime_label">Event time</string>
    <string name="careportal_newnstreatment_profile_label">Profile</string>
    <string name="careportal_newnstreatment_enteredby_title">Entered By</string>
    <string name="careportal_newnstreatment_glucosetype">Glucose type</string>
    <string name="noprofile">No profile loaded from NS yet</string>
    <string name="overview_tempbasal_button">TempBasal</string>
    <string name="overview_extendedbolus_button">Extended Bolus</string>
    <string name="configbuilder_nightscoutversion_label">Nightscout version:</string>
    <string name="send">SEND</string>
    <string name="missing">Missing</string>
    <string name="enabled">Enabled</string>
    <string name="visible">Visible</string>
    <string name="up">Up</string>
    <string name="exported">Preferences exported</string>
    <string name="export_to">Export settings to</string>
    <string name="import_from">Import settings from</string>
    <string name="setting_imported">Settings imported</string>
    <string name="filenotfound">File not found</string>
    <string name="nav_export">Export settings</string>
    <string name="nav_import">Import settings</string>
    <string name="nl_lang">Dutch</string>
    <string name="de_lang">German</string>
    <string name="es_lang">Spanish</string>
    <string name="el_lang">Greek</string>
    <string name="it_lang">Italian</string>
    <string name="ru_lang">Russian</string>
    <string name="sv_lang">Swedish</string>
    <string name="openapsma_maxbasal_title">Max U/hr a Temp Basal can be set to</string>
    <string name="openapsma_maxbasal_summary">This value is called max basal in OpenAPS context</string>
    <string name="openapsma_maxiob_title">Maximum basal IOB OpenAPS can deliver [U]</string>
    <string name="openapsma_maxiob_summary">This value is called Max IOB in OpenAPS context\nThis will default to zero. After several days or weeks, depending on your comfort level, you may choose to adjust this number.</string>
    <string name="bg_lang">Bulgarian</string>
    <string name="dismiss">DISMISS</string>
    <string name="language">Language</string>

    <string name="danarpump">DanaR</string>
    <string name="connecting">Connecting</string>
    <string name="connected">Connected</string>
    <string name="disconnected">Disconnected</string>
    <string name="syncprofiletopump_title">Sync profile to pump</string>
    <string name="danar_pump_settings">DanaR pump settings</string>
    <string name="nightscout">Nightscout</string>
    <string name="end_user_license_agreement">End User License Agreement</string>
    <string name="end_user_license_agreement_text">MUST NOT BE USED TO MAKE MEDICAL DECISIONS. THERE IS NO WARRANTY FOR THE PROGRAM, TO THE EXTENT PERMITTED BY APPLICABLE LAW. EXCEPT WHEN OTHERWISE STATED IN WRITING THE COPYRIGHT HOLDERS AND/OR OTHER PARTIES PROVIDE THE PROGRAM “AS IS” WITHOUT WARRANTY OF ANY KIND, EITHER EXPRESSED OR IMPLIED, INCLUDING, BUT NOT LIMITED TO, THE IMPLIED WARRANTIES OF MERCHANTABILITY AND FITNESS FOR A PARTICULAR PURPOSE. THE ENTIRE RISK AS TO THE QUALITY AND PERFORMANCE OF THE PROGRAM IS WITH YOU. SHOULD THE PROGRAM PROVE DEFECTIVE, YOU ASSUME THE COST OF ALL NECESSARY SERVICING, REPAIR OR CORRECTION.</string>
    <string name="end_user_license_agreement_i_understand">I UNDERSTAND AND AGREE</string>
    <string name="save">Save</string>
    <string name="nobtadapter">No bluetooth adapter found</string>
    <string name="devicenotfound">Selected device not found</string>
    <string name="connectionerror">Pump connection error</string>
    <string name="danar_iob_label">Pump IOB</string>
    <string name="danar_dailyunits">Daily units</string>
    <string name="pump_lastbolus_label">Last bolus</string>
    <string name="hoursago">h ago</string>
    <string name="danar_invalidinput">Invalid input data</string>
    <string name="danar_valuenotsetproperly">Value not set properly</string>
    <string name="reloadprofile">Reload profile</string>
    <string name="danar_viewprofile">View profile</string>
    <string name="enacted">Enacted</string>
    <string name="comment">Comment</string>
    <string name="success">Success</string>
    <string name="percent">Percent</string>
    <string name="absolute">Absolute</string>
    <string name="canceltemp">Cancel temp basal</string>
    <string name="smscommunicator">SMS Communicator</string>
    <string name="waitingforpumpresult">Waiting for result</string>
    <string name="smscommunicator_allowednumbers">Allowed phone numbers</string>
    <string name="smscommunicator_allowednumbers_summary">+XXXXXXXXXX;+YYYYYYYYYY</string>
    <string name="smscommunicator_bolusreplywithcode" formatted="false">To deliver bolus %.2fU reply with code %s</string>
    <string name="smscommunicator_calibrationreplywithcode" formatted="false">To send calibration %.2f reply with code %s</string>
    <string name="smscommunicator_bolusfailed">Bolus failed</string>
    <string name="bolusdelivered" formatted="false">Bolus %.2fU delivered successfully</string>
    <string name="bolusrequested" formatted="false">Going to deliver %.2fU</string>
    <string name="smscommunicator_bolusdelivered" formatted="false">Bolus %.2fU delivered successfully</string>
    <string name="bolusdelivering" formatted="false">Delivering %.2fU</string>
    <string name="smscommunicator_remotecommandsallowed">Allow remote commands via SMS</string>
    <string name="smscommunicator_remotebolusnotallowed">Remote bolus not allowed</string>
    <string name="glucosetype_finger">Finger</string>
    <string name="glucosetype_sensor">Sensor</string>
    <string name="manual">Manual</string>
    <string name="careportal_temporarytarget">Temporary Target</string>
    <string name="careportal_temporarytargetcancel">Temporary Target Cancel</string>
    <string name="danarprofile">DanaR profile settings</string>
    <string name="danarprofile_dia">DIA [h]</string>
    <string name="danarprofile_dia_summary">Duration of Insulin Activity</string>
    <string name="failedupdatebasalprofile">Failed to update basal profile</string>
    <string name="pump_errors_history">Errors</string>
    <string name="danar_historyreload">Reload</string>
    <string name="uploading">Uploading</string>
    <string name="danar_ebolus">E bolus</string>
    <string name="danar_dsbolus">DS bolus</string>
    <string name="danar_debolus">DE bolus</string>
    <string name="danar_error">error</string>
    <string name="danar_refill">refill</string>
    <string name="danar_basalhour">basal hour</string>
    <string name="danar_glucose">glucose</string>
    <string name="danar_carbohydrate">carbohydrate</string>
    <string name="danar_alarm">alarm</string>
    <string name="danar_totaluploaded" formatted="false">Total %d records uploaded</string>
    <string name="danar_sbolus">S bolus</string>
    <string name="danar_history_alarm">Alarms</string>
    <string name="danar_history_basalhours">Basal Hours</string>
    <string name="danar_history_bolus">Boluses</string>
    <string name="danar_history_carbohydrates">Carbohydrates</string>
    <string name="danar_history_dailyinsulin">Daily insulin</string>
    <string name="danar_history_errors">Errors</string>
    <string name="danar_history_glucose">Glucose</string>
    <string name="danar_history_refill">Refill</string>
    <string name="danar_history_syspend">Suspend</string>
    <string name="danar_history_connectingfor" formatted="false">Connecting for %d s</string>
    <string name="danar_password_title">Pump password</string>
    <string name="wrongpumppassword">Wrong pump password!</string>
    <string name="pumpbusy">Pump is busy</string>
    <string name="overview_bolusprogress_delivered">Delivered</string>
    <string name="overview_bolusprogress_stoped">Stopped</string>
    <string name="occlusion">Occlusion</string>
    <string name="overview_bolusprogress_stop">Stop</string>
    <string name="overview_bolusprogress_stoppressed">STOP PRESSED</string>
    <string name="waitingforpump">Waiting for pump</string>
    <string name="waitingforpumpclicktorefresh">Waiting for pump. Click to refresh.</string>
    <string name="overview_bolusprogress_goingtodeliver" formatted="false">Going to deliver %.2fU</string>
    <string name="objectives_0_objective">Setting up visualization and monitoring, and analyzing basals and ratios</string>
    <string name="objectives_0_gate">Verify that BG is available in Nightscout, and pump insulin data is being uploaded</string>
    <string name="objectives_1_objective">Starting on an open loop</string>
    <string name="objectives_1_gate">Run in Open Loop mode for a few days, and manually enact lots of temp basals</string>
    <string name="objectives_2_objective">Understanding your open loop, including its temp basal recommendations</string>
    <string name="objectives_2_gate">Based on that experience, decide what max basal should be, and set it on the pump and preferences</string>
    <string name="objectives_3_objective">Starting to close the loop with Low Glucose Suspend</string>
    <string name="objectives_3_gate">Run in closed loop with max IOB = 0 for a few days without too many LGS events</string>
    <string name="objectives_4_objective">Tuning the closed loop, raising max IOB above 0 and gradually lowering BG targets</string>
    <string name="objectives_4_gate">Run for a few days, and at least one night with no low BG alarms, before dropping BG</string>
    <string name="objectives_5_objective">Adjust basals and ratios if needed, and then enable auto-sens</string>
    <string name="objectives_5_gate">1 week successful daytime looping with regular carb entry</string>
    <string name="objectives_6_objective">Enabling additional features for daytime use, such as advanced meal assist</string>
    <string name="youareonallowedlimit">You reached allowed limit</string>
    <string name="noprofileselected">No profile selected</string>
    <string name="smscommunicator_loophasbeendisabled">Loop has been disabled</string>
    <string name="smscommunicator_loophasbeenenabled">Loop has been enabled</string>
    <string name="smscommunicator_loopisdisabled">Loop is disabled</string>
    <string name="smscommunicator_loopisenabled">Loop is enabled</string>
    <string name="openapsma_valuelimitedto" formatted="false">%.2f limited to %.2f</string>
    <string name="openapsma_valueoutofrange" formatted="false">Value %s is out of hard limits</string>
    <string name="smscommunicator_remotebasalnotallowed">Remote basal setting is not allowed</string>
    <string name="smscommunicator_remotecommandnotallowed">Remote command is not allowed</string>
    <string name="smscommunicator_basalreplywithcode" formatted="false">To start basal %.2fU/h reply with code %s</string>
    <string name="smscommunicator_suspendreplywithcode" formatted="false">To suspend loop for %d minutes reply with code %s</string>
    <string name="smscommunicator_tempbasalset" formatted="false">Temp basal %.2fU/h for %d min started successfully</string>
    <string name="smscommunicator_tempbasalfailed">Temp basal start failed</string>
    <string name="smscommunicator_basalstopreplywithcode" formatted="false">To stop temp basal reply with code %s</string>
    <string name="smscommunicator_tempbasalcanceled">Temp basal canceled</string>
    <string name="smscommunicator_tempbasalcancelfailed">Canceling temp basal failed</string>
    <string name="smscommunicator_unknowncommand">Uknonwn command or wrong reply</string>

    <string name="quickwizard">QuickWizard</string>
    <string name="quickwizardsettings">QuickWizard settings</string>
    <string name="overview_editquickwizard_buttontext">Button text:</string>
    <string name="overview_editquickwizard_carbs">Carbs:</string>
    <string name="overview_editquickwizard_valid">Valid:</string>
    <string name="overview_editquickwizardlistactivity_add">Add</string>
    <string name="overview_quickwizard_item_edit_button">Edit</string>
    <string name="overview_quickwizard_item_remove_button">Remove</string>
    <string name="mealbolus">Meal</string>
    <string name="correctionbous">Corr</string>
    <string name="ko_lang">Korean</string>
    <string name="actions">Actions</string>
    <string name="androidaps_start">AndroidAPS started</string>
    <string name="ns_upload_only">NS upload only (disabled sync)</string>
    <string name="ns_upload_only_summary">NS upload only. Not effective on SGV unless a local source like xDrip is selected. Not effective on Profiles while NS-Profiles is used.</string>
    <string name="pumpNotInitialized">Pump not initialized!</string>
    <string name="pumpNotInitializedProfileNotSet">Pump not initialized, profile not set!</string>
    <string name="primefill">Prime/Fill</string>
    <string name="fillwarning">Please make sure the amount matches the specification of your infusion set!</string>
    <string name="othersettings_title">Other</string>
    <string name="fillbolus_title">Fill/Prime standard insulin amounts.</string>
    <string name="button1">Button 1</string>
    <string name="button2">Button 2</string>
    <string name="button3">Button 3</string>
    <string name="percentagefactor_hint">Percentage factor by which the base profile will be multiplied.</string>
    <string name="timeshift_hint">Time in hours by which the profile will be shifted round robin.</string>
    <string name="units">Units:</string>
    <string name="mgdl">mg/dl</string>
    <string name="mmol">mmol/l</string>
    <string name="dia">DIA:</string>
    <string name="target_range">Target range:</string>
    <string name="edit_base_basal">Edit Base-Basal:</string>
    <string name="edit_base_isf">Edit Base-ISF:</string>
    <string name="edit_base_ic">Edit Base-IC:</string>
    <string name="base_profile_label">Base Profile:</string>
    <string name="circadian_percentage_profile">CircadianPercentageProfile</string>
    <string name="prefs_range_title">Range for Visualization</string>
    <string name="prefs_range_summary">High and low mark for the charts in Overview and Smartwatch</string>
    <string name="low_mark">LOW mark</string>
    <string name="high_mark">HIGH mark</string>
    <string name="wear">Wear</string>
    <string name="resend_all_data">Resend All Data</string>
    <string name="open_settings_on_wear">Open Settings on Wear</string>
    <string name="pumperror">Pump Error</string>
    <string name="lowbattery">Low Battery</string>
    <string name="pumpshutdown">Pump Shutdown</string>
    <string name="batterydischarged">Pump Battery Discharged</string>
    <string name="danarkoreanpump">DanaR Korean</string>
    <string name="basal_rate">Basal rate:</string>
    <string name="profile_set_failed">Setting of basal profile failed</string>
    <string name="profile_set_ok">Basal profile in pump updated</string>
    <string name="danar_disableeasymode">Disable EasyUI mode in pump</string>
    <string name="danar_enableextendedbolus">Enable extended boluses on pump</string>
    <string name="danar_switchtouhmode">Change mode from U/d to U/h on pump</string>
    <string name="basalvaluebelowminimum">Basal value below minimum. Profile not set!</string>
    <string name="sms_actualbg">BG:</string>
    <string name="sms_lastbg">Last BG:</string>
    <string name="mdi">MDI</string>
    <string name="MM640g">MM640g</string>
    <string name="ongoingnotificaction">Ongoing Notification</string>
    <string name="old_data">OLD DATA</string>
    <string name="minago">%d min ago</string>
    <string name="sms_minago">%dmin ago</string>
    <string name="localprofile">Local Profile</string>
    <string name="openapsama">OpenAPS AMA</string>
    <string name="short_avgdelta">Short avg. delta</string>
    <string name="long_avgdelta">Long avg. delta</string>
    <string name="array_of_elements">Array of %d elements.\nActual value:</string>
    <string name="openapsma_autosensdata_label">Autosens data</string>
    <string name="openapsma_scriptdebugdata_label">Script debug</string>
    <string name="openapsama_useautosens">Use AMA autosens feature</string>
    <string name="refresheventsfromnightscout">Refresh events from NS</string>
    <string name="eatingsoon">Eating Soon</string>
    <string name="activity">Activity</string>
    <string name="removerecord">Remove record:</string>
    <string name="danar_stats">DanaR Stats</string>
    <string name="danar_stats_cumulative_tdd">Cumulative TDD</string>
    <string name="danar_stats_expweight">Exponentially Weighted TDD</string>
    <string name="danar_stats_basalrate">Basal</string>
    <string name="danar_stats_bolus">Bolus</string>
    <string name="danar_stats_tdd">TDD</string>
    <string name="danar_stats_date">Date</string>
    <string name="danar_stats_ratio">Ratio</string>
    <string name="danar_stats_amount_days"># Days</string>
    <string name="danar_stats_weight">Weight</string>
    <string name="danar_stats_warning_Message">Possibly inaccurate if using boluses for priming/filling!</string>
    <string name="danar_stats_olddata_Message">Old Data Please Press "RELOAD"</string>
    <string name="danar_stats_tbb">Total Base Basal</string>
    <string name="danar_stats_tbb2">TBB * 2</string>
    <string name="initializing">Initializing ...</string>
    <string name="actions_shortname">ACT</string>
    <string name="configbuilder_shortname">CONF</string>
    <string name="loop_shortname">LOOP</string>
    <string name="simpleprofile_shortname">SP</string>
    <string name="oaps_shortname">OAPS</string>
    <string name="temptargetrange_shortname">TT</string>
    <string name="localprofile_shortname">LP</string>
    <string name="danarpump_shortname">DANA</string>
    <string name="circadian_percentage_profile_shortname">CPP</string>
    <string name="tempbasals_shortname">TB</string>
    <string name="overview_shortname">HOME</string>
    <string name="virtualpump_shortname">VPUMP</string>
    <string name="profileviewer_shortname">NSPROFILE</string>
    <string name="treatments_shortname">TREAT</string>
    <string name="careportal_shortname">CP</string>
    <string name="objectives_shortname">OBJ</string>
    <string name="wear_shortname">WEAR</string>
    <string name="smscommunicator_shortname">SMS</string>
    <string name="short_tabtitles">Shorten tab titles</string>
    <string name="prefs_delta_title">Delta Settings</string>
    <string name="always_use_shortavg">Always use short average delta instead of simple delta</string>
    <string name="always_use_shortavg_summary">Useful when data from unfiltered sources like xDrip gets noisy.</string>
    <string name="advancedsettings_title">Advanced Settings</string>
    <string name="danar_model" formatted="false">Model: %02X Protocol: %02X Code: %02X</string>
    <string name="profile">Profile</string>
    <string name="openapsama_max_daily_safety_multiplier" translatable="false">max_daily_safety_multiplier</string>
    <string name="openapsama_max_daily_safety_multiplier_summary">Default value: 3\nThis is a key OpenAPS safety cap. What this does is limit your basals to be 3x (in this people) your biggest basal rate. You likely will not need to change this, but you should be aware that’s what is discussed about “3x max daily; 4x current” for safety caps.</string>
    <string name="openapsama_current_basal_safety_multiplier" translatable="false">current_basal_safety_multiplier</string>
    <string name="openapsama_current_basal_safety_multiplier_summary">Default value: 4\nThis is the other half of the key OpenAPS safety caps, and the other half of “3x max daily; 4x current” of the safety caps. This means your basal, regardless of max basal set on your pump, cannot be any higher than this number times the current level of your basal. This is to prevent people from getting into dangerous territory by setting excessively high max basals before understanding how the algorithm works. Again, the default is 4x; most people will never need to adjust this and are instead more likely to need to adjust other settings if they feel like they are “running into” this safety cap.</string>
    <string name="openapsama_autosens_max" translatable="false">autosens_max</string>
    <string name="openapsama_autosens_max_summary">Default value: 1.2\nThis is a multiplier cap for autosens (and soon autotune) to set a 20% max limit on how high the autosens ratio can be, which in turn determines how high autosens can adjust basals, how low it can adjust ISF, and how low it can set the BG target.</string>
    <string name="openapsama_autosens_min" translatable="false">autosens_min</string>
    <string name="openapsama_autosens_min_summary">Default value: 0.7\nThe other side of the autosens safety limits, putting a cap on how low autosens can adjust basals, and how high it can adjust ISF and BG targets.</string>
    <string name="openapsama_autosens_adjusttargets" translatable="false">autosens_adjust_targets</string>
    <string name="openapsama_autosens_adjusttargets_summary">Default value: true\nThis is used to allow autosens to adjust BG targets, in addition to ISF and basals.</string>
    <string name="openapsama_bolussnooze_dia_divisor" translatable="false">bolussnooze_dia_divisor</string>
    <string name="openapsama_bolussnooze_dia_divisor_summary">Default value: 2\nBolus snooze is enacted after you do a meal bolus, so the loop won’t counteract with low temps when you’ve just eaten. The example here and default is 2; so a 3 hour DIA means that bolus snooze will be gradually phased out over 1.5 hours (3DIA/2).</string>
    <string name="openapsama_min_5m_carbimpact" translatable="false">min_5m_carbimpact</string>
    <string name="openapsama_min_5m_carbimpact_summary">Default value: 3.0\nThis is a setting for default carb absorption impact per 5 minutes. The default is an expected 3mg/dl/5min. This affects how fast COB are decayed, and how much carb absorption is assumed in calculating future predicted BG, when BG is falling more than expected, or not rising as much as expected.</string>
    <string name="openapsama_link_to_preferncejson_doc_txt">Attention!\nNormally you do not have to change these values below. Please CLICK HERE and READ the text and make sure you UNDERSTAND it before change any of these values.</string>
    <string name="openapsama_link_to_preferncejson_doc">http://openaps.readthedocs.io/en/latest/docs/walkthrough/phase-3/beyond-low-glucose-suspend.html</string>
    <string name="error_only_numeric_digits_allowed">Only numeric digits are allowed.</string>
    <string name="error_only_numeric_digits_range_allowed">Only numeric digits within the range %1$s - %2$s are allowed.</string>
    <string name="error_field_must_not_be_empty">The field must not be empty</string>
    <string name="error_phone_not_valid">Phone number not valid</string>
    <string name="smscommunicator_invalidphonennumber">Invalid SMS phone number</string>
    <string name="copy_to_clipboard">Copy To Clipboard</string>
    <string name="copied_to_clipboard">Copied to clipboard</string>
    <string name="nav_show_logcat">Show log</string>
    <string name="overview_calibration">Calibration</string>
    <string name="overview_calibration_bg_label">Calibration</string>
    <string name="send_calibration" formatted="false">Send calibration %.1f to xDrip?</string>
    <string name="xdripnotinstalled">xDrip+ not installed</string>
    <string name="calibrationsent">Calibration sent to xDrip</string>
    <string name="smscommunicator_remotecalibrationnotallowed">Remote calibration not allowed</string>
    <string name="smscommunicator_calibrationsent">Calibration sent. Receiving must be enabled in xDrip.</string>
    <string name="smscommunicator_calibrationfailed">xDrip is not receiving calibrations</string>
    <string name="dont_show_again">Don\'t show again</string>
    <string name="pumpsuspendedclicktorefresh">Pump suspended. Click to refresh state</string>
    <string name="pumpsuspended">Pump suspended</string>
    <string name="gettingpumpstatus">Getting pump status</string>
    <string name="settingtempbasal">Setting temp basal</string>
    <string name="stoppingtempbasal">Stopping temp basal</string>
    <string name="settingextendedbolus">Setting extended bolus</string>
    <string name="stoppingextendedbolus">Stopping extended bolus</string>
    <string name="updatingbasalrates">Updating basal rates</string>
    <string name="disconnecting">Disconnecting</string>
    <string name="executing">Executing</string>
    <string name="virtualpump_settings">Virtual pump settings</string>
    <string name="virtualpump_uploadstatus_title">Upload status to NS</string>
    <string name="wrongpassword">Wrong password</string>
    <string name="settings_password">Password for settings</string>
    <string name="unlock_settings">Unlock settings</string>
    <string name="approachingdailylimit">Approaching insulin daily limit</string>
    <string name="nsclientinternal">NSClient</string>
    <string name="nsclientinternal_shortname">NSCI</string>
    <string name="nsclientinternal_url">URL:</string>
    <string name="nsclientinternal_autoscroll">Autoscroll</string>
    <string name="restart">Restart</string>
    <string name="nsclientinternal_title">NSClient</string>
    <string name="nsclientinternal_url_title">Nightscout URL</string>
    <string name="nsclientinternal_url_dialogmessage">Enter Nightscout URL</string>
    <string name="nsclientinternal_secret_title">NS API secret</string>
    <string name="nsclientinternal_secret_dialogtitle">NS API secret</string>
    <string name="nsclientinternal_secret_dialogmessage">Enter NS API secret (min 12 chars)</string>
    <string name="nsclientinternal_devicename_title">Device name</string>
    <string name="nsclientinternal_devicename_dialogtitle">Enter device name</string>
    <string name="nsclientinternal_devicename_dialogmessage">It will be used for enteredBy field</string>
    <string name="deliver_now">Deliver now</string>
    <string name="clear_queue">Clear queue</string>
    <string name="show_queue">Show queue</string>
    <string name="queue">Queue:</string>
    <string name="status">Status:</string>
    <string name="paused">Paused</string>
    <string name="key_nsclientinternal_url" translatable="false">nsclientinternal_url</string>
    <string name="key_nsclientinternal_api_secret" translatable="false">nsclientinternal_api_secret</string>
    <string name="key_danar_bt_name" translatable="false">danar_bt_name</string>
    <string name="key_danar_password" translatable="false">danar_password</string>
    <string name="key_danar_useextended" translatable="false">danar_useextended</string>
    <string name="key_danar_visualizeextendedaspercentage" translatable="false">danar_visualizeextendedaspercentage"</string>
    <string name="key_danarprofile_dia" translatable="false">danarprofile_dia</string>
    <string name="clearlog">Clear log</string>
    <string name="key_nsclientinternal_autoscroll" translatable="false">nsclientinternal_autoscroll</string>
    <string name="key_nsclientinternal_paused" translatable="false">nsclientinternal_paused</string>
    <string name="nowritepermission">NSCLIENT has no write permission. Wrong API secret?</string>
    <string name="wear_settings">Wear settings</string>
    <string name="wear_detailedIOB_title">Show detailed IOB</string>
    <string name="wear_detailedIOB_summary">Break down IOB into bolus and basal IOB on the watchface</string>
    <string name="nosuccess">not successful - please check phone</string>
    <string name="notavailable">Not available</string>
    <string name="key_smscommunicator_allowednumbers" translatable="false">smscommunicator_allowednumbers</string>
    <string name="key_smscommunicator_remotecommandsallowed" translatable="false">smscommunicator_remotecommandsallowed</string>
    <string name="patientage">Patient age</string>
    <string name="child">Child</string>
    <string name="teenage">Teenage</string>
    <string name="adult">Adult</string>
    <string name="key_age" translatable="false">age</string>
    <string name="key_child" translatable="false">child</string>
    <string name="key_teenage" translatable="false">teenage</string>
    <string name="key_adult" translatable="false">adult</string>
    <string name="patientage_summary">Please select patient age to setup safety limits</string>
    <string name="key_i_understand" translatable="false">I_understand</string>
    <string name="Glimp">Glimp</string>
    <string name="batteryoptimalizationerror">Device does not appear to support battery optimization whitelisting!</string>
    <string name="pleaseallowpermission">Please Allow Permission</string>
    <string name="needwhitelisting">%s needs battery optimalization whitelisting for proper performance</string>
    <string name="loopsuspended">Loop suspended</string>
    <string name="loopsuspendedfor" formatted="false">Suspended (%d m)</string>
    <string name="loopsuperbolusfor" formatted="false">Superbolus (%d m)</string>
    <string name="loopmenu">Loop menu</string>
    <string name="suspendloopfor1h">Suspend loop for 1h</string>
    <string name="suspendloopfor2h">Suspend loop for 2h</string>
    <string name="suspendloopfor3h">Suspend loop for 3h</string>
    <string name="suspendloopfor10h">Suspend loop for 10 h</string>
    <string name="disconnectpumpfor30m">Disconnect pump for 30 min</string>
    <string name="disconnectpumpfor1h">Disconnect pump for 1 h</string>
    <string name="disconnectpumpfor2h">Disconnect pump for 2 h</string>
    <string name="disconnectpumpfor3h">Disconnect pump for 3 h</string>
    <string name="disconnectpumpfor10h">Disconnect pump for 10 h</string>
    <string name="resume">Resume</string>
    <string name="smscommunicator_wrongduration">Wrong duration</string>
    <string name="smscommunicator_loopsuspended">Loop suspended</string>
    <string name="smscommunicator_loopresumed">Loop resumed</string>
    <string name="treatments_wizard_bgtrend_label">15min trend</string>
    <string name="treatments_wizard_cob_label">COB</string>
    <string name="superbolus">Superbolus</string>
    <string name="ns_logappstartedevent">Log app start to NS</string>
    <string name="key_ns_logappstartedevent" translatable="false">ns_logappstartedevent</string>
    <string name="key_ns_localbroadcasts" translatable="false">nsclient_localbroadcasts</string>
    <string name="restartingapp">Exiting application to apply settings.</string>
    <string name="danarv2pump">DanaRv2</string>
    <string name="configbuilder_insulin">Insulin</string>
    <string name="fastactinginsulin">Fast Acting Insulin</string>
    <string name="fastactinginsulincomment">Novorapid, Novolog, Humalog</string>
    <string name="ultrafastactinginsulincomment">Fiasp</string>
    <string name="insulin_shortname">INS</string>
    <string name="fastactinginsulinprolonged">Fast Acting Insulin Prolonged</string>
    <string name="key_usesuperbolus" translatable="false">key_usersuperbolus</string>
    <string name="enablesuperbolus">Enable superbolus in wizard</string>
    <string name="enablesuperbolus_summary">Enable superbolus functionality in wizard. Do not enable until you learn what it really does. IT MAY CAUSE INSULIN OVERDOSE IF USED BLINDLY!</string>
    <string name="iob">IOB</string>
    <string name="cob">COB</string>
    <string name="predictionshortlabel">PRE</string>
    <string name="basalshortlabel">BAS</string>
    <string name="virtualpump_firmware_label">Firmware</string>
    <string name="pump_lastconnection_label">Last connection</string>
    <string name="danar_bluetooth_status">Bluetooh status</string>
    <string name="nav_about">About</string>
    <string name="smscommunicator_missingsmspermission">Missing SMS permission</string>
    <string name="dev">DEV</string>
    <string name="xdripstatus_settings">xDrip Status (watch)</string>
    <string name="xdripstatus">xDrip Statusline (watch)</string>
    <string name="xdripstatus_shortname">xds</string>
    <string name="wear_showbgi_title">Show BGI</string>
    <string name="wear_showbgi_summary">Add BGI to status line</string>
    <string name="ns_noupload">No upload to NS</string>
    <string name="ns_noupload_summary">All data sent to NS are dropped. AAPS is connected to NS but no change in NS is done</string>
    <string name="key_ns_upload_only" translatable="false">ns_upload_only</string>
    <string name="key_ns_noupload" translatable="false">ns_noupload</string>
    <string name="basal_step">Basal Step</string>
    <string name="bolus_step">Bolus Step</string>
    <string name="extendedbolus">ExtendedBolus</string>
    <string name="temptarget">TempTarget</string>
    <string name="overview_extendedbolus_cancel_button">Cancel Extended Bolus</string>
    <string name="careportal_sensorage_label">Sensor age</string>
    <string name="careportal_canulaage_label">Canula age</string>
    <string name="careportal_insulinage_label">Insulin age</string>
    <string name="hours">hours</string>
    <string name="overview_newtempbasal_basaltype_label">Basal type</string>
    <string name="isfmissing">ISF missing in profile. Using default.</string>
    <string name="icmissing">IC missing in profile. Using default.</string>
    <string name="basalmissing">Basal missing in profile. Using default.</string>
    <string name="targetmissing">Target missing in profile. Using default.</string>
    <string name="invalidprofile">Invalid profile !!!</string>
    <string name="profileswitch">ProfileSwitch</string>
    <string name="careportal_pbage_label">Pump battery age</string>
    <string name="careportal_pumpbatterychange">Pump Battery Change</string>
    <string name="ns_alarmoptions">Alarm options</string>
    <string name="key_nsalarm_urgent_high" translatable="false">nsalarm_urgent_high</string>
    <string name="key_nsalarm_high" translatable="false">nsalarm_high</string>
    <string name="key_nsalarm_low" translatable="false">nsalarm_low</string>
    <string name="key_nsalarm_urgent_low" translatable="false">nsalarm_urgent_low</string>
    <string name="key_nsalarm_staledata" translatable="false">nsalarm_staledata</string>
    <string name="key_nsalarm_urgent_staledata" translatable="false">nsalarm_urgent_staledata</string>
    <string name="key_nsalarm_staledatavalue" translatable="false">nsalarm_staledatavalue</string>
    <string name="key_nsalarm_urgent_staledatavalue" translatable="false">nsalarm_urgent_staledatavalue</string>
    <string name="nsalarm_urgenthigh">Urgent high</string>
    <string name="nsalarm_high">High</string>
    <string name="nsalarm_low">Low</string>
    <string name="nsalarm_urgentlow">Urgent low</string>
    <string name="nsalarm_summary" formatted="false">Currently set to %f</string>
    <string name="nsalarm_staledata">Stale data</string>
    <string name="nsalarm_urgentstaledata">Urgent stale data</string>
    <string name="nsalarm_staledatavalue_label">Stale data threshold [min]</string>
    <string name="nsalarm_urgent_staledatavalue_label">Urgent stale data threshold [min]</string>
    <string name="openapsama_autosens_period">Interval for autosens [h]</string>
    <string name="openapsama_autosens_period_summary">Amount of hours in the past for sensitivity detection (carbs absorption time is excluded)</string>
    <string name="key_openapsama_autosens_period" translatable="false">openapsama_autosens_period</string>
    <string name="key_nsclient_localbroadcasts" translatable="false">nsclient_localbroadcasts</string>
    <string name="ratio_short">SEN</string>
    <string name="key_do_not_track_profile_switch" translatable="false">do_not_track_profile_switch</string>
    <string name="do_not_track_profile_switch">Ignore profile switch events</string>
    <string name="do_not_track_profile_switch_summary">All profile switch events are ignored and active profile is always used</string>
    <string name="pump">Pump</string>
    <string name="openaps">OpenAPS</string>
    <string name="device">Device</string>
    <string name="uploader">Uploader</string>
    <string name="configbuilder_sensitivity">Sensitivity detection</string>
    <string name="sensitivity_shortname">SENS</string>
    <string name="sensitivityoref0">Sensitivity Oref0</string>
    <string name="sensitivityaaps">Sensitivity AAPS</string>
    <string name="absorptionsettings_title">Absorption settings</string>
    <string name="key_absorption_maxtime" translatable="false">absorption_maxtime</string>
    <string name="absorption_maxtime_title">Meal max absorption time [h]</string>
    <string name="absorption_maxtime_summary">Time in hours where is expected all carbs from meal will be absorbed</string>
    <string name="key_rangetodisplay" translatable="false">rangetodisplay</string>
    <string name="danar_visualizeextendedaspercentage_title">Visualize extended bolus as %</string>
    <string name="careportal_sensorage_label_short">SAGE</string>
    <string name="careportal_insulinage_label_short">IAGE</string>
    <string name="careportal_canulaage_label_short">CAGE</string>
    <string name="careportal_pbage_label_short">PBAGE</string>
    <string name="openaps_short">OAPS</string>
    <string name="uploader_short">UPLD</string>
    <string name="basal_short">BAS</string>
    <string name="virtualpump_extendedbolus_label_short">EXT</string>
    <string name="lock_screen">Lock screen</string>
    <string name="lock_screen_short">Lock</string>
    <string name="sensitivity_warning">By turning on Autosense feature remember to enter all eated carbs. Otherwise carbs deviations will be identified wrong as sensitivity change !!</string>
    <string name="sensitivityweightedaverage">Sensitivity WeightedAverage</string>
    <string name="mdtp_ok">OK</string>
    <string name="mdtp_cancel">Cancel</string>
    <string name="cpp_sync_setting_missing">needs to be activated to send values to the pump!</string>
    <string name="cpp_notloadedplugins">Not all profiles loaded!</string>
    <string name="cpp_valuesnotstored">Values not stored!</string>
    <string name="wear_overviewnotifications">Overview Notifications</string>
    <string name="wear_overviewnotifications_summary">Pass the Overview Notifications through as wear confirmation messages.</string>
    <string name="combopump" translatable="false">Accu-Chek Combo</string>
    <string name="combopump_settings">Accu-Chek Combo settings</string>
    <string name="combopump_shortname" translatable="false">COMBO</string>
    <string name="ns_localbroadcasts">Enable broadcasts to other apps (like xDrip).</string>
    <string name="ns_localbroadcasts_title">Enable local Broadcasts.</string>
    <string name="careportal_activity_label">ACTIVITY &amp; FEEDBACK</string>
    <string name="careportal_carbsandbolus_label">CARBS &amp; BOLUS</string>
    <string name="careportal_cgm_label">CGM &amp; OPENAPS</string>
    <string name="careportal_pump_label">PUMP</string>
    <string name="overview_newtempbasal_basalabsolute">Basal value [U/h]</string>
    <string name="careportal_newnstreatment_duration_min_label">Duration [min]</string>
    <string name="key_insulin_oref_peak" translatable="false">insulin_oref_peak</string>
    <string name="insulin_oref_peak">IOB Curve Peak Time</string>
    <string name="insulin_peak_time">Peak Time [min]</string>
    <string name="free_peak_oref">Free-Peak Oref</string>
    <string name="rapid_acting_oref">Rapid-Acting Oref</string>
    <string name="ultrarapid_oref">Ultra-Rapid Oref</string>
    <string name="dia_too_short" formatted="false">DIA of %s too short - using %s instead!</string>
    <string name="activate_profile">ACTIVATE PROFILE</string>
    <string name="date">Date</string>
    <string name="invalid">INVALID</string>
    <string name="waitingforpairing">Waiting for pairing on pump</string>
    <string name="pairingok">Paring OK</string>
    <string name="pairingtimedout">Paring timed out</string>
    <string name="pairing">PAIRING</string>
    <string name="key_danars_pairingkey" translatable="false">danars_paring_key_</string>
    <string name="key_danars_address" translatable="false">danars_address</string>
    <string name="key_danars_name" translatable="false">danars_name</string>
    <string name="danars_nodeviceavailable">No device found so far</string>
    <string name="emptyreservoir">Empty reservoir</string>
    <string name="bloodsugarmeasurementalert">Blood sugar measurement alert</string>
    <string name="remaininsulinalert">Remaining insulin level</string>
    <string name="danarspump">DanaRS</string>
    <string name="danarspump_shortname">Dana</string>
    <string name="selectedpump">Selected pump</string>
    <string name="pairpump">Pair new pump</string>
    <string name="bolusspeed">Bolus speed</string>
    <string name="key_danars_bolusspeed" translatable="false">danars_bolusspeed</string>
    <string name="danar_setbasalstep001">Set basal step to 0.01 U/h</string>
    <string name="serialnumber">Serial number</string>
    <string name="key_wizard_include_bg" translatable="false">wizard_include_bg</string>
    <string name="key_wizard_include_cob" translatable="false">wizard_include_cob</string>
    <string name="key_wizard_include_trend_bg" translatable="false">wizard_include_trend_bg</string>
    <string name="key_wizard_include_bolus_iob" translatable="false">wizard_include_bolus_iob</string>
    <string name="key_wizard_include_basal_iob" translatable="false">wizard_include_basal_iob</string>
    <string name="careportal_newnstreatment_percentage_label">Percentage</string>
    <string name="careportal_newnstreatment_timeshift_label">Time shift</string>
    <string name="default_temptargets">Default Temp-Targets</string>
    <string name="eatingsoon_duration">eatingsoon duration</string>
    <string name="eatingsoon_target">eatingsoon target</string>
    <string name="activity_duration">activity duration</string>
    <string name="activity_target">activity target</string>
    <string name="key_eatingsoon_duration" translatable="false">eatingsoon_duration</string>
    <string name="key_eatingsoon_target" translatable="false">eatingsoon_target</string>
    <string name="key_activity_duration" translatable="false">activity_duration</string>
    <string name="key_activity_target" translatable="false">activity_target</string>
    <string name="danar_history_prime">Prime</string>
    <string name="gettingextendedbolusstatus">Getting extended bolus status</string>
    <string name="gettingbolusstatus">Getting bolus status</string>
    <string name="gettingtempbasalstatus">Getting temporary basal status</string>
    <string name="gettingpumpsettings">Gettings pump settings</string>
    <string name="gettingpumptime">Getting pump time</string>
    <string name="reuse">reuse</string>
    <string name="wearcontrol_title">Controls from Watch</string>
    <string name="wearcontrol_summary">Set Temp-Targets and enter Treatments from the watch.</string>
    <string name="connectiontimedout">Connection timed out</string>
    <string name="food">Food</string>
    <string name="shortgramm">g</string>
    <string name="none"><![CDATA[<none>]]></string>
    <string name="shortkilojoul">kJ</string>
    <string name="shortenergy">En</string>
    <string name="shortprotein">Pr</string>
    <string name="shortfat">Fat</string>
    <string name="active"><![CDATA[<Active>]]></string>
    <string name="waitingforestimatedbolusend" formatted="false">Waiting for bolus end. Remaining %d sec.</string>
    <string name="processinghistory">Processing event</string>
    <string name="startingbolus">Starting bolus delivery</string>
    <string name="executingrightnow">Command is executed right now</string>
    <string name="pumpdrivercorrected">Pump driver corrected</string>
    <string name="pump_unreachable">Pump unreachable</string>
    <string name="missed_bg_readings">Missed BG readings</string>
    <string name="key_raise_notifications_as_android_notifications" translatable="false">raise_urgent_alarms_as_android_notification</string>
    <string name="raise_notifications_as_android_notifications">Use system notifications for alerts and notifications</string>
    <string name="key_enable_pump_unreachable_alert" translatable="false">enable_pump_unreachable_alert</string>
    <string name="key_enable_missed_bg_readings_alert" translatable="false">enable_missed_bg_readings</string>
    <string name="localalertsettings_title">Local alerts</string>
    <string name="enable_missed_bg_readings_alert">Alert if no BG data is received</string>
    <string name="enable_pump_unreachable_alert">Alert if pump is unreachable</string>
    <string name="pump_unreachable_threshold">Pump unreachable threshold [min]</string>
    <string name="key_pump_unreachable_threshold" translatable="false">pump_unreachable_threshold</string>
    <string name="key_missed_bg_readings_threshold" translatable="false">missed_bg_readings_threshold</string>
    <string name="urgent_alarm">Urgent Alarm</string>
    <string name="info">INFO</string>
    <string name="key_btwatchdog" translatable="false">bt_watchdog</string>
    <string name="key_btwatchdog_lastbark" translatable="false">bt_watchdog_last</string>
    <string name="bluetooth">Bluetooth</string>
    <string name="btwatchdog_title">BT Watchdog</string>
    <string name="btwatchdog_summary">Switches off the phone\'s bluetooth for one second if no connection to the pump is possible. This may help on some phones where the bluetooth stack freezes.</string>
    <string name="DexcomG5">DexcomG5 App (patched)</string>
    <string name="dexcomg5_nsupload_title">Upload BG data to NS</string>
    <string name="key_dexcomg5_nsupload">dexcomg5_nsupload</string>
    <string name="dexcomg5_upload">G5 upload settings</string>
    <string name="customapp">Customized APK for download</string>
    <string name="wear_detailed_delta_title">Show detailed delta</string>
    <string name="wear_detailed_delta_summary">Show delta with one more decimal place</string>
    <string name="bolusstopping">Stopping bolus delivery</string>
    <string name="bolusstopped">Bolus delivery stopped</string>
    <string name="combo_programming_bolus">Programming pump for bolusing</string>
    <string name="combo_refresh">Refresh</string>
    <string name="combo_stats">Stats</string>
    <string name="combo_pump_state_label">State</string>
    <string name="combo_pump_activity_label">Activity</string>
    <string name="combo_no_pump_connection">No connection for %d min</string>
    <string name="combo_last_connection_time">%s</string>
    <string name="combo_tbr_remaining">%d%% (%d min remaining)</string>
    <string name="combo_last_bolus">%.1f U (%s, %s)</string>
    <string name="combo_pump_action_initializing">Initializing</string>
    <string name="combo_pump_state_disconnected">Disconnected</string>
    <string name="combo_pump_state_suspended_due_to_error">Suspended due to error</string>
    <string name="combo_pump_state_suspended_by_user">Suspended by user</string>
    <string name="combo_pump_state_running">Running</string>
    <string name="combo_pump_action_checking_history">Checking pump history</string>
    <string name="combo_pump_action_cancelling_tbr">Cancelling TBR</string>
    <string name="combo_pump_action_setting_tbr">Setting TBR (%d%% / %d min)</string>
    <string name="combo_pump_action_bolusing">Bolusing (%.1f U)</string>
    <string name="combo_pump_action_refreshing">Refreshing</string>
    <string name="key_raise_urgent_alarms_as_android_notification" translatable="false">raise_urgent_alarms_as_android_notification</string>
    <string name="raise_urgent_alarms_as_android_notification">Use system notifications for alerts</string>
    <string name="combo_pump_never_connected">Never</string>
    <string name="combo_pump_unsupported_operation">Requested operation not supported by pump</string>
    <string name="combo_bolus_bolus_delivery_failed">Bolus delivery failed. A (partial) bolus might have been delivered. Attempting to update history from pump. Please the pump and treatments tabs and bolus again as needed.</string>
    <string name="combo_force_disabled_notification">Unsafe usage: extended or multiwave boluses have been delivered within the last 6 hours or the selected basal rate is not 1. Loop mode has been set to low-suspend only until 6 hours after the last unsupported bolus or basal rate profile. Only normal boluses are supported in loop mode with basal rate profile 1.</string>
    <string name="combo_notification_check_time_date">Check pump time and date</string>
    <string name="bolus_frequency_exceeded">A bolus with the same amount was requested within the last minute. For safety reasons this is disallowed.</string>
    <string name="combo_pump_connected_now">Now</string>
    <string name="combo_activity_reading_pump_history">Reading pump history</string>
    <string name="danar_history">pump history</string>
    <string name="combo_pump_alerts">Alerts</string>
    <string name="combo_activity_setting_basal_profile">Setting basal profile</string>
    <string name="combo_pump_cartridge_low_warrning">Pump cartridge level is low</string>
    <string name="combo_pump_battery_low_warrning">Pump battery is low</string>
    <string name="combo_is_in_error_state">Pump is in an error state, please check the pump</string>
<<<<<<< HEAD
    <string name="combo_empty_alert_history_note">To retrieve the alert history from the pump, long press the Refresh button.</string>
    <string name="combo_empty_tdd_history_note">To retrieve the TDD history from the pump, long press the Refresh button.</string>
=======
    <string name="pump_unreachable">Pump unreachable</string>
    <string name="missed_bg_readings">Missed BG readings</string>
    <string name="key_raise_notifications_as_android_notifications" translatable="false">raise_urgent_alarms_as_android_notification</string>
    <string name="raise_notifications_as_android_notifications">Use system notifications for alerts and notifications</string>
    <string name="key_enable_pump_unreachable_alert" translatable="false">enable_pump_unreachable_alert</string>
    <string name="key_enable_missed_bg_readings_alert" translatable="false">enable_missed_bg_readings</string>
    <string name="localalertsettings_title">Local alerts</string>
    <string name="enable_missed_bg_readings_alert">Alert if no BG data is received</string>
    <string name="enable_pump_unreachable_alert">Alert if pump is unreachable</string>
    <string name="pump_unreachable_threshold">Pump unreachable threshold [min]</string>
    <string name="key_pump_unreachable_threshold" translatable="false">pump_unreachable_threshold</string>
    <string name="key_missed_bg_readings_threshold" translatable="false">missed_bg_readings_threshold</string>
    <string name="urgent_alarm">Urgent Alarm</string>
    <string name="info">INFO</string>
    <string name="combo_empty_history_note">To read all data from the pump, long press the Stats button.\n\nWARNING: this can trigger a bug which causes the pump to reject all connection attempts and requires pressing a button on the pump to recover and should therefore be avoided.</string>
>>>>>>> 98ba0fbf
    <string name="key_sync_profile_to_pump">sync_profile_to_pump</string>
    <string name="combo_tdd_minimum">Minimum: %3.1f U</string>
    <string name="combo_tdd_average">Average: %3.1f U</string>
    <string name="combo_tdd_maximum">Maximum: %3.1f U</string>
    <string name="combo_reservoir_low">Low</string>
    <string name="combo_reservoir_empty">Empty</string>
    <string name="combo_reservoir_normal">Normal</string>
</resources>
<|MERGE_RESOLUTION|>--- conflicted
+++ resolved
@@ -824,26 +824,7 @@
     <string name="combo_pump_cartridge_low_warrning">Pump cartridge level is low</string>
     <string name="combo_pump_battery_low_warrning">Pump battery is low</string>
     <string name="combo_is_in_error_state">Pump is in an error state, please check the pump</string>
-<<<<<<< HEAD
-    <string name="combo_empty_alert_history_note">To retrieve the alert history from the pump, long press the Refresh button.</string>
-    <string name="combo_empty_tdd_history_note">To retrieve the TDD history from the pump, long press the Refresh button.</string>
-=======
-    <string name="pump_unreachable">Pump unreachable</string>
-    <string name="missed_bg_readings">Missed BG readings</string>
-    <string name="key_raise_notifications_as_android_notifications" translatable="false">raise_urgent_alarms_as_android_notification</string>
-    <string name="raise_notifications_as_android_notifications">Use system notifications for alerts and notifications</string>
-    <string name="key_enable_pump_unreachable_alert" translatable="false">enable_pump_unreachable_alert</string>
-    <string name="key_enable_missed_bg_readings_alert" translatable="false">enable_missed_bg_readings</string>
-    <string name="localalertsettings_title">Local alerts</string>
-    <string name="enable_missed_bg_readings_alert">Alert if no BG data is received</string>
-    <string name="enable_pump_unreachable_alert">Alert if pump is unreachable</string>
-    <string name="pump_unreachable_threshold">Pump unreachable threshold [min]</string>
-    <string name="key_pump_unreachable_threshold" translatable="false">pump_unreachable_threshold</string>
-    <string name="key_missed_bg_readings_threshold" translatable="false">missed_bg_readings_threshold</string>
-    <string name="urgent_alarm">Urgent Alarm</string>
-    <string name="info">INFO</string>
     <string name="combo_empty_history_note">To read all data from the pump, long press the Stats button.\n\nWARNING: this can trigger a bug which causes the pump to reject all connection attempts and requires pressing a button on the pump to recover and should therefore be avoided.</string>
->>>>>>> 98ba0fbf
     <string name="key_sync_profile_to_pump">sync_profile_to_pump</string>
     <string name="combo_tdd_minimum">Minimum: %3.1f U</string>
     <string name="combo_tdd_average">Average: %3.1f U</string>
