<resources>
    <string name="en_lang" translatable="false">English</string>
    <string name="cs_lang" translatable="false">Czech</string>
    <string name="af_lang" translatable="false">Afrikaans</string>
    <string name="bg_lang" translatable="false">Bulgarian</string>
    <string name="nl_lang" translatable="false">Dutch</string>
    <!--    <string name="fi_lang" translatable="false">Finnish</string> -->
    <string name="fr_lang" translatable="false">French</string>
    <string name="de_lang" translatable="false">German</string>
    <string name="el_lang" translatable="false">Greek</string>
    <!--   <string name="he_lang" translatable="false">Hebrew</string> -->
    <string name="zh_lang" translatable="false">Chinese</string>
    <!--    <string name="ga_lang" translatable="false">Irish</string> -->
    <string name="it_lang" translatable="false">Italian</string>
    <!--    <string name="ja_lang" translatable="false">Japanese</string> -->
    <string name="ko_lang" translatable="false">Korean</string>
    <string name="lt_lang" translatable="false">Lithuanian</string>
    <string name="pl_lang" translatable="false">Polish</string>
    <string name="pt_lang" translatable="false">Portuguese</string>
    <string name="pt_BR_lang" translatable="false">Portuguese, Brazilian</string>
    <string name="ro_lang" translatable="false">Romanian</string>
    <string name="ru_lang" translatable="false">Russian</string>
    <string name="sk_lang" translatable="false">Slovak</string>
    <string name="es_lang" translatable="false">Spanish</string>
    <string name="sv_lang" translatable="false">Swedish</string>
    <string name="tr_lang" translatable="false">Turkish</string>

    <string name="treatmentssafety_title">Treatments safety</string>
    <string name="treatmentssafety_maxbolus_title">Max allowed bolus [U]</string>
    <string name="treatmentssafety_maxcarbs_title">Max allowed carbs [g]</string>

    <string name="nav_preferences">Preferences</string>
    <string name="nav_refreshtreatments">Refresh treatments from NS</string>
    <string name="nav_resetdb">Reset Databases</string>
    <string name="reset_db_confirm">Do you really want to reset the databases?</string>
    <string name="nav_exit">Exit</string>
    <string name="danar_useextended_title">Use extended boluses for >200%%</string>
    <string name="danar_bt_name_title">DanaR Bluetooth device</string>
    <string name="ns_sync_use_absolute_title">Always use basal absolute values</string>
    <string name="alert_dialog_storage_permission_text">Please reboot your phone or restart AndroidAPS from the System Settings \notherwise Android APS will not have logging (important to track and verify that the algorithms are working correctly)!</string>
    <string name="alert_dialog_permission_battery_optimization_failed">This device does not appear to support battery optimization whitelisting - you may experience performance issues.</string>

    <string name="description_actions">Some buttons to quickly access common features</string>
    <string name="description_careportal">Enter advanced log book entries.</string>
    <string name="description_config_builder">Used for configuring the active plugins</string>
    <string name="description_objectives">Learning program</string>
    <string name="description_food">Displays the food presets defined in Nightscout</string>
    <string name="description_insulin_rapid">Insulin preset for Humalog and NovoRapid / NovoLog</string>
    <string name="description_insulin_ultra_rapid">Insulin preset for Fiasp</string>
    <string name="description_insulin_free_peak">Allows you to define the peak of the insulin activity and should only be used by advanced users</string>
    <string name="description_loop">Activate or deactivate the implementation triggering the loop.</string>
    <string name="description_ns_client">Synchronizes your data with Nightscout</string>
    <string name="description_ma">State of the algorithm in 2016</string>
    <string name="description_ama">State of the algorithm in 2017</string>
    <string name="description_smb">Most recent algorithm for advanced users</string>
    <string name="description_overview">Displays the current state of your loop and buttons for most common actions</string>
    <string name="description_persistent_notification">Shows an ongoing notification with a short overview of what your loop is doing</string>
    <string name="description_profile_local">Define a profile which is available offline.</string>
    <string name="description_profile_nightscout">Provides the profile you have defined in Nightscout</string>
    <string name="description_profile_simple">Define a profile with only one time block.</string>
    <string name="description_pump_combo">Pump integration for Accu-Chek Combo pumps, requires having ruffy installed</string>
    <string name="description_pump_dana_r">Pump integration for DANA Diabecare R pumps</string>
    <string name="description_pump_dana_r_korean">Pump integration for domestic DANA Diabecare R pumps</string>
    <string name="description_pump_dana_r_v2">Pump integration for DANA Diabecare R pumps with upgraded firmware</string>
    <string name="description_pump_dana_rs">Pump integration for DANA Diabecare RS pumps</string>
    <string name="description_pump_mdi">Pump integration for people who do multiple daily injections for their diabetes therapy</string>
    <string name="description_pump_virtual">Pump integration for pumps which don\'t have any driver yet (Open Loop)</string>
    <string name="description_sensitivity_aaps">Sensitivity is calculated the same way like Oref0, but you can specify timeframe to the past. Minimal carb absorption is calculated from max carb absorption time from preferences.</string>
    <string name="description_sensitivity_oref0">Sensitivity is calculated from 24h data in the past and carbs (if not absorbed) are cut after time specified in preferences.</string>
    <string name="description_sensitivity_oref1">Sensitivity is calculated from 8h data in the past and carbs (if not absorbed) are cut after time specified in preferences. Plugin also calculates UAM.</string>
    <string name="description_sensitivity_weighted_average">Sensitivity is calculated as a weighted average from deviations. Newer deviations have higher weight. Minimal carb absorption is calculated from max carb absorption time from preferences. This algorithm is the fastest in following sensitivity changes.</string>
    <string name="description_source_eversense">Receive BG values from the patched Eversense app.</string>
    <string name="description_source_glimp">Receive BG values from Glimp.</string>
    <string name="description_source_mm640g">Receive BG values from the 600SeriesAndroidUploader.</string>
    <string name="description_source_ns_client">Downloads BG data from Nightscout</string>
    <string name="description_source_xdrip">Receive BG values from xDrip.</string>
    <string name="description_treatments">Saves all treatments that were made</string>
    <string name="description_wear">Monitor and control AndroidAPS using your WearOS watch.</string>
    <string name="description_xdrip_status_line">Show information about your loop on your xDrip+ watchface.</string>
    <string name="description_sms_communicator">Remote control AndroidAPS using SMS commands.</string>

    <string name="nsprofileview_units_label">Units</string>
    <string name="nsprofileview_dia_label">DIA</string>
    <string name="nsprofileview_ic_label">IC</string>
    <string name="nsprofileview_isf_label">ISF</string>
    <string name="nsprofileview_basal_label">Basal</string>
    <string name="nsprofileview_target_label">Target</string>
    <string name="noprofileset">NO PROFILE SET</string>
    <string name="treatments_insulin_label_string">Insulin:</string>
    <string name="treatments_carbs_label_string">Carbs:</string>
    <string name="treatments_iob_label_string">IOB:</string>
    <string name="sms_iob">IOB:</string>
    <string name="treatments_iobtotal_label_string">Total IOB:</string>
    <string name="treatments_iobactivitytotal_label_string">Total IOB activity:</string>
    <string name="tempbasals_realduration_label_string">Dur:</string>
    <string name="tempbasals_netratio_label_string">Ratio:</string>
    <string name="tempbasals_netinsulin_label_string">Ins:</string>
    <string name="tempbasals_iob_label_string">IOB:</string>
    <string name="tempbasals_iobtotal_label_string">Total IOB:</string>
    <string name="treatments_newtreatment_insulinamount_label">Insulin</string>
    <string name="treatments_newtreatment_carbsamount_label">Carbs</string>
    <string name="treatments_wizard_bg_label">BG</string>
    <string name="treatments_wizard_tt_label">TT</string>
    <string name="treatments_wizard_carbs_label">Carbs</string>
    <string name="treatments_wizard_correction_label">Corr</string>
    <string name="insulin_unit_shortname">U</string>
    <string name="treatments_wizard_bolusiob_label">Bolus IOB</string>
    <string name="openapsma_run">Run now</string>
    <string name="vitualpump_label">VIRTUAL PUMP</string>
    <string name="pump_basebasalrate_label">Base basal rate</string>
    <string name="pump_tempbasal_label">Temp basal</string>
    <string name="virtualpump_extendedbolus_label">Extended bolus</string>
    <string name="pump_battery_label">Battery</string>
    <string name="pump_reservoir_label">Reservoir</string>
    <string name="virtualpump_resultok">OK</string>
    <string name="openapsma_lastrun_label">Last run</string>
    <string name="openapsma_inputparameters_label">Input parameters</string>
    <string name="openapsma_glucosestatus_label">Glucose status</string>
    <string name="openapsma_currenttemp_label">Current temp</string>
    <string name="openapsma_iobdata_label">IOB data</string>
    <string name="openapsma_profile_label">Profile</string>
    <string name="openapsma_mealdata_label">Meal data</string>
    <string name="result">Result</string>
    <string name="result_insulin_carbs">Result: %1$s %2$s</string>
    <string name="openapsma_noglucosedata">No glucose data available</string>
    <string name="nochangerequested">No change requested</string>
    <string name="openapsma_request_label">Request</string>
    <string name="rate">Rate</string>
    <string name="duration">Duration</string>
    <string name="reason">Reason</string>
    <string name="glucose">Glucose</string>
    <string name="delta">Delta</string>
    <string name="sms_delta">Delta:</string>

    <string name="configbuilder">Config Builder</string>
    <string name="objectives">Objectives</string>
    <string name="openapsma">OpenAPS MA</string>
    <string name="overview">Overview</string>
    <string name="nsprofile">NS Profile</string>
    <string name="simpleprofile">Simple profile</string>
    <string name="tempbasal">TempBasal</string>
    <string name="treatments">Treatments</string>
    <string name="virtualpump">Virtual Pump</string>
    <string name="careportal">Careportal</string>


    <string name="configbuilder_pump">Pump</string>
    <string name="configbuilder_pump_description">Which pump would you like to use with AndroidAPS?</string>
    <string name="configbuilder_treatments">Treatments</string>
    <string name="configbuilder_treatments_description">Which plugin should be used for treatment handling?</string>
    <string name="configbuilder_profile">Profile</string>
    <string name="configbuilder_profile_description">Which profile should AndroidAPS use?</string>
    <string name="configbuilder_aps">APS</string>
    <string name="configbuilder_aps_description">Which APS algorithm should make therapy adjustments?</string>
    <string name="configbuilder_general">General</string>
    <string name="configbuilder_general_description">These are some general plugins you might find useful.</string>
    <string name="configbuilder_constraints_description">Which constraints are applied?</string>
    <string name="days">days</string>
    <string name="constraints">Constraints</string>

    <string name="loop">Loop</string>
    <string name="configbuilder_loop">Loop</string>
    <string name="configbuilder_loop_description">Use this to activate AndroidAPS\' loop integration.</string>
    <string name="loop_aps_label">APS</string>
    <string name="loop_constraintsprocessed_label">After processed constraints</string>
    <string name="loop_tbrsetbypump_label">Temp basal set by pump</string>
    <string name="openapsma_lastenact_label">Last enacted</string>
    <string name="ok">OK</string>
    <string name="cancel">Cancel</string>
    <string name="noapsselected">NO APS SELECTED OR PROVIDED RESULT</string>
    <string name="safety">Safety</string>
    <string name="openapsma_disabled">Plugin is disabled</string>
    <string name="constraints_violation">Constraints violation</string>
    <string name="treatmentdeliveryerror">Bolus delivery error</string>
    <string name="tempbasaldeliveryerror">Tempbasal delivery error</string>
    <string name="overview_newtempbasal_basalpercent">Basal value [%%]</string>
    <string name="overview_newtempbasal_percent_label">%% (100%% = current)</string>
    <string name="setbasalquestion">Accept new temp basal:</string>
    <string name="overview_treatment_label">Treatment</string>
    <string name="overview_calculator_label">Calculator</string>
    <string name="constraintapllied">Constraint applied!</string>
    <string name="confirmation">Confirmation</string>
    <string name="entertreatmentquestion">Enter new treatment:</string>
    <string name="bolus">Bolus</string>
    <string name="sms_bolus">Bolus:</string>
    <string name="basal">Basal</string>
    <string name="sms_basal">Basal:</string>
    <string name="carbs">Carbs</string>
    <string name="changeyourinput">Change your input!</string>
    <string name="setextendedbolusquestion">Set new extended bolus:</string>
    <string name="configbuilder_bgsource">BG Source</string>
    <string name="configbuilder_bgsource_description">Where should AndroidAPS gain  it\'s data from?</string>
    <string name="xdrip">xDrip</string>
    <string name="apsmode_title">APS Mode</string>

    <string name="closedloop">Closed Loop</string>
    <string name="openloop">Open Loop</string>
    <string name="disabledloop">Loop Disabled</string>
    <string name="disableloop">Disable loop</string>
    <string name="enableloop">Enable loop</string>

    <string name="openloop_newsuggestion">New suggestion available</string>
    <string name="unsupportedclientver">Unsupported version of NSClient</string>
    <string name="unsupportednsversion">Unsupported version of Nightscout</string>
    <string name="nsclientnotinstalled">NSClient not installed. Record lost!</string>
    <string name="loopdisabled">LOOP DISABLED BY CONSTRAINTS</string>
    <string name="treatments_wizard_basaliob_label">Basal IOB</string>
    <string name="bolusconstraintapplied">Bolus constraint applied</string>
    <string name="carbsconstraintapplied">Carbs constraint applied</string>
    <string name="careportal_bgcheck">BG Check</string>
    <string name="careportal_announcement">Announcement</string>
    <string name="careportal_note">Note</string>
    <string name="careportal_question">Question</string>
    <string name="careportal_exercise">Exercise</string>
    <string name="careportal_pumpsitechange">Pump Site Change</string>
    <string name="careportal_cgmsensorinsert">CGM Sensor Insert</string>
    <string name="careportal_cgmsensorstart">CGM Sensor Start</string>
    <string name="careportal_insulincartridgechange">Insulin Cartridge Change</string>
    <string name="careportal_profileswitch">Profile Switch</string>
    <string name="careportal_snackbolus">Snack Bolus</string>
    <string name="careportal_mealbolus">Meal Bolus</string>
    <string name="careportal_correctionbolus">Correction Bolus</string>
    <string name="careportal_combobolus">Combo Bolus</string>
    <string name="careportal_tempbasalstart">Temp Basal Start</string>
    <string name="careportal_tempbasalend">Temp Basal End</string>
    <string name="careportal_carbscorrection">Carbs correction</string>
    <string name="careportal_openapsoffline">OpenAPS Offline</string>

    <string name="careportal_newnstreatment_eventtype">Event type</string>
    <string name="careportal_newnstreatment_other">Other</string>
    <string name="careportal_newnstreatment_meter">Meter</string>
    <string name="careportal_newnstreatment_sensor">Sensor</string>
    <string name="careportal_newnstreatment_carbs_label">Carbs</string>
    <string name="careportal_newnstreatment_insulin_label">Insulin</string>
    <string name="careportal_newnstreatment_carbtime_label">Carb time</string>
    <string name="careportal_newnstreatment_split_label">Split</string>
    <string name="careportal_newnstreatment_duration_label">Duration</string>
    <string name="careportal_newnstreatment_percent_label">Percent</string>
    <string name="careportal_newnstreatment_absolute_label">Absolute</string>
    <string name="careportal_newnstreatment_notes_label">Notes</string>
    <string name="careportal_newnstreatment_eventtime_label">Event time</string>
    <string name="careportal_newnstreatment_profile_label">Profile</string>
    <string name="careportal_newnstreatment_enteredby_title">Entered By</string>
    <string name="careportal_newnstreatment_glucosetype">Glucose type</string>
    <string name="noprofile">No profile loaded from NS yet</string>
    <string name="overview_tempbasal_button">TempBasal</string>
    <string name="overview_extendedbolus_button">Extended Bolus</string>
    <string name="configbuilder_nightscoutversion_label">Nightscout version:</string>
    <string name="missing_carbs">Missing %1$dg</string>
    <string name="exported">Preferences exported</string>
    <string name="export_to">Export settings to</string>
    <string name="import_from">Import settings from</string>
    <string name="setting_imported">Settings imported</string>
    <string name="filenotfound">File not found</string>
    <string name="nav_export">Export settings</string>
    <string name="nav_import">Import settings</string>
    <string name="openapsma_maxbasal_title">Max U/hr a Temp Basal can be set to</string>
    <string name="openapsma_maxbasal_summary">This value is called max basal in OpenAPS context</string>
    <string name="openapsma_maxiob_title">Maximum basal IOB OpenAPS can deliver [U]</string>
    <string name="openapsma_maxiob_summary">This value is called Max IOB in OpenAPS context\nThis is maximal insulin in [U] APS can deliver at once.</string>
    <string name="dismiss">DISMISS</string>
    <string name="language" translatable="false">Language</string>

    <string name="danarpump">DanaR</string>
    <string name="connecting">Connecting</string>
    <string name="connected">Connected</string>
    <string name="disconnected">Disconnected</string>
    <string name="danar_pump_settings">DanaR pump settings</string>
    <string name="end_user_license_agreement">End User License Agreement</string>
    <string name="end_user_license_agreement_text">MUST NOT BE USED TO MAKE MEDICAL DECISIONS. THERE IS NO WARRANTY FOR THE PROGRAM, TO THE EXTENT PERMITTED BY APPLICABLE LAW. EXCEPT WHEN OTHERWISE STATED IN WRITING THE COPYRIGHT HOLDERS AND/OR OTHER PARTIES PROVIDE THE PROGRAM “AS IS” WITHOUT WARRANTY OF ANY KIND, EITHER EXPRESSED OR IMPLIED, INCLUDING, BUT NOT LIMITED TO, THE IMPLIED WARRANTIES OF MERCHANTABILITY AND FITNESS FOR A PARTICULAR PURPOSE. THE ENTIRE RISK AS TO THE QUALITY AND PERFORMANCE OF THE PROGRAM IS WITH YOU. SHOULD THE PROGRAM PROVE DEFECTIVE, YOU ASSUME THE COST OF ALL NECESSARY SERVICING, REPAIR OR CORRECTION.</string>
    <string name="end_user_license_agreement_i_understand">I UNDERSTAND AND AGREE</string>
    <string name="save">Save</string>
    <string name="nobtadapter">No bluetooth adapter found</string>
    <string name="devicenotfound">Selected device not found</string>
    <string name="connectionerror">Pump connection error</string>
    <string name="danar_iob_label">Pump IOB</string>
    <string name="danar_dailyunits">Daily units</string>
    <string name="pump_lastbolus_label">Last bolus</string>
    <string name="hoursago">%1$.1fh ago</string>
    <string name="danar_invalidinput">Invalid input data</string>
    <string name="danar_valuenotsetproperly">Value not set properly</string>
    <string name="reloadprofile">Reload profile</string>
    <string name="danar_viewprofile">View profile</string>
    <string name="enacted">Enacted</string>
    <string name="comment">Comment</string>
    <string name="success">Success</string>
    <string name="percent">Percent</string>
    <string name="absolute">Absolute</string>
    <string name="canceltemp">Cancel temp basal</string>
    <string name="smscommunicator">SMS Communicator</string>
    <string name="waitingforpumpresult">Waiting for result</string>
    <string name="smscommunicator_allowednumbers">Allowed phone numbers</string>
    <string name="smscommunicator_allowednumbers_summary">+XXXXXXXXXX;+YYYYYYYYYY</string>
    <string name="smscommunicator_bolusreplywithcode">To deliver bolus %1$.2fU reply with code %2$s</string>
    <string name="smscommunicator_calibrationreplywithcode">To send calibration %1$.2f reply with code %2$s</string>
    <string name="smscommunicator_bolusfailed">Bolus failed</string>
    <string name="bolusdelivered">Bolus %1$.2fU delivered successfully</string>
    <string name="bolusrequested">Going to deliver %1$.2fU</string>
    <string name="smscommunicator_bolusdelivered">Bolus %1$.2fU delivered successfully</string>
    <string name="bolusdelivering">Delivering %1$.2fU</string>
    <string name="smscommunicator_remotecommandsallowed">Allow remote commands via SMS</string>
    <string name="glucosetype_finger">Finger</string>
    <string name="glucosetype_sensor">Sensor</string>
    <string name="manual">Manual</string>
    <string name="careportal_temporarytarget">Temporary Target</string>
    <string name="careportal_temporarytargetcancel">Temporary Target Cancel</string>
    <string name="danarprofile">DanaR profile settings</string>
    <string name="danarprofile_dia">DIA [h]</string>
    <string name="danarprofile_dia_summary">Duration of Insulin Activity</string>
    <string name="failedupdatebasalprofile">Failed to update basal profile</string>
    <string name="danar_historyreload">Reload</string>
    <string name="uploading">Uploading</string>
    <string name="danar_ebolus">E bolus</string>
    <string name="danar_dsbolus">DS bolus</string>
    <string name="danar_debolus">DE bolus</string>
    <string name="danar_error">error</string>
    <string name="danar_refill">refill</string>
    <string name="danar_basalhour">basal hour</string>
    <string name="danar_glucose">glucose</string>
    <string name="danar_carbohydrate">carbohydrate</string>
    <string name="danar_alarm">alarm</string>
    <string name="danar_totaluploaded">Total %1$d records uploaded</string>
    <string name="danar_sbolus">S bolus</string>
    <string name="danar_history_alarm">Alarms</string>
    <string name="danar_history_basalhours">Basal Hours</string>
    <string name="danar_history_bolus">Boluses</string>
    <string name="danar_history_carbohydrates">Carbohydrates</string>
    <string name="danar_history_dailyinsulin">Daily insulin</string>
    <string name="danar_history_errors">Errors</string>
    <string name="danar_history_glucose">Glucose</string>
    <string name="danar_history_refill">Refill</string>
    <string name="danar_history_syspend">Suspend</string>
    <string name="danar_history_connectingfor">Connecting for %1$d s</string>
    <string name="danar_password_title">Pump password</string>
    <string name="wrongpumppassword">Wrong pump password!</string>
    <string name="pumpbusy">Pump is busy</string>
    <string name="overview_bolusprogress_delivered">Delivered</string>
    <string name="overview_bolusprogress_stoped">Stopped</string>
    <string name="bolusstopped">Bolus stopped</string>
    <string name="bolusstopping">Stopping bolus</string>
    <string name="occlusion">Occlusion</string>
    <string name="overview_bolusprogress_stop">Stop</string>
    <string name="overview_bolusprogress_stoppressed">STOP PRESSED</string>
    <string name="waitingforpump">Waiting for pump</string>
    <string name="overview_bolusprogress_goingtodeliver">Going to deliver %1$.2fU</string>
    <string name="youareonallowedlimit">You reached allowed limit</string>
    <string name="noprofileselected">No profile selected</string>
    <string name="smscommunicator_loophasbeendisabled">Loop has been disabled</string>
    <string name="smscommunicator_loophasbeenenabled">Loop has been enabled</string>
    <string name="smscommunicator_loopisdisabled">Loop is disabled</string>
    <string name="smscommunicator_loopisenabled">Loop is enabled</string>
    <string name="valuelimitedto">%1$.2f limited to %2$.2f</string>
    <string name="valueoutofrange">Value %1$s is out of hard limits</string>
    <string name="smscommunicator_remotecommandnotallowed">Remote command is not allowed</string>
    <string name="smscommunicator_remotebolusnotallowed">Remote bolus not available. Try again later.</string>
    <string name="smscommunicator_basalreplywithcode">To start basal %1$.2fU/h for %2$d min reply with code %3$s</string>
    <string name="smscommunicator_profilereplywithcode">To switch profile to %1$s %2$d%% reply with code %3$s</string>
    <string name="smscommunicator_extendedreplywithcode">To start extended bolus %1$.2fU for %2$d min reply with code %3$s</string>
    <string name="smscommunicator_basalpctreplywithcode">To start basal %1$d%% for %2$d min reply with code %3$s</string>
    <string name="smscommunicator_suspendreplywithcode">To suspend loop for %1$d minutes reply with code %2$s</string>
    <string name="smscommunicator_tempbasalset">Temp basal %1$.2fU/h for %2$d min started successfully</string>
    <string name="smscommunicator_extendedset">Extended bolus %1$.2fU for %2$d min started successfully</string>
    <string name="smscommunicator_tempbasalset_percent">Temp basal %1$d%% for %2$d min started successfully</string>
    <string name="smscommunicator_tempbasalfailed">Temp basal start failed</string>
    <string name="smscommunicator_extendedfailed">Extended bolus start failed</string>
    <string name="smscommunicator_basalstopreplywithcode">To stop temp basal reply with code %1$s</string>
    <string name="smscommunicator_extendedstopreplywithcode">To stop extended bolus reply with code %1$s</string>
    <string name="smscommunicator_tempbasalcanceled">Temp basal canceled</string>
    <string name="smscommunicator_extendedcanceled">Extended bolus canceled</string>
    <string name="smscommunicator_tempbasalcancelfailed">Canceling temp basal failed</string>
    <string name="smscommunicator_extendedcancelfailed">Canceling extended bolus failed</string>
    <string name="smscommunicator_unknowncommand">Unknown command or wrong reply</string>

    <string name="quickwizard">QuickWizard</string>
    <string name="quickwizardsettings">QuickWizard settings</string>
    <string name="overview_editquickwizard_buttontext">Button text:</string>
    <string name="overview_editquickwizard_carbs">Carbs:</string>
    <string name="overview_editquickwizard_valid">Valid:</string>
    <string name="overview_editquickwizardlistactivity_add">Add</string>
    <string name="overview_quickwizard_item_edit_button">Edit</string>
    <string name="overview_quickwizard_item_remove_button">Remove</string>
    <string name="mealbolus">Meal</string>
    <string name="correctionbous">Corr</string>
    <string name="actions">Actions</string>
    <string name="androidaps_start">AndroidAPS started</string>
    <string name="ns_upload_only">NS upload only (disabled sync)</string>
    <string name="ns_upload_only_summary">NS upload only. Not effective on SGV unless a local source like xDrip is selected. Not effective on Profiles while NS-Profiles is used.</string>
    <string name="pumpNotInitialized">Pump not initialized!</string>
    <string name="pumpNotInitializedProfileNotSet">Pump not initialized, profile not set!</string>
    <string name="primefill">Prime/Fill</string>
    <string name="fillwarning">Please make sure the amount matches the specification of your infusion set!</string>
    <string name="othersettings_title">Other</string>
    <string name="fillbolus_title">Fill/Prime standard insulin amounts.</string>
    <string name="button1">Button 1</string>
    <string name="button2">Button 2</string>
    <string name="button3">Button 3</string>
    <string name="units">Units:</string>
    <string name="mgdl">mg/dl</string>
    <string name="mmol">mmol/l</string>
    <string name="dia">DIA:</string>
    <string name="target_range">Target range:</string>
    <string name="prefs_range_title">Range for Visualization</string>
    <string name="prefs_range_summary">High and low mark for the charts in Overview and Smartwatch</string>
    <string name="low_mark">LOW mark</string>
    <string name="high_mark">HIGH mark</string>
    <string name="wear">Wear</string>
    <string name="resend_all_data">Resend All Data</string>
    <string name="open_settings_on_wear">Open Settings on Wear</string>
    <string name="pumperror">Pump Error</string>
    <string name="lowbattery">Low Battery</string>
    <string name="pumpshutdown">Pump Shutdown</string>
    <string name="batterydischarged">Pump Battery Discharged</string>
    <string name="danarkoreanpump">DanaR Korean</string>
    <string name="basal_rate">Basal rate:</string>
    <string name="profile_set_failed">Setting of basal profile failed</string>
    <string name="profile_set_ok">Basal profile in pump updated</string>
    <string name="danar_disableeasymode">Disable EasyUI mode in pump</string>
    <string name="danar_enableextendedbolus">Enable extended boluses on pump</string>
    <string name="danar_switchtouhmode">Change mode from U/d to U/h on pump</string>
    <string name="basalvaluebelowminimum">Basal value below minimum. Profile not set!</string>
    <string name="sms_actualbg">BG:</string>
    <string name="sms_lastbg">Last BG:</string>
    <string name="mdi">MDI</string>
    <string name="MM640g">MM640g</string>
    <string name="ongoingnotificaction">Ongoing Notification</string>
    <string name="old_data">OLD DATA</string>
    <string name="minago">%1$d min ago</string>
    <string name="sms_minago">%1$dmin ago</string>
    <string name="localprofile">Local Profile</string>
    <string name="openapsama">OpenAPS AMA</string>
    <string name="short_avgdelta">Short avg. delta</string>
    <string name="long_avgdelta">Long avg. delta</string>
    <string name="array_of_elements">Array of %1$d elements.\nActual value:</string>
    <string name="openapsma_autosensdata_label">Autosens data</string>
    <string name="openapsma_scriptdebugdata_label">Script debug</string>
    <string name="openapsama_useautosens">Use Autosens feature</string>
    <string name="refresheventsfromnightscout">Refresh events from NS</string>
    <string name="deletefuturetreatments">Delete treatments in the future</string>
    <string name="eatingsoon">Eating Soon</string>
    <string name="hypo">Hypo</string>
    <string name="activity">Activity</string>
    <string name="removerecord">Remove record:</string>
    <string name="danar_stats">DanaR Stats</string>
    <string name="danar_stats_cumulative_tdd">Cumulative TDD</string>
    <string name="danar_stats_expweight">Exponentially Weighted TDD</string>
    <string name="danar_stats_basalrate">Basal</string>
    <string name="danar_stats_bolus">Bolus</string>
    <string name="danar_stats_tdd">TDD</string>
    <string name="danar_stats_date">Date</string>
    <string name="danar_stats_ratio">Ratio</string>
    <string name="danar_stats_amount_days"># Days</string>
    <string name="danar_stats_weight">Weight</string>
    <string name="danar_stats_warning_Message">Possibly inaccurate if using boluses for priming/filling!</string>
    <string name="danar_stats_olddata_Message">Old Data Please Press "RELOAD"</string>
    <string name="danar_stats_tbb">Total Base Basal</string>
    <string name="danar_stats_tbb2">TBB * 2</string>
    <string name="initializing">Initializing ...</string>
    <string name="actions_shortname">ACT</string>
    <string name="configbuilder_shortname">CONF</string>
    <string name="loop_shortname">LOOP</string>
    <string name="simpleprofile_shortname">SP</string>
    <string name="oaps_shortname">OAPS</string>
    <string name="localprofile_shortname">LP</string>
    <string name="danarpump_shortname">DANA</string>
    <string name="overview_shortname">HOME</string>
    <string name="virtualpump_shortname">VPUMP</string>
    <string name="profileviewer_shortname">NSPROFILE</string>
    <string name="treatments_shortname">TREAT</string>
    <string name="careportal_shortname">CP</string>
    <string name="objectives_shortname">OBJ</string>
    <string name="wear_shortname">WEAR</string>
    <string name="smscommunicator_shortname">SMS</string>
    <string name="short_tabtitles">Shorten tab titles</string>
    <string name="always_use_shortavg">Always use short average delta instead of simple delta</string>
    <string name="always_use_shortavg_summary">Useful when data from unfiltered sources like xDrip gets noisy.</string>
    <string name="advancedsettings_title">Advanced Settings</string>
    <string name="key_advancedsettings" translatable="false">key_advancedsettings</string>
    <string name="danar_model">Model: %1$02X Protocol: %2$02X Code: %3$02X</string>
    <string name="profile">Profile</string>
    <string name="openapsama_max_daily_safety_multiplier_summary">Default value: 3 This is a key OpenAPS safety cap. What this does is limit your basals to be 3x (in this people) your biggest basal rate. You likely will not need to change this, but you should be aware that’s what is discussed about “3x max daily; 4x current” for safety caps.</string>
    <string name="openapsama_current_basal_safety_multiplier_summary">Default value: 4 This is the other half of the key OpenAPS safety caps, and the other half of “3x max daily; 4x current” of the safety caps. This means your basal, regardless of max basal set on your pump, cannot be any higher than this number times the current level of your basal. This is to prevent people from getting into dangerous territory by setting excessively high max basals before understanding how the algorithm works. Again, the default is 4x; most people will never need to adjust this and are instead more likely to need to adjust other settings if they feel like they are “running into” this safety cap.</string>
    <string name="key_openapsama_autosens_max" translatable="false">autosens_max</string>
    <string name="openapsama_autosens_max_summary">Default value: 1.2\nThis is a multiplier cap for autosens (and soon autotune) to set a 20%% max limit on how high the autosens ratio can be, which in turn determines how high autosens can adjust basals, how low it can adjust ISF, and how low it can set the BG target.</string>
    <string name="key_openapsama_autosens_min" translatable="false">autosens_min</string>
    <string name="openapsama_autosens_min_summary">Default value: 0.7\nThe other side of the autosens safety limits, putting a cap on how low autosens can adjust basals, and how high it can adjust ISF and BG targets.</string>
    <string name="key_openapsama_autosens_adjusttargets" translatable="false">autosens_adjust_targets</string>
    <string name="openapsama_autosens_adjusttargets">Autosens adjust targets too</string>
    <string name="openapsama_autosens_adjusttargets_summary">Default value: true\nThis is used to allow autosens to adjust BG targets, in addition to ISF and basals.</string>
    <string name="key_openapsama_bolussnooze_dia_divisor" translatable="false">bolussnooze_dia_divisor</string>
    <string name="openapsama_bolussnooze_dia_divisor_summary">Default value: 2\nBolus snooze is enacted after you do a meal bolus, so the loop won’t counteract with low temps when you’ve just eaten. The example here and default is 2; so a 3 hour DIA means that bolus snooze will be gradually phased out over 1.5 hours (3DIA/2).</string>
    <string name="openapsama_min_5m_carbimpact" translatable="false">min_5m_carbimpact</string>
    <string name="openapsama_min_5m_carbimpact_summary">Default value: 3.0 (AMA) or 8.0 (SMB). This is a setting for default carb absorption impact per 5 minutes. The default is an expected 3mg/dl/5min. This affects how fast COB are decayed, and how much carb absorption is assumed in calculating future predicted BG, when BG is falling more than expected, or not rising as much as expected.</string>
    <string name="openapsama_link_to_preferncejson_doc_txt">Attention!\nNormally you do not have to change these values below. Please CLICK HERE and READ the text and make sure you UNDERSTAND it before change any of these values.</string>
    <string name="openapsama_link_to_preferncejson_doc" translatable="false">http://openaps.readthedocs.io/en/latest/docs/walkthrough/phase-3/beyond-low-glucose-suspend.html</string>
    <string name="error_only_numeric_digits_allowed">Only numeric digits are allowed.</string>
    <string name="error_only_numeric_digits_range_allowed">Only numeric digits within the range %1$s - %2$s are allowed.</string>
    <string name="error_field_must_not_be_empty">The field must not be empty</string>
    <string name="error_phone_not_valid">Phone number not valid</string>
    <string name="smscommunicator_invalidphonennumber">Invalid SMS phone number</string>
    <string name="overview_calibration">Calibration</string>
    <string name="send_calibration">Send calibration %1$.1f to xDrip?</string>
    <string name="xdripnotinstalled">xDrip+ not installed</string>
    <string name="calibrationsent">Calibration sent to xDrip</string>
    <string name="smscommunicator_calibrationsent">Calibration sent. Receiving must be enabled in xDrip.</string>
    <string name="smscommunicator_calibrationfailed">xDrip is not receiving calibrations</string>
    <string name="pumpsuspended">Pump suspended</string>
    <string name="gettingpumpstatus">Getting pump status</string>
    <string name="settingtempbasal">Setting temp basal</string>
    <string name="stoppingtempbasal">Stopping temp basal</string>
    <string name="settingextendedbolus">Setting extended bolus</string>
    <string name="stoppingextendedbolus">Stopping extended bolus</string>
    <string name="updatingbasalrates">Updating basal rates</string>
    <string name="disconnecting">Disconnecting</string>
    <string name="executing">Executing</string>
    <string name="virtualpump_settings">Virtual pump settings</string>
    <string name="virtualpump_uploadstatus_title">Upload status to NS</string>
    <string name="wrongpassword">Wrong password</string>
    <string name="settings_password">Password for settings</string>
    <string name="unlock_settings">Unlock settings</string>
    <string name="approachingdailylimit">Approaching insulin daily limit</string>
    <string name="nsclientinternal">NSClient</string>
    <string name="nsclientinternal_shortname">NSCI</string>
    <string name="nsclientinternal_url">URL:</string>
    <string name="nsclientinternal_autoscroll">Autoscroll</string>
    <string name="restart">Restart</string>
    <string name="nsclientinternal_title">NSClient</string>
    <string name="nsclientinternal_url_title">Nightscout URL</string>
    <string name="nsclientinternal_url_dialogmessage">Enter Your Nightscout URL</string>
    <string name="nsclientinternal_secret_title">NS API secret</string>
    <string name="nsclientinternal_secret_dialogtitle">NS API secret</string>
    <string name="nsclientinternal_secret_dialogmessage">Enter NS API secret (min 12 chars)</string>
    <string name="deliver_now">Deliver now</string>
    <string name="clear_queue">Clear queue</string>
    <string name="show_queue">Show queue</string>
    <string name="queue">Queue:</string>
    <string name="status">Status:</string>
    <string name="paused">Paused</string>
    <string name="key_nsclientinternal_url" translatable="false">nsclientinternal_url</string>
    <string name="key_nsclientinternal_api_secret" translatable="false">nsclientinternal_api_secret</string>
    <string name="key_danar_bt_name" translatable="false">danar_bt_name</string>
    <string name="key_danar_password" translatable="false">danar_password</string>
    <string name="key_danar_useextended" translatable="false">danar_useextended</string>
    <string name="key_danar_visualizeextendedaspercentage" translatable="false">danar_visualizeextendedaspercentage"</string>
    <string name="key_danarprofile_dia" translatable="false">danarprofile_dia</string>
    <string name="clearlog">Clear log</string>
    <string name="key_nsclientinternal_autoscroll" translatable="false">nsclientinternal_autoscroll</string>
    <string name="key_nsclientinternal_paused" translatable="false">nsclientinternal_paused</string>
    <string name="nowritepermission">NSCLIENT has no write permission. Wrong API secret?</string>
    <string name="wear_settings">Wear settings</string>
    <string name="wear_detailedIOB_title">Show detailed IOB</string>
    <string name="wear_detailedIOB_summary">Break down IOB into bolus and basal IOB on the watchface</string>
    <string name="nosuccess">not successful - please check phone</string>
    <string name="notavailable">Not available</string>
    <string name="key_smscommunicator_allowednumbers" translatable="false">smscommunicator_allowednumbers</string>
    <string name="key_smscommunicator_remotecommandsallowed" translatable="false">smscommunicator_remotecommandsallowed</string>
    <string name="patientage">Patient age</string>
    <string name="child">Child</string>
    <string name="teenage">Teenage</string>
    <string name="adult">Adult</string>
    <string name="resistantadult">Insulin resistant adult</string>
    <string name="key_age" translatable="false">age</string>
    <string name="key_child" translatable="false">child</string>
    <string name="key_teenage" translatable="false">teenage</string>
    <string name="key_adult" translatable="false">adult</string>
    <string name="key_resistantadult" translatable="false">resistantadult</string>
    <string name="patientage_summary">Please select patient age to setup safety limits</string>
    <string name="key_i_understand" translatable="false">I_understand</string>
    <string name="Glimp">Glimp</string>
    <string name="needwhitelisting">%1$s needs battery optimalization whitelisting for proper performance</string>
    <string name="loopsuspended">Loop suspended</string>
    <string name="loopsuspendedfor">Suspended (%1$d m)</string>
    <string name="loopsuperbolusfor">Superbolus (%1$d m)</string>
    <string name="suspendloop">Suspend loop</string>
    <string name="suspendloopfor1h">Suspend loop for 1h</string>
    <string name="suspendloopfor2h">Suspend loop for 2h</string>
    <string name="suspendloopfor3h">Suspend loop for 3h</string>
    <string name="suspendloopfor10h">Suspend loop for 10 h</string>
    <string name="suspendloopforXmin">Suspend loop for %1$d min</string>
    <string name="disconnectpumpfor15m">Disconnect pump for 15 min</string>
    <string name="disconnectpumpfor30m">Disconnect pump for 30 min</string>
    <string name="disconnectpumpfor1h">Disconnect pump for 1 h</string>
    <string name="disconnectpumpfor2h">Disconnect pump for 2 h</string>
    <string name="disconnectpumpfor3h">Disconnect pump for 3 h</string>
    <string name="resume">Resume</string>
    <string name="reconnect">Reconnect Pump</string>
    <string name="smscommunicator_wrongduration">Wrong duration</string>
    <string name="smscommunicator_loopsuspended">Loop suspended</string>
    <string name="smscommunicator_loopresumed">Loop resumed</string>
    <string name="treatments_wizard_bgtrend_label">15min trend</string>
    <string name="treatments_wizard_cob_label">COB</string>
    <string name="superbolus">Superbolus</string>
    <string name="ns_logappstartedevent">Log app start to NS</string>
    <string name="key_ns_logappstartedevent" translatable="false">ns_logappstartedevent</string>
    <string name="restartingapp">Exiting application to apply settings.</string>
    <string name="danarv2pump">DanaRv2</string>
    <string name="configbuilder_insulin">Insulin</string>
    <string name="configbuilder_insulin_description">Which type of insulin are you using?</string>
    <string name="fastactinginsulin">Fast Acting Insulin</string>
    <string name="fastactinginsulincomment">Novorapid, Novolog, Humalog</string>
    <string name="ultrafastactinginsulincomment">Fiasp</string>
    <string name="insulin_shortname">INS</string>
    <string name="key_usesuperbolus" translatable="false">key_usersuperbolus</string>
    <string name="enablesuperbolus">Enable superbolus in wizard</string>
    <string name="enablesuperbolus_summary">Enable superbolus functionality in wizard. Do not enable until you learn what it really does. IT MAY CAUSE INSULIN OVERDOSE IF USED BLINDLY!</string>
    <string name="key_show_statuslights" translatable="false">key_show_statuslights</string>
    <string name="key_show_statuslights_extended" translatable="false">key_show_statuslights_extended</string>
    <string name="show_statuslights">Show status lights on home screen</string>
    <string name="show_statuslights_extended">Show extended status lights on home screen</string>
    <string name="show_statuslights_extended_summary">Enable extended status lights for cage, iage, sage, reservoir and battery level on home screen.</string>
    <string name="key_statuslights_res_warning" translatable="false">key_statuslights_res_warning</string>
    <string name="statuslights_res_warning">Threshold warning reservoir level [U]</string>
    <string name="key_statuslights_res_critical" translatable="false">key_statuslights_res_critical</string>
    <string name="statuslights_res_critical">Threshold critical reservoir level [U]</string>
    <string name="key_statuslights_bat_warning" translatable="false">key_statuslights_bat_warning</string>
    <string name="statuslights_bat_warning">Threshold warning battery level [%]</string>
    <string name="key_statuslights_bat_critical" translatable="false">key_statuslights_bat_critical</string>
    <string name="statuslights_bat_critical">Threshold critical battery level [%]</string>
    <string name="iob">IOB</string>
    <string name="cob">COB</string>
    <string name="virtualpump_firmware_label">Firmware</string>
    <string name="pump_lastconnection_label">Last connection</string>
    <string name="danar_bluetooth_status">Bluetooth status</string>
    <string name="nav_about">About</string>
    <string name="smscommunicator_missingsmspermission">Missing SMS permission</string>
    <string name="smscommunicator_missingphonestatepermission">Missing phone state permission</string>
    <string name="xdripstatus_settings">xDrip Status (watch)</string>
    <string name="xdripstatus">xDrip Statusline (watch)</string>
    <string name="xdripstatus_shortname">xds</string>
    <string name="wear_showbgi_title">Show BGI</string>
    <string name="wear_showbgi_summary">Add BGI to status line</string>
    <string name="ns_noupload">No upload to NS</string>
    <string name="ns_noupload_summary">All data sent to NS are dropped. AAPS is connected to NS but no change in NS is done</string>
    <string name="key_ns_upload_only" translatable="false">ns_upload_only</string>
    <string name="key_ns_noupload" translatable="false">ns_noupload</string>
    <string name="basal_step">Basal Step</string>
    <string name="bolus_step">Bolus Step</string>
    <string name="extendedbolus">ExtendedBolus</string>
    <string name="temptarget">TempTarget</string>
    <string name="overview_extendedbolus_cancel_button">Cancel Extended Bolus</string>
    <string name="careportal_sensorage_label">Sensor age</string>
    <string name="careportal_canulaage_label">Canula age</string>
    <string name="careportal_insulinage_label">Insulin age</string>
    <string name="hours">hours</string>
    <string name="overview_newtempbasal_basaltype_label">Basal type</string>
    <string name="invalidprofile">Invalid profile !!!</string>
    <string name="profileswitch">ProfileSwitch</string>
    <string name="careportal_pbage_label">Pump battery age</string>
    <string name="careportal_pumpbatterychange">Pump Battery Change</string>
    <string name="ns_alarmoptions">Alarm options</string>
    <string name="key_nsalarm_urgent_high" translatable="false">nsalarm_urgent_high</string>
    <string name="key_nsalarm_high" translatable="false">nsalarm_high</string>
    <string name="key_nsalarm_low" translatable="false">nsalarm_low</string>
    <string name="key_nsalarm_urgent_low" translatable="false">nsalarm_urgent_low</string>
    <string name="key_nsalarm_staledata" translatable="false">nsalarm_staledata</string>
    <string name="key_nsalarm_urgent_staledata" translatable="false">nsalarm_urgent_staledata</string>
    <string name="key_nsalarm_staledatavalue" translatable="false">nsalarm_staledatavalue</string>
    <string name="key_nsalarm_urgent_staledatavalue" translatable="false">nsalarm_urgent_staledatavalue</string>
    <string name="nsalarm_urgenthigh">Urgent high</string>
    <string name="nsalarm_high">High</string>
    <string name="nsalarm_low">Low</string>
    <string name="nsalarm_urgentlow">Urgent low</string>
    <string name="nsalarm_staledata">Stale data</string>
    <string name="nsalarm_urgentstaledata">Urgent stale data</string>
    <string name="nsalarm_staledatavalue_label">Stale data threshold [min]</string>
    <string name="nsalarm_urgent_staledatavalue_label">Urgent stale data threshold [min]</string>
    <string name="openapsama_autosens_period">Interval for autosens [h]</string>
    <string name="openapsama_autosens_period_summary">Amount of hours in the past for sensitivity detection (carbs absorption time is excluded)</string>
    <string name="key_openapsama_autosens_period" translatable="false">openapsama_autosens_period</string>
    <string name="key_nsclient_localbroadcasts" translatable="false">nsclient_localbroadcasts</string>
    <string name="pump">Pump</string>
    <string name="openaps">OpenAPS</string>
    <string name="uploader">Uploader</string>
    <string name="configbuilder_sensitivity">Sensitivity detection</string>
    <string name="configbuilder_sensitivity_description">Which sensitivity algorithm should be used?</string>
    <string name="sensitivity_shortname">SENS</string>
    <string name="sensitivityoref0">Sensitivity Oref0</string>
    <string name="sensitivityoref1">Sensitivity Oref1</string>
    <string name="sensitivityaaps">Sensitivity AAPS</string>
    <string name="absorptionsettings_title">Absorption settings</string>
    <string name="key_absorption_maxtime" translatable="false">absorption_maxtime</string>
    <string name="key_absorption_cutoff" translatable="false">absorption_cutoff</string>

    <string name="absorption_maxtime_title">Meal max absorption time [h]</string>
    <string name="absorption_maxtime_summary">Time in hours where is expected all carbs from meal will be absorbed</string>
    <string name="key_rangetodisplay" translatable="false">rangetodisplay</string>
    <string name="danar_visualizeextendedaspercentage_title">Visualize extended bolus as %%</string>
    <string name="careportal_sensorage_label_short">SAGE</string>
    <string name="careportal_insulinage_label_short">IAGE</string>
    <string name="careportal_canulaage_label_short">CAGE</string>
    <string name="careportal_pbage_label_short">PBAGE</string>
    <string name="openaps_short">OAPS</string>
    <string name="uploader_short">UPLD</string>
    <string name="basal_short">BAS</string>
    <string name="virtualpump_extendedbolus_label_short">EXT</string>
    <string name="keep_screen_on_title">Keep screen on</string>
    <string name="keep_screen_on_summary">Prevent Android to turn screen off. It will consume lot of energy when not plugged to power outlet.</string>
    <string name="sensitivity_warning">By turning on Autosense feature remember to enter all eated carbs. Otherwise carbs deviations will be identified wrong as sensitivity change !!</string>
    <string name="sensitivityweightedaverage">Sensitivity WeightedAverage</string>
    <string name="mdtp_ok">OK</string>
    <string name="mdtp_cancel">Cancel</string>
    <string name="notloadedplugins">Not all profiles loaded!</string>
    <string name="valuesnotstored">Values not stored!</string>
    <string name="combopump" translatable="false">Accu-Chek Combo</string>
    <string name="combopump_shortname" translatable="false">COMBO</string>
    <string name="ns_localbroadcasts">Enable broadcasts to other apps (like xDrip). Do not enable if you have more than one instance of AAPS or NSClient installed!</string>
    <string name="ns_localbroadcasts_title">Enable local Broadcasts.</string>
    <string name="careportal_activity_label">ACTIVITY &amp; FEEDBACK</string>
    <string name="careportal_carbsandbolus_label">CARBS &amp; BOLUS</string>
    <string name="careportal_cgm_label">CGM &amp; OPENAPS</string>
    <string name="careportal_pump_label">PUMP</string>
    <string name="overview_newtempbasal_basalabsolute">Basal value [U/h]</string>
    <string name="careportal_newnstreatment_duration_min_label">Duration [min]</string>
    <string name="openapssmb">OpenAPS SMB</string>
    <string name="smb_shortname">SMB</string>
    <string name="key_use_smb" translatable="false">use_smb</string>
    <string name="key_use_uam" translatable="false">use_uam</string>
    <string name="enableuam">Enable UAM</string>
    <string name="enablesmb">Enable SMB</string>
    <string name="enablesmb_summary">Use Super Micro Boluses instead of temp basal for faster action</string>
    <string name="enableuam_summary">Detection of Unannounced meals</string>
    <string name="key_insulin_oref_peak" translatable="false">insulin_oref_peak</string>
    <string name="insulin_oref_peak">IOB Curve Peak Time</string>
    <string name="insulin_peak_time">Peak Time [min]</string>
    <string name="free_peak_oref">Free-Peak Oref</string>
    <string name="rapid_acting_oref">Rapid-Acting Oref</string>
    <string name="ultrarapid_oref">Ultra-Rapid Oref</string>
    <string name="dia_too_short">DIA of %1$f too short - using %2$f instead!</string>
    <string name="activate_profile">Activate profile</string>
    <string name="date">Date</string>
    <string name="invalid">INVALID</string>
    <string name="waitingforpairing">Waiting for pairing on pump</string>
    <string name="pairingok">Pairing OK</string>
    <string name="pairingtimedout">Pairing timed out</string>
    <string name="pairing">PAIRING</string>
    <string name="key_danars_pairingkey" translatable="false">danars_pairing_key_</string>
    <string name="key_danars_address" translatable="false">danars_address</string>
    <string name="key_danars_name" translatable="false">danars_name</string>
    <string name="danars_nodeviceavailable">No device found so far</string>
    <string name="emptyreservoir">Empty reservoir</string>
    <string name="bloodsugarmeasurementalert">Blood sugar measurement alert</string>
    <string name="remaininsulinalert">Remaining insulin level</string>
    <string name="danarspump">DanaRS</string>
    <string name="danarspump_shortname">Dana</string>
    <string name="selectedpump">Selected pump</string>
    <string name="pairpump">Pair new pump</string>
    <string name="bolusspeed">Bolus speed</string>
    <string name="key_danars_bolusspeed" translatable="false">danars_bolusspeed</string>
    <string name="danar_setbasalstep001">Set basal step to 0.01 U/h</string>
    <string name="serialnumber">Serial number</string>
    <string name="key_wizard_include_cob" translatable="false">wizard_include_cob</string>
    <string name="key_wizard_include_trend_bg" translatable="false">wizard_include_trend_bg</string>
    <string name="careportal_newnstreatment_percentage_label">Percentage</string>
    <string name="careportal_newnstreatment_timeshift_label">Time shift</string>
    <string name="default_temptargets">Default Temp-Targets</string>
    <string name="eatingsoon_duration">eatingsoon duration</string>
    <string name="eatingsoon_target">eatingsoon target</string>
    <string name="activity_duration">activity duration</string>
    <string name="activity_target">activity target</string>
    <string name="hypo_duration">hypo duration</string>
    <string name="hypo_target">hypo target</string>
    <string name="key_eatingsoon_duration" translatable="false">eatingsoon_duration</string>
    <string name="key_eatingsoon_target" translatable="false">eatingsoon_target</string>
    <string name="key_activity_duration" translatable="false">activity_duration</string>
    <string name="key_activity_target" translatable="false">activity_target</string>
    <string name="key_hypo_duration" translatable="false">hypo_duration</string>
    <string name="key_hypo_target" translatable="false">hypo_target</string>
    <string name="danar_history_prime">Prime</string>
    <string name="gettingextendedbolusstatus">Getting extended bolus status</string>
    <string name="gettingbolusstatus">Getting bolus status</string>
    <string name="gettingtempbasalstatus">Getting temporary basal status</string>
    <string name="gettingpumpsettings">Getting pump settings</string>
    <string name="gettingpumptime">Getting pump time</string>
    <string name="reuse">reuse</string>
    <string name="wearcontrol_title">Controls from Watch</string>
    <string name="wearcontrol_summary">Set Temp-Targets and enter Treatments from the watch.</string>
    <string name="connectiontimedout">Connection timed out</string>
    <string name="food">Food</string>
    <string name="shortgramm">g</string>
    <string name="shortminute">m</string>
    <string name="shorthour">h</string>
    <string name="none"><![CDATA[<none>]]></string>
    <string name="shortkilojoul">kJ</string>
    <string name="shortenergy">En</string>
    <string name="shortprotein">Pr</string>
    <string name="shortfat">Fat</string>
    <string name="active"><![CDATA[<Active>]]></string>
    <string name="waitingforestimatedbolusend">Waiting for bolus end. Remaining %1$d sec.</string>
    <string name="processinghistory">Processing event</string>
    <string name="startingbolus">Starting bolus delivery</string>
    <string name="executingrightnow">Command is executed right now</string>
    <string name="pumpdrivercorrected">Pump driver corrected</string>
    <string name="pump_unreachable">Pump unreachable</string>
    <string name="missed_bg_readings">Missed BG readings</string>
    <string name="key_raise_notifications_as_android_notifications" translatable="false">raise_urgent_alarms_as_android_notification</string>
    <string name="raise_notifications_as_android_notifications">Use system notifications for alerts and notifications</string>
    <string name="key_enable_pump_unreachable_alert" translatable="false">enable_pump_unreachable_alert</string>
    <string name="key_enable_missed_bg_readings_alert" translatable="false">enable_missed_bg_readings</string>
    <string name="localalertsettings_title">Local alerts</string>
    <string name="enable_missed_bg_readings_alert">Alert if no BG data is received</string>
    <string name="enable_pump_unreachable_alert">Alert if pump is unreachable</string>
    <string name="pump_unreachable_threshold">Pump unreachable threshold [min]</string>
    <string name="key_pump_unreachable_threshold" translatable="false">pump_unreachable_threshold</string>
    <string name="key_missed_bg_readings_threshold" translatable="false">missed_bg_readings_threshold</string>
    <string name="urgent_alarm">Urgent Alarm</string>
    <string name="info">INFO</string>
    <string name="key_btwatchdog" translatable="false">bt_watchdog</string>
    <string name="key_btwatchdog_lastbark" translatable="false">bt_watchdog_last</string>
    <string name="bluetooth">Bluetooth</string>
    <string name="btwatchdog_title">BT Watchdog</string>
    <string name="btwatchdog_summary">Switches off the phone\'s bluetooth for one second if no connection to the pump is possible. This may help on some phones where the bluetooth stack freezes.</string>
    <string name="eversense">Eversense App (patched)</string>
    <string name="dexcomg5_nsupload_title">Upload BG data to NS</string>
    <string name="key_dexcomg5_nsupload" translatable="false">dexcomg5_nsupload</string>
    <string name="bgsource_upload">BG upload settings</string>
    <string name="wear_detailed_delta_title">Show detailed delta</string>
    <string name="wear_detailed_delta_summary">Show delta with one more decimal place</string>
    <string name="smbmaxminutes">SMB max minutes</string>
    <string name="smbmaxminutes_summary">Max minutes of basal to limit SMB to</string>
    <string name="unsupportedfirmware">Unsupported pump firmware</string>
    <string name="dexcomg5_xdripupload_title">Send BG data to xDrip+</string>
    <string name="key_dexcomg5_xdripupload" translatable="false">dexcomg5_xdripupload</string>
    <string name="dexcomg5_xdripupload_summary">In xDrip+ select 640g/Eversense data source</string>
    <string name="nsclientbg">NSClient BG</string>
    <string name="minimalbasalvaluereplaced">Basal value replaced by minimal supported value: %1$s</string>
    <string name="maximumbasalvaluereplaced">Basal value replaced by maximum supported value: %1$s</string>
    <string name="overview_editquickwizard_usebg">BG calculation</string>
    <string name="overview_editquickwizard_usebolusiob">Bolus IOB calculation</string>
    <string name="overview_editquickwizard_usebasaliob">Basal IOB calculation</string>
    <string name="overview_editquickwizard_usetrend">Trend calculation</string>
    <string name="overview_editquickwizard_usesuperbolus">Superbolus calculation</string>
    <string name="yes">Yes</string>
    <string name="no">No</string>
    <string name="positiveonly">Positive only</string>
    <string name="negativeonly">Negative only</string>
    <string name="overview_editquickwizard_usecob">COB calculation</string>
    <string name="overview_editquickwizard_usetemptarget">Temporary target calculation</string>
    <string name="loopenabled">Loop enabled</string>
    <string name="apsselected">APS selected</string>
    <string name="nsclienthaswritepermission">NSClient has write permission</string>
    <string name="closedmodeenabled">Closed mode enabled</string>
    <string name="maxiobset">Maximal IOB set properly</string>
    <string name="hasbgdata">BG available from selected source</string>
    <string name="basalprofilenotaligned">Basal values not aligned to hours: %1$s</string>
    <string name="zerovalueinprofile">Invalid profile: %1$s</string>
    <string name="combo_programming_bolus">Programming pump for bolusing</string>
    <string name="combo_refresh">Refresh</string>
    <string name="combo_pump_state_label">State</string>
    <string name="combo_pump_activity_label">Activity</string>
    <string name="combo_no_pump_connection">No connection for %1$d min</string>
    <string name="combo_tbr_remaining">%1$d%% (%2$d min remaining)</string>
    <string name="combo_last_bolus" translatable="false">%1$.1f %2$s (%3$s)</string>
    <string name="combo_pump_state_initializing">Initializing</string>
    <string name="combo_pump_state_suspended_due_to_error">Suspended due to error</string>
    <string name="combo_pump_state_suspended_by_user">Suspended by user</string>
    <string name="combo_pump_state_running">Running</string>
    <string name="combo_pump_action_cancelling_tbr">Cancelling TBR</string>
    <string name="combo_pump_action_setting_tbr">Setting TBR (%1$d%% / %2$d min)</string>
    <string name="combo_pump_action_bolusing">Bolusing (%1$.1f U)</string>
    <string name="combo_pump_action_refreshing">Refreshing</string>
    <string name="combo_pump_unsupported_operation">Requested operation not supported by pump</string>
    <string name="combo_low_suspend_forced_notification">Unsafe usage: extended or multiwave boluses are active. Loop mode has been set to low-suspend only 6 hours. Only normal boluses are supported in loop mode</string>
    <string name="combo_force_disabled_notification">Unsafe usage: the pump uses a different basal rate profile than the first. The loop has been disabled. Select the first profile on the pump and refresh.</string>
    <string name="bolus_frequency_exceeded">A bolus with the same amount was requested within the last two minutes. To prevent accidental double boluses and to guard against bugs this is disallowed.</string>
    <string name="combo_pump_connected_now">Now</string>
    <string name="combo_activity_reading_pump_history">Reading pump history</string>
    <string name="danar_history">pump history</string>
    <string name="combo_activity_setting_basal_profile">Setting basal profile</string>
    <string name="combo_pump_cartridge_low_warrning">Pump cartridge level is low</string>
    <string name="combo_pump_battery_low_warrning">Pump battery is low</string>
    <string name="combo_is_in_error_state">The pump is showing the error E%1$d: %2$s</string>
    <string name="combo_reservoir_low">Low</string>
    <string name="combo_reservoir_empty">Empty</string>
    <string name="combo_reservoir_normal">Normal</string>
    <string name="combo_notification_check_time_date">Pump clock update needed</string>
    <string name="combo_warning">Warning</string>
    <string name="combo_pump_tbr_cancelled_warrning">TBR CANCELLED warning was confirmed</string>
    <string name="combo_error_no_connection_no_bolus_delivered">The pump could not be reached. No bolus was given</string>
    <string name="combo_error_no_bolus_delivered">Bolus delivery failed. It appears no bolus was delivered. To be sure, please check the pump to avoid a double bolus and then bolus again. To guard against bugs, boluses are not automatically retried.</string>
    <string name="combo_error_partial_bolus_delivered">Only %1$.2f U of the requested bolus of %2$.2f U was delivered due to an error. Please check the pump to verify this and take appropriate actions.</string>
    <string name="combo_error_bolus_verification_failed">Delivering the bolus and verifying the pump\'s history failed, please check the pump. If a bolus was delivered, it will be added to treatments during the next connection to the pump.</string>
    <string name="combo_reservoir_level_insufficient_for_bolus">Not enough insulin for bolus left in reservoir</string>
    <string name="extendedbolusdeliveryerror">Extended bolus delivery error</string>
    <string name="insightpump_shortname">Sight</string>
    <string name="ago">ago</string>
    <string name="format_hours">%1$.2f h</string>
    <string name="key_enableSMB_always" translatable="false">enableSMB_always</string>
    <string name="key_enableSMB_with_COB" translatable="false">enableSMB_with_COB</string>
    <string name="key_enableSMB_with_temptarget" translatable="false">enableSMB_with_temptarget</string>
    <string name="key_enableSMB_after_carbs" translatable="false">enableSMB_after_carbs</string>
    <string name="key_allowSMB_with_high_temptarget" translatable="false">enableSMB_with_high_temptarget</string>
    <string name="enablesmbalways">Enable SMB always</string>
    <string name="enablesmbalways_summary">Enable SMB always independently to boluses. Possible only with BG source with nice filtering of data like G5</string>
    <string name="enablesmbaftercarbs">Enable SMB after carbs</string>
    <string name="enablesmbaftercarbs_summary">Enable SMB for 6h after carbs, even with 0 COB. Possible only with BG source with nice filtering of data like G5</string>
    <string name="enablesmbwithcob">Enable SMB with COB</string>
    <string name="enablesmbwithcob_summary">Enable SMB when there is COB active.</string>
    <string name="enablesmbwithtemptarget">Enable SMB with temp targets</string>
    <string name="enablesmbwithtemptarget_summary">Enable SMB when there is temp target active (eating soon, exercise)</string>
    <string name="enablesmbwithhightemptarget">Enable SMB with high temp targets</string>
    <string name="enablesmbwithhightemptarget_summary">Enable SMB when there is high temp target active (exercise)</string>
    <string name="let_temp_basal_run">Let temp basal run</string>
    <string name="mute">Mute</string>
    <string name="overview_insulin_label">Insulin</string>
    <string name="overview_carbs_label">Carbs</string>
    <string name="overview_buttons_selection">Buttons</string>
    <string name="key_show_calibration_button" translatable="false">show_calibration_button</string>
    <string name="key_show_cgm_button" translatable="false">show_cgm_button</string>
    <string name="key_show_carbs_button" translatable="false">show_carbs_button</string>
    <string name="key_show_wizard_button" translatable="false">show_wizard_button</string>
    <string name="key_show_insulin_button" translatable="false">show_insulin_button</string>
    <string name="key_show_treatment_button" translatable="false">show_treatment_button</string>
    <string name="show_calibration_button_summary">Sends a calibration to xDrip+ or open G5 calibration dialog</string>
    <string name="show_cgm_button_summary">Opens xDrip+, back buttons returns to AAPS</string>
    <string name="key_insulin_button_increment_1" translatable="false">insulin_button_increment_1</string>
    <string name="key_insulin_button_increment_2" translatable="false">insulin_button_increment_2</string>
    <string name="key_insulin_button_increment_3" translatable="false">insulin_button_increment_3</string>
    <string name="key_carbs_button_increment_1" translatable="false">carbs_button_increment_1</string>
    <string name="key_carbs_button_increment_2" translatable="false">carbs_button_increment_2</string>
    <string name="key_carbs_button_increment_3" translatable="false">carbs_button_increment_3</string>
    <string name="carb_increment_button_message">Number of carbs to add when button is pressed</string>
    <string name="insulin_increment_button_message">Amount of insulin to add when button is pressed</string>
    <string name="error_starting_cgm">Could not launch CGM application.  Make sure it is installed.</string>
    <string name="overview_cgm">CGM</string>
    <string name="nav_historybrowser">History browser</string>
    <string name="wear_notifysmb_title">Notify on SMB</string>
    <string name="wear_notifysmb_summary">Show SMB on the watch like a standard bolus.</string>
    <string name="key_ns_create_announcements_from_errors" translatable="false">ns_create_announcements_from_errors</string>
    <string name="ns_create_announcements_from_errors_title">Create announcements from errors</string>
    <string name="ns_create_announcements_from_errors_summary">Create Nightscout announcement for error dialogs and local alerts (also viewable in Careportal under Treatments)</string>
    <string name="eversense_shortname" translatable="false">EVR</string>
    <string name="wear_predictions_summary">Show the predictions on the watchface.</string>
    <string name="wear_predictions_title">Predictions</string>
    <string name="data_choices">Data Choices</string>
    <string name="fabric_upload">Fabric Upload</string>
    <string name="allow_automated_crash_reporting">Allow automated crash reporting and feature usage data to be sent to the developers via the fabric.io service.</string>
    <string name="g5appnotdetected">Please update your Dexcom app to supported version</string>
    <string name="dexcom_app_not_installed">Dexcom app is not installed.</string>
    <string name="start_activity_tt">Start Activity TT</string>
    <string name="start_eating_soon_tt">Start Eating soon TT</string>
    <string name="temptargetshort">TT</string>
    <string name="do_not_bolus_record_only">Do not bolus, record only</string>
    <string name="category">Category</string>
    <string name="subcategory">Subcategory</string>
    <string name="bolusrecordedonly">Bolus will be recorded only</string>
    <string name="ns_autobackfill_summary">Autobackfill missig BGs from NS</string>
    <string name="key_ns_autobackfill" translatable="false">ns_autobackfill</string>
    <string name="loop_smbsetbypump_label">SMB set by pump</string>
    <string name="overview_show_activity">Activity</string>
    <string name="overview_show_sensitivity">Sensitivity</string>
    <string name="overview_show_deviations">Deviations</string>
    <string name="overview_show_cob">Carbs On Board</string>
    <string name="overview_show_iob">Insulin On Board</string>
    <string name="overview_show_basals">Basals</string>
    <string name="no_action_selected">No action selected, nothing will happen</string>
    <string name="start_hypo_tt">Start Hypo TT</string>
    <string name="closed_loop_disabled_on_dev_branch">Running dev version. Closed loop is disabled.</string>
    <string name="key_fromNSAreCommingFakedExtendedBoluses" translatable="false">fromNSAreCommingFakedExtendedBoluses</string>
    <string name="engineering_mode_enabled">Engineering mode enabled</string>
    <string name="not_eng_mode_or_release">Engineering mode not enabled and not on release branch</string>
    <string name="pump_basebasalrate">%1$.2f U/h</string>
    <string name="combo_actvity_reading_basal_profile">Reading basal profile</string>
    <string name="combo_bolus_rejected_due_to_pump_history_change">The pump history has changed after the bolus calculation was performed. The bolus was not delivered. Please recalculate if a bolus is still needed.</string>
    <string name="combo_error_updating_treatment_record">Bolus successfully delivered, but adding the treatment entry failed. This can happen if two small boluses of the same size are administered within the last two minutes. Please check the pump history and treatment entries and use the Careportal to add missing entries. Make sure not to add any entries for the exact same minute and same amount.</string>
    <string name="combo_high_temp_rejected_due_to_pump_history_changes">Rejecting high temp since calculation didn\'t consider recently changed pump history</string>
    <string name="combo_activity_checking_pump_state">Refreshing pump state</string>
    <string name="combo_warning_pump_basal_rate_changed">The basal rate on the pump has changed and will be updated soon</string>
    <string name="combo_error_failure_reading_changed_basal_rate">Basal rate changed on pump, but reading it failed</string>
    <string name="combo_activity_checking_for_history_changes">Checking for history changes</string>
    <string name="combo_error_multiple_boluses_with_identical_timestamp">Multiple boluses with the same amount within the same minute were just imported. Only one record could be added to treatments. Please check the pump and manually add a bolus record using the Careportal tab. Make sure to create a bolus with a time no other bolus uses.</string>
    <string name="about_link_urls">\n\nhttp://www.androidaps.org\nhttp://www.androidaps.de (de)\n\nfacebook:\nhttp://facebook.androidaps.org\nhttp://facebook.androidaps.de (de)</string>
    <string name="combo_check_date">The last bolus is older than 24 hours or is in the future. Please check the date on the pump is set correctly.</string>
    <string name="combo_suspious_bolus_time">Time/date of the delivered bolus on pump seems wrong, IOB is likely incorrect. Please check pump time/date.</string>
    <string name="profileswitch_ismissing">ProfileSwitch missing. Please do a profile switch or press \"Activate Profile\" in the LocalProfile.</string>
    <string name="combo_bolus_count">Bolus count</string>
    <string name="combo_tbr_count">TBR count</string>
    <string name="pumpisnottempbasalcapable">Pump is not temp basal capable</string>
    <string name="novalidbasalrate">No valid basal rate read from pump</string>
    <string name="closedmodedisabledinpreferences">Closed loop mode disabled in preferences</string>
    <string name="autosensdisabledinpreferences">Autosens disabled in preferences</string>
    <string name="smbdisabledinpreferences">SMB disabled in preferences</string>
    <string name="uamdisabledinpreferences">UAM disabled in preferences</string>
    <string name="uamdisabledoref1notselected">UAM disabled because it rely on Oref1 sensitivity plugin</string>
    <string name="limitingbasalratio">Limiting max basal rate to %1$.2f U/h because of %2$s</string>
    <string name="pumplimit">pump limit</string>
    <string name="key_openapsma_max_basal" translatable="false">openapsma_max_basal</string>
    <string name="key_openapsama_current_basal_safety_multiplier" translatable="false">openapsama_current_basal_safety_multiplier</string>
    <string name="key_openapsama_max_daily_safety_multiplier" translatable="false">openapsama_max_daily_safety_multiplier</string>
    <string name="itmustbepositivevalue">it must be positive value</string>
    <string name="maxbasalmultiplier">max basal multiplier</string>
    <string name="maxdailybasalmultiplier">max daily basal multiplier</string>
    <string name="key_openapsma_max_iob" translatable="false">openapsma_max_iob</string>
    <string name="smb_frequency_exceeded">A bolus was delivered within the last 3 minutes, skipping SMB</string>
    <string name="basal_set_correctly">Basal set correctly</string>
    <string name="limitingpercentrate">Limiting max percent rate to %1$d%% because of %2$s</string>
    <string name="key_treatmentssafety_maxbolus" translatable="false">treatmentssafety_maxbolus</string>
    <string name="limitingbolus">Limiting bolus to %1$.1f U because of %2$s</string>
    <string name="limitingextendedbolus">Limiting extended bolus to %1$.1f U because of %2$s</string>
    <string name="limitingmaxiob">Limiting max IOB to %1$.1f U because of %2$s</string>
    <string name="limitingcarbs">Limiting carbs to %1$d g because of %2$s</string>
    <string name="limitingiob">Limiting IOB to %1$.1f U because of %2$s</string>
    <string name="maxvalueinpreferences">max value in preferences</string>
    <string name="hardlimit">hard limit</string>
    <string name="key_treatmentssafety_maxcarbs" translatable="false">treatmentssafety_maxcarbs</string>
    <string name="unsafeusage">unsafe usage</string>
    <string name="key_openapsama_useautosens" translatable="false">openapsama_useautosens</string>
    <string name="readstatusfailed">Read status failed</string>
    <string name="record_pump_site_change">Record pump site change</string>
    <string name="record_insulin_cartridge_change">Record insulin cartridge change</string>
    <string name="smbalwaysdisabled">SMB always and after carbs disabled because active BG source doesn\'t support advanced filtering</string>
    <string name="smbnotallowedinopenloopmode">SMB not allowed in open loop mode</string>
    <string name="food_short">Food</string>
    <string name="iobcobcalculator" translatable="false">IobCobCalculator</string>
    <string name="reset">reset</string>
    <string name="waitingfortimesynchronization">Waiting for time synchronization (%1$d sec)</string>
    <string name="loopdisconnectedfor">Disconnected (%1$d m)</string>
    <string name="key_openapssmb_max_iob" translatable="false">openapsmb_max_iob</string>
    <string name="openapssmb_maxiob_title">Maximum total IOB OpenAPS can\'t go over [U]</string>
    <string name="openapssmb_maxiob_summary">This value is called Max IOB in OpenAPS context\nOpenAPS will not add more insulin if current IOB is greater than this value</string>
    <string name="pump_stopped">Pump stopped</string>
    <string name="pump_started">Pump started</string>
    <string name="pump_paused">Pump paused</string>
    <string name="absorption_cutoff_title">Meal max absorption time [h]</string>
    <string name="absorption_cutoff_summary">Time at which any meal is considered absorbed. Remaining carbs will be cut off.</string>
    <string name="time">Time</string>
    <string name="key_show_notes_entry_dialogs" translatable="false">show_notes_entry_dialogs</string>
    <string name="overview_show_notes_field_in_dialogs_title">Show notes field in treatment dialogs</string>
    <string name="title_activity_setup_wizard" translatable="false">SetupWizardActivity</string>
    <string name="next_button">Next</string>
    <string name="previous_button">Prev</string>
    <string name="nav_setupwizard">Setup Wizard</string>
    <string name="setupwizard_finish">FINISH</string>
    <string name="setupwizard_language_prompt">Select your language</string>
    <string name="key_language" translatable="false">language</string>
    <string name="key_openapsama_min_5m_carbimpact" translatable="false">openapsama_min_5m_carbimpact</string>
    <string name="boluserrorcode">Asked: %1$.2fU Delivered: %2$.2fU Error code: %3$s</string>
    <string name="firstinsulinincrement">First insulin increment</string>
    <string name="secondinsulinincrement">Second insulin increment</string>
    <string name="thirdinsulinincrement">Third insulin increment</string>
    <string name="firstcarbsincrement">First carbs increment</string>
    <string name="secondcarbsincrement">Second carbs increment</string>
    <string name="thirdcarbsincrement">Third carbs increment</string>
    <string name="cgm">CGM</string>
    <string name="key_ns_wifionly" translatable="false">ns_wifionly</string>
    <string name="key_ns_wifi_ssids" translatable="false">ns_wifi_ssids</string>
    <string name="key_ns_allowroaming" translatable="false">ns_allowroaming</string>
    <string name="key_ns_chargingonly" translatable="false">ns_chargingonly</string>
    <string name="ns_wifionly">Use WiFi connection only</string>
    <string name="ns_wifi_ssids">WiFi SSID</string>
    <string name="ns_chargingonly">Only if charging</string>
    <string name="connectionsettings_title">Connection settings</string>
    <string name="ns_wifi_allowedssids">Allowed SSIDs (semicolon separated)</string>
    <string name="ns_allowroaming">Allow connection in roaming</string>
    <string name="key_always_use_shortavg" translatable="false">always_use_shortavg</string>
    <string name="openapsama_autosens_max">Max autosens ratio</string>
    <string name="openapsama_autosens_min">Min autosens ratio</string>
    <string name="openapsama_bolussnooze_dia_divisor">Bolus snooze dia divisor</string>
    <string name="openapsama_max_daily_safety_multiplier">Max daily safety multiplier</string>
    <string name="openapsama_current_basal_safety_multiplier">Current basal safety multiplier</string>
    <string name="value_unavailable_short">n/a</string>
    <string translatable="false" name="key_virtualpump_type">virtualpump_type</string>
    <string name="virtualpump_type">Virtual Pump Type</string>
    <string name="virtualpump_definition">Pump Definition</string>
    <string name="virtualpump_pump_def">Bolus: Step=%1$s\nExtended Bolus: [Step=%2$s, Duration=%3$smin-%4$sh]\nBasal: Step=%5$s\nTBR: %6$s (by %7$s), Duration=%8$smin-%9$sh\n%10$s</string>
    <string name="virtualpump_pump_def_extended_note">* Only discrete values no ranges are supported as granularity for basal/bolus in virtual pump.</string>
    <string name="ns_autobackfill_title">Autobackfill BG</string>
    <string name="wear_wizard_settings">Wizard Settings</string>
    <string translatable="false" name="key_wearwizard_bg">wearwizard_bg</string>
    <string translatable="false" name="key_wearwizard_tt">wearwizard_tt</string>
    <string translatable="false" name="key_wearwizard_trend">wearwizard_trend</string>
    <string translatable="false" name="key_wearwizard_cob">wearwizard_cob</string>
    <string translatable="false" name="key_wearwizard_bolusiob">wearwizard_bolusiob</string>
    <string translatable="false" name="key_wearwizard_basaliob">wearwizard_basaliob</string>
    <string name="wear_wizard_settings_summary">Calculations included in the Wizard result:</string>
    <string name="wear_display_settings">Display Settings</string>
    <string name="wear_general_settings">General Settings</string>
    <string name="enable_nsclient">Enable NSClient</string>
    <string name="welcometosetupwizard">Welcome to setup wizard. It will guide you through the setup process\n</string>
    <string name="pumpsetup">Pump setup</string>
    <string name="readstatus">Read status</string>
    <string name="adjustprofileinns">Changes must be done in NS</string>
    <string name="exitwizard">Skip setup wizard</string>
    <string name="setupwizard_loop_description">Press the button below to enable AndroidAPS to suggest/make basal changes</string>
    <string name="apssetup">Configure APS plugin</string>
    <string name="key_setupwizard_processed" translatable="false">startupwizard_processed</string>
    <string name="sensitivitysetup">Configure Sensitivity plugin</string>
    <string name="setupwizard_sensitivity_description">Sensitivity plugin is used for sensitivity detection and COB calculation. For more info visit:</string>
    <string name="setupwizard_sensitivity_url">https://github.com/MilosKozak/AndroidAPS/wiki/Sensitivity-detection-and-COB</string>
    <string name="nsclientinfotext">NSClient handles connection to Nightscout. You can skip this part now but you will not be able to pass objectives until you set it up.</string>
    <string name="diawarning">Please remember: new insulin profiles require DIA at least 5h. DIA 5–6h on new profile is equal to DIA 3h on old insulin profiles.</string>
    <string name="bgsourcesetup">Configure BG source</string>
    <string name="setupwizard_profile_description">Please select source of profile. If patient is a child you should use NS profile. If there is nobody following you on Nightscout you will probably prefer Local profile. Please remember that you are only selecting the profile source. To use it you must activate it by executing \"Profile switch\"</string>
    <string name="setupwizard_aps_description">Select one from availables algorithms. They are sorted from oldest to newest. Newer algorithm is usually more powerful and more aggressive. Thus if you are new looper you may probably start with AMA and not with latest one. Do not forget to read the OpenAPS documentation and configure it before use.</string>
    <string name="startobjective">Start your first objective</string>
    <string name="permission">Permission</string>
    <string name="askforpermission">Ask for permission</string>
    <string name="needlocationpermission">Application needs location permission for BT scan</string>
    <string name="needstoragepermission">Application needs storage permission to be able store log files</string>
    <string name="request">Request</string>
    <string name="insulinsourcesetup">Configure Insulin plugin</string>
    <string name="exit">Exit</string>
    <string name="danar_useroptions">User options</string>
    <string name="danar_timedisplay">Display time format</string>
    <string name="danar_buttonscroll">Button scroll</string>
    <string name="danar_beep">Beep on button press</string>
    <string name="danar_pumpalarm">Alarm</string>
    <string name="danar_pumpalarm_sound">Sound</string>
    <string name="danar_pumpalarm_vibrate">Vibrate</string>
    <string name="danar_pumpalarm_both">Both</string>
    <string name="danar_screentimeout">LCD on time [s]</string>
    <string name="danar_backlight">Backlight on time [s]</string>
    <string name="danar_glucoseunits">Glucose units</string>
    <string name="danar_shutdown">Shutdown(hours)</string>
    <string name="danar_lowreservoir">Low reservoir (Units)</string>
    <string name="danar_saveuseroptions">Save options to pump</string>
    <string name="option_on">On</string>
    <string name="option_off">Off</string>
    <string name="open_navigation">Open navigation</string>
    <string name="close_navigation">Close navigation</string>
    <string name="nav_plugin_preferences">Plugin preferences</string>
    <string name="completed_well_done">Completed, well done!</string>
    <string name="not_completed_yet">Not completed yet</string>
    <string name="time_elapsed">Time elapsed</string>
    <string name="poctech">Poctech</string>
    <string name="description_source_poctech">Receive BG values from Poctech app</string>
    <string name="description_source_tomato">Receive BG values from Tomato app (MiaoMiao device)</string>
    <string translatable="false" name="key_high_temptarget_raises_sensitivity">high_temptarget_raises_sensitivity</string>
    <string translatable="false" name="key_low_temptarget_lowers_sensitivity">low_temptarget_lowers_sensitivity</string>
    <string name="high_temptarget_raises_sensitivity_title">High temptarget raises sensitivity</string>
    <string name="high_temptarget_raises_sensitivity_summary"><![CDATA[Raise sensitivity for temptargets >= 100]]></string>
    <string name="low_temptarget_lowers_sensitivity_title">Low temptarget lowers sensitivity</string>
    <string name="low_temptarget_lowers_sensitivity_summary"><![CDATA[Lower sensitivity for temptargets < 100]]></string>
    <string name="combo_invalid_setup">Invalid pump setup, check the docs and verify that the Quick Info menu is named QUICK INFO using the 360 configuration software.</string>
    <string name="custom">Custom</string>
    <string name="largetimedifftitle">Large Time Difference</string>
    <string name="largetimediff">Large time difference:\nTime in pump is off by more than 1.5 hours.\nPlease adjust the time manually on the pump and make sure that reading the history from the pump does not cause unexpected behaviour.\nIf possible, remove the history from the pump before changing the time or disable the closed loop for one DIA after the last wrong history entry but minimum one DIA from now.</string>
    <string name="key_keep_screen_on" translatable="false">keep_screen_on</string>
    <string name="careportal_removestartedevents">Clean AndroidAPS started</string>
    <string name="storedsettingsfound">Stored settings found</string>
    <string name="allow_hardware_pump_text">Attention: If you activate and connect to a hardware pump, AndroidAPS will copy the basal settings from the profile to the pump, overwriting the existing basal rate stored on the pump. Make sure you have the correct basal setting in AndroidAPS. If you are not sure or don\'t want to overwrite the basal settings on your pump, press cancel and repeat switching to the pump at a later time.</string>
    <string name="error_adding_treatment_title">Treatment data incomplete</string>
    <string name="maintenance_settings">Maintenance Settings</string>
    <string name="maintenance_email">Email</string>
    <string name="key_maintenance_logs_email" translatable="false">maintenance_logs_email</string>
    <string name="key_maintenance_logs_amount" translatable="false">maintenance_logs_amount</string>
    <string name="key_logshipper_amount" translatable="false">logshipper_amount</string>
    <string name="maintenance_amount">No of Logs to send</string>
    <string name="maintenance">Maintenance</string>
    <string name="maintenance_shortname">MAINT</string>
    <string name="description_maintenance">Provides several functions for maintenance (eg. log sending, log deletion).</string>
    <string name="send_all_logs">Send Logs by Email</string>
    <string name="delete_logs">Delete Logs</string>

    <string name="error_adding_treatment_message">A treatment (insulin: %1$.2f, carbs: %2$d, at: %3$s) could not be added to treatments. Please check and manually add a record as appropriate.</string>
    <string name="generated_ecarbs_note">eCarbs: %1$d g (%2$d h), delay: %3$d m</string>
    <string name="openaps_noasdata">No autosens data available</string>
    <string name="nav_logsettings">Log settings</string>
    <string name="resettodefaults">Reset to defaults</string>
    <string name="nsmalfunction">NSClient malfunction. Consider NS and NSClient restart.</string>
    <string name="as">AS</string>
    <string name="versionavailable">Version %1$s available</string>
    <string name="time_offset">Time offset</string>
    <string name="key_aps_mode" translatable="false">aps_mode</string>
    <string name="setupwizard_preferred_aps_mode">Preferred APS mode</string>
    <string name="treatments_wizard_total_label">Total</string>
    <string name="calculation_short">Calc</string>
    <string name="handshaking">Handshaking</string>
    <string name="sendlogfiles">Send today\'s log files to developers along with this time. Unexpected situation.</string>
    <string name="maxbolusviolation">Max bolus violation</string>
    <string name="commanderror">Command error</string>
    <string name="speederror">Speed error</string>
    <string name="insulinlimitviolation">Insulin limit violation</string>
    <string name="key_loop_openmode_min_change" translatable="false">loop_openmode_min_change</string>
    <string name="loop_openmode_min_change">Minimal request change [%]</string>
    <string name="loop_openmode_min_change_summary">Open Loop will popup new change request only if change is bigger than this value in %. Default value is 20%</string>
    <string name="key_short_tabtitles" translatable="false">short_tabtitles</string>
    <string name="pairfirst">Please pair your pump with your phone!</string>
    <string name="searching_for_devices">Searching for devices…</string>
    <string name="please_wait">Please wait…</string>
    <string name="pairing_completed">Pairing completed</string>
    <string name="code_compare">Do the codes displayed on this device and on your pump match?</string>
    <string name="insight_pairing">Insight pairing</string>
    <string name="insight_local">Accu-Chek Insight</string>
    <string name="insight_delivered">%1$.2fU / %2$.2fU delivered</string>
    <string name="insight_alert_formatter">%1$s: %2$s</string>
    <string name="tube_changed">Tube changed</string>
    <string name="pump_time_updated">Pump time updated</string>
    <string name="confirm">Confirm</string>
    <string name="mute_alert">Mute</string>
    <string name="pump_alert">Pump alert</string>
    <string name="log_site_changes">Log site changes</string>
    <string name="log_reservoir_changes">Log reservoir changes</string>
    <string name="log_tube_changes">Log tube changes</string>
    <string name="log_battery_changes">Log battery changes</string>
    <string name="log_operating_mode_changes">Log operating mode changes</string>
    <string name="log_alerts">Log alerts</string>
    <string name="enable_tbr_emulation">Enable TBR emulation</string>
    <string name="enable_tbr_emulation_summary">Use extended boluses instead of TBRs to bypass the 250%% limit</string>
    <string name="disconnect_delay">Disconnect delay [s]</string>
    <string name="serial_number">Serial number</string>
    <string name="release_software_version">Release software version</string>
    <string name="ui_processor_software_version">UI processor software version</string>
    <string name="pc_processor_software_version">PC processor software version</string>
    <string name="md_tel_processor_software_version">MD tel processor software version</string>
    <string name="safety_processor_software_version">Safety processor software version</string>
    <string name="bt_info_page_version">BT info page version</string>
    <string name="bluetooth_address">Bluetooth address</string>
    <string name="system_id_appendix">System ID appendix</string>
    <string name="manufacturing_date">Manufacturing date</string>
    <string name="delete_pairing">Delete pairing</string>
    <string name="pairing_information">Pairing information</string>
    <string name="start_pump">Start pump</string>
    <string name="stop_pump">Stop pump</string>
    <string name="operating_mode">Operating mode</string>
    <string name="insight_status">Status</string>
    <string name="tdd_bolus">TDD Bolus</string>
    <string name="tdd_basal">TDD Basal</string>
    <string name="tdd_total">TDD Total</string>
    <string name="recovering">Recovering</string>
    <string name="not_paired">Not paired</string>
    <string name="last_connected">Last connected</string>
    <string name="started">Started</string>
    <string name="stopped">Stopped</string>
    <string name="tbr_formatter">%1$d%% for %2$d / %3$d min</string>
    <string name="extended_bolus">Extended bolus</string>
    <string name="multiwave_bolus">Multiwave bolus</string>
    <string name="eb_formatter">%1$.2f / %2$.2f U for %3$d min</string>
    <string name="enable_tbr_over_notification">Enable notification of TBR end\n(pump setting)</string>
    <string name="disable_tbr_over_notification">Disable notification of TBR end\n(pump setting)</string>
    <string name="refresh">Refresh</string>
    <string name="description_pump_insight_local">Pump integration for Accu-Chek Insight pumps</string>
    <string name="not_inserted">Not inserted</string>
    <string name="short_status_last_connected">Last conn: %1$d min ago</string>
    <string name="short_status_tbr">TBR: %1$d%% for %2$d / %3$d min</string>
    <string name="short_status_extended">Extended: %1$.2f / %2$.2f U for %3$d min</string>
    <string name="short_status_multiwave">Multiwave: %1$.2f / %2$.2f U for %3$d min</string>
    <string name="short_status_tdd">TDD: %1$.2f</string>
    <string name="short_status_reservoir">Reser.: %1$.2fU</string>
    <string name="short_status_battery">Batt.: %1$d%%</string>
    <string name="max_recovery_duration">Max. recovery duration [s]</string>
    <string name="min_recovery_duration">Min. recovery duration [s]</string>
    <string name="recovery_duration">Recovery duration</string>
    <string name="timeout_during_handshake">Timeout during handshake - reset bluetooth</string>
    <string name="weekday_sunday_short">Sun</string>
    <string name="weekday_saturday_short">Sat</string>
    <string name="weekday_friday_short">Fri</string>
    <string name="weekday_thursday_short">Thu</string>
    <string name="weekday_wednesday_short">Wed</string>
    <string name="weekday_tuesday_short">Tue</string>
    <string name="weekday_monday_short">Mon</string>
    <string name="automation_description">User defined automation tasks</string>
    <string name="automation_missing_task_name">Please enter a task name.</string>
    <string name="automation_missing_trigger">Please specify at least one trigger.</string>
    <string name="automation_missing_action">Please specify at least one action.</string>
    <string name="alreadyenabled">Already enabled</string>
    <string name="alreadydisabled">Already disabled</string>
    <string name="alreadysuspended">Already suspended</string>
    <string name="resumeloop">Resume loop</string>
    <string name="notsuspended">Not suspended</string>
    <string name="starttemptarget">Start temp target</string>
    <string name="stoptemptarget">Stop temp target</string>
    <string name="islesser">is lesser than</string>
    <string name="isequalorlesser">is equal or lesser than</string>
    <string name="isequal">is equal to</string>
    <string name="isequalorgreater">is equal or greater than</string>
    <string name="isgreater">is greater than</string>
    <string name="isnotavailable">is not available</string>
    <string name="unknown">unknown</string>
    <string name="glucoseisnotavailable">Glucose is not available</string>
    <string name="glucosecomparedmgdl">Glucose %1$s %2$.0f %3$s</string>
    <string name="glucosecomparedmmol">Glucose %1$s %2$.1f %3$s</string>
    <string name="percentagecompared">Profile pct %1$s %2$d</string>
    <string name="iobcompared">IOB %1$s %2$.1f</string>
    <string name="and">And</string>
    <string name="or">Or</string>
    <string name="xor">Exclusive or</string>
    <string name="atspecifiedtime">At %1$s</string>
    <string name="use_network_location">Use network location</string>
    <string name="use_gps_location">Use GPS location</string>
    <string name="use_passive_location">Use passive location</string>
    <string name="locationservice">Location service</string>
    <string name="key_location" translatable="false">location</string>
    <string name="automation_short">Auto</string>
    <string name="automation">Automation</string>

    <string name="profile_total">== ∑  %1$s U</string>
    <string name="profile_ins_units_per_hour">U/h</string>
    <string name="profile_carbs_per_unit">g/U</string>
    <string name="profile_per_unit">/U</string>
    <string name="key_dexcom_lognssensorchange" translatable="false">dexcom_lognssensorchange</string>
    <string name="dexcom_lognssensorchange_title">Log sensor change to NS</string>
    <string name="dexcom_lognssensorchange_summary">Create event \"Sensor Change\" in NS automaticaly on sensor start</string>
    <string name="tomato">Tomato (MiaoMiao)</string>
    <string name="tomato_short">Tomato</string>

    <string name="unit_second">second</string>
    <string name="unit_minute">minute</string>
    <string name="unit_hour">hour</string>
    <string name="unit_day">day</string>
    <string name="unit_week">week</string>
    <string name="unit_seconds">seconds</string>
    <string name="unit_minutes">minutes</string>
    <string name="unit_hours">hours</string>
    <string name="unit_days">days</string>
    <string name="unit_weeks">weeks</string>
    <string name="key_tidepool_username" translatable="false">tidepool_username</string>
    <string name="key_tidepool_password" translatable="false">tidepool_password</string>
    <string name="key_tidepool_dev_servers" translatable="false">tidepool_dev_servers</string>
    <string name="key_tidepool_test_login" translatable="false">tidepool_test_login</string>
    <string name="key_tidepool_only_while_charging" translatable="false">tidepool_only_while_charging</string>
    <string name="key_tidepool_only_while_unmetered" translatable="false">tidepool_only_while_unmetered</string>
    <string name="summary_tidepool_username">Your Tidepool login user name, normally your email address</string>
    <string name="title_tidepool_username">Login User Name</string>
    <string name="summary_tidepool_password">Your Tidepool login password</string>
    <string name="title_tidepool_password">Login Password</string>
    <string name="title_tidepool_test_login">Test Tidepool Login</string>
    <string name="summary_tidepool_dev_servers">If enabled, uploads will go to https://int-app.tidepool.org instead of the regular https://app.tidepool.org/</string>
    <string name="title_tidepool_dev_servers">Use Integration (test) servers</string>
    <string name="tidepool">Tidepool</string>
    <string name="tidepool_shortname">TDP</string>
    <string name="description_tidepool">Uploads data to Tidepool</string>
    <string name="key_tidepool_last_end" translatable="false">tidepool_last_end</string>
    <string name="tidepool_upload_cgm">Upload CGM data</string>
    <string name="key_tidepool_upload_cgm" translatable="false">tidepool_upload_cgm</string>
    <string name="key_tidepool_upload_bolus" translatable="false">tidepool_upload_bolus</string>
    <string name="tidepool_upload_bolus">Upload treatments (insulin, carbs)</string>
    <string name="key_tidepool_upload_tbr" translatable="false">tidepool_upload_tbr</string>
    <string name="tidepool_upload_tbr">Upload temporary basals</string>
    <string name="key_tidepool_upload_profile" translatable="false">tidepool_upload_profile</string>
    <string name="tidepool_upload_profile">Upload profile switches, temp targets</string>
    <string name="key_tidepool_upload_bg" translatable="false">tidepool_upload_bg</string>
    <string name="tidepool_upload_bg">Upload BG tests</string>

    <string name="key_smbmaxminutes" translatable="false">smbmaxminutes</string>
    <string name="dst_plugin_name" translatable="false">Daylight Saving time</string>
    <string name="dst_in_24h_warning">Daylight Saving time change in 24h or less</string>
    <string name="dst_loop_disabled_warning">Daylight Saving time change less than 3 hours ago - Closed loop disabled</string>
    <string name="storage">internal storage constraint</string>
    <string name="diskfull">Free at least %1$d MB from internal storage! Loop disabled!</string>
    <string name="wrongformat">Wrong format</string>
    <string name="sms_wrongcode">Wrong code. Command cancelled.</string>
    <string name="notconfigured">Not configured</string>
    <string name="profileswitchcreated">Profile switch created</string>
    <string name="recurringTime">Recurring time</string>
    <string name="every">Every</string>
    <string name="never">Never</string>
    <string name="mins">%1$dmins</string>
    <string name="condition">Condition:</string>
    <string name="action">Action:</string>
    <string name="iob_u">IOB [U]:</string>
    <string name="glucose_u">Glucose [%1$s]:</string>
    <string name="delete_short">DEL</string>
    <string name="add_short">ADD</string>
    <string name="copy_short">COPY</string>
    <string name="addnew">Add new</string>
    <string name="versionChecker">Version Checker</string>
    <string name="key_last_time_this_version_detected" translatable="false">last_time_this_version_detected</string>
    <string name="key_last_versionchecker_warning" translatable="false">last_versionchecker_waring</string>
    <string name="key_last_versionchecker_plugin_warning" translatable="false">last_versionchecker_plugin_waring</string>
    <string name="key_last_revoked_certs_check" translatable="false">last_revoked_certs_check</string>
    <string name="signature_verifier">Signature verifier</string>
    <string name="running_invalid_version">We have detected that you are running an invalid version. Loop disabled!</string>

    <string name="old_version">old version</string>
    <string name="very_old_version">very old version</string>
    <string name="new_version_warning">New version for at least %1$d days available! Fallback to LGS after 60 days, loop will be disabled after 90 days</string>
    <string name="twohours">2h</string>
    <string name="formatinsulinunits">%1$.2fU</string>

    <string name="dexcom_app_patched">Dexcom App (patched)</string>
    <string name="dexcom_short">DXCM</string>
    <string name="description_source_dexcom">Receive BG values from the patched Dexcom app.</string>

    <string name="notification">Notification</string>
    <string name="notification_message">Notification: %1$s</string>
    <string name="message_short">Msg:</string>
    <string name="profilepercentage">Profile percentage</string>
    <string name="percent_u">Percent [%]:</string>
    <string name="startprofile">Start profile %1$d%% for %2$d min</string>
    <string name="startprofileforever">Start profile %1$d%%</string>
    <string name="exists">exists</string>
    <string name="notexists">not exists</string>
    <string name="temptargetcompared">Temp target %1$s</string>
    <string name="wifissidcompared">WiFi SSID %1$s %2$s</string>
    <string name="autosenscompared">Autosens %1$s %2$s %%</string>
    <string name="autosenslabel">Autosens %</string>
    <string name="deltacompared">%3$s %1$s %2$s</string>
    <string name="deltalabel">BG difference</string>
    <string name="deltalabel_u">BG difference [%1$s]</string>
    <string name="currentlocation">Current Location</string>
    <string name="location">Location</string>
    <string name="latitude_short">Lat:</string>
    <string name="longitude_short">Lon:</string>
    <string name="distance_short">Dist [m]:</string>
    <string name="name_short">Name:</string>
    <string name="locationis">Location is %1$s</string>
    <string name="lastboluslabel">Last bolus ago</string>
    <string name="lastboluscompared">Last bolus time %1$s %2$s min ago</string>
    <string name="triggercoblabel">COB</string>
    <string name="cobcompared">COB %1$s %2$.0f</string>
    <string name="taskname">Task name</string>
    <string name="edit_short">EDIT</string>
    <string name="please_choose_an_action_type">Please choose an action type:</string>
    <string name="please_choose_a_trigger_type">Please choose a trigger type:</string>
    <string name="triggers">Triggers:</string>
    <string name="remove_label">REMOVE</string>
    <string name="preconditions">Preconditions:</string>


    <!-- Pump Abstract -->
    <string name="pump_operation_not_supported_by_pump_driver">Operation not supported by pump and/or driver.</string>
    <string name="pump_operation_not_yet_supported_by_pump">Operation not YET supported by pump.</string>

    <!-- Medtronic (MDT) - Base -->
    <string name="medtronic_name" translatable="false">Medtronic</string>
    <string name="medtronic_name_short" translatable="false">MDT</string>
    <string name="description_pump_medtronic">Pump integration for Medtronic, requires RileyLink device and specific Pump Model</string>

    <!-- MDT Configuration -->
    <string name="key_medtronic_serial" translatable="false">pref_medtronic_serial</string>
    <string name="key_medtronic_pump_type" translatable="false">pref_medtronic_pump_type</string>
    <string name="key_medtronic_frequency" translatable="false">pref_medtronic_frequency</string>
    <string name="key_medtronic_max_bolus" translatable="false">pref_medtronic_max_bolus</string>
    <string name="key_medtronic_max_basal" translatable="false">pref_medtronic_max_basal</string>
    <string name="key_medtronic_bolus_delay" translatable="false">pref_medtronic_bolus_delay</string>
    <string name="key_medtronic_encoding" translatable="false">pref_medtronic_encoding</string>
    <string name="key_medtronic_battery_type" translatable="false">pref_medtronic_battery_type</string>
    <string name="key_medtronic_bolus_debug" translatable="false">pref_medtronic_bolus_debug</string>
    <string name="key_rileylink_mac_address" translatable="false">pref_rileylink_mac_address</string>
    <string name="key_medtronic_pump_frequency_us_ca" translatable="false">medtronic_pump_frequency_us_ca</string>
    <string name="key_medtronic_pump_frequency_worldwide" translatable="false">medtronic_pump_frequency_worldwide</string>
    <string name="key_medtronic_pump_encoding_4b6b_local" translatable="false">medtronic_pump_encoding_4b6b_local</string>
    <string name="key_medtronic_pump_encoding_4b6b_rileylink" translatable="false">medtronic_pump_encoding_4b6b_rileylink</string>
    <string name="key_medtronic_pump_battery_no" translatable="false">medtronic_pump_battery_no</string>
    <string name="key_medtronic_pump_battery_alkaline" translatable="false">medtronic_pump_battery_alkaline</string>
    <string name="key_medtronic_pump_battery_lithium" translatable="false">medtronic_pump_battery_lithium</string>
    <string name="key_medtronic_pump_battery_nizn" translatable="false">medtronic_pump_battery_nizn</string>

    <string name="medtronic_serial_number">Pump Serial Number</string>
    <string name="medtronic_pump_type">Pump Type</string>
    <string name="medtronic_pump_frequency">Pump Frequency</string>
    <string name="medtronic_pump_bolus_delay">Delay before Bolus is started (s)</string>
    <string name="medtronic_pump_max_bolus">Max Bolus on Pump (U)</string>
    <string name="medtronic_pump_max_basal">Max Basal on Pump (U/h)</string>
    <string name="medtronic_pump_encoding">Medtronic Encoding</string>
    <string name="medtronic_pump_frequency_us_ca">US &amp; Canada (916 MHz)</string>
    <string name="medtronic_pump_frequency_worldwide">Worldwide (868 Mhz)</string>
    <string name="medtronic_pump_encoding_4b6b_local">Software 4b6b Encoding</string>
    <string name="medtronic_pump_encoding_4b6b_rileylink">Hardware 4b6b Encoding</string>
    <string name="medtronic_custom_action_wake_and_tune">Wake and Tune Up</string>
    <string name="medtronic_custom_action_clear_bolus_block">Clear Bolus Block</string>
    <string name="medtronic_custom_action_reset_rileylink">Reset RileyLink Config</string>
    <string name="medtronic_pump_battery_select">Battery Type (Power View)</string>
    <string name="medtronic_pump_battery_no">Not selected (Simple view)</string>
    <string name="medtronic_pump_battery_alkaline">Alkaline (Extended view)</string>
    <string name="medtronic_pump_battery_lithium">Lithium (Extended view)</string>
    <string name="medtronic_pump_battery_nizn">NiZn (Extended view)</string>
    <string name="medtronic_bolus_debugging">Bolus/Treatments Debugging</string>

    <!-- RL BLE Scanning -->
    <string name="rileylink_scanner_scan_scan">SCAN</string>
    <string name="rileylink_scanner_scan_stop">STOP</string>
    <string name="rileylink_scanner_selected_device">Selected</string>
    <string name="rileylink_scanner_title">RileyLink Scan</string>
    <string name="rileylink_scanner_ble_not_supported">Bluetooth Low Energy not supported.</string>
    <string name="rileylink_scanner_ble_not_enabled">Bluetooth not enabled.</string>
    <string name="location_not_found_title">Location Is Not Enabled</string>
    <string name="location_not_found_message">For Bluetooth discovery to work on newer devices, location must be enabled. AAPS does not track your location and it can be disabled after pairing is successful.</string>
    <string name="location_yes">Enable</string>
    <string name="location_no">No</string>
    <string name="rileylink_scanner_scanning">Scanning</string>
    <string name="rileylink_scanner_scanning_finished">Scanning finished</string>
    <string name="rileylink_scanner_scanning_error">Scanning error: %1$d</string>


    <!-- RL Status Page -->
    <string name="rileylink_settings_tab1">Settings</string>
    <string name="rileylink_settings_tab2">History</string>
    <string name="rileylink_status">RileyLink Status</string>
    <string name="medtronic_pump_status">Pump Status</string>
    <string name="title_activity_rileylink_settings">RileyLink Settings</string>
    <string name="rileylink_title">RileyLink</string>
    <string name="rileylink_configured_address">Configured Address</string>
    <string name="rileylink_connected_device">Connected Device</string>
    <string name="rileylink_connection_status">Connection Status</string>
    <string name="rileylink_connection_error">Connection Error</string>
    <string name="rileylink_device">Device</string>
    <string name="rileylink_device_type">Device Type</string>
    <string name="rileylink_device_model">Device Model</string>
    <string name="rileylink_last_used_frequency">Last used frequency</string>
    <string name="rileylink_last_device_contact">Last device contact</string>
    <string name="rileylink_firmware_version">RL Firmware</string>


    <!-- RL State -->
    <string name="rileylink_state_bt_init">Bluetooth Initializing…</string>
    <string name="rileylink_state_bt_error">Bluetooth Error</string>
    <string name="rileylink_state_bt_ready">Bluetooth Ready</string>
    <string name="rileylink_state_not_started">Not Started</string>
    <string name="rileylink_state_rl_init">RileyLink Initialization…</string>
    <string name="rileylink_state_rl_error">RileyLink Error</string>
    <string name="rileylink_state_pc_tune_up">Tuning up RileyLink and Pump</string>
    <string name="rileylink_state_pc_error">Problem connecting to Pump</string>
    <string name="rileylink_state_connected">Connected</string>

    <!-- RL Errors -->
    <string name="rileylink_error_not_rl">Device is not RileyLink</string>
    <string name="rileylink_error_unreachable">RileyLink unreachable</string>
    <string name="rileylink_error_bt_disabled">Bluetooth disabled</string>
    <string name="rileylink_error_no_bt_adapter">No Bluetooth Adapter</string>
    <string name="rileylink_error_tuneup_failed">TuneUp Failed</string>
    <string name="rileylink_error_pump_unreachable">Pump unreachable</string>
    <string name="rileylink_error_pod_unreachable">Pod unreachable</string>
    <string name="rileylink_error_address_not_set_short">Not set</string>

    <!-- RL Target Device -->
    <string name="rileylink_target_device_medtronic">Medtronic Pump</string>
    <string name="rileylink_target_device_omnipod">Omnipod</string>


    <!-- MDT Errors -->
    <string name="medtronic_errors">Errors</string>
    <string name="medtronic_error_serial_not_set">Serial # not set.</string>
    <string name="medtronic_error_serial_invalid">Serial # invalid.</string>
    <string name="medtronic_error_pump_type_not_set">Pump Type not set.</string>
    <string name="medtronic_error_pump_type_invalid">Pump Type unsupported.</string>
    <string name="medtronic_error_pump_frequency_not_set">Pump Frequency not set.</string>
    <string name="medtronic_error_pump_frequency_invalid">Pump Frequency unsupported.</string>
    <string name="medtronic_error_rileylink_address_invalid">RileyLink Address invalid.</string>
    <string name="medtronic_error_pump_type_set_differs_from_detected">Pump type detected is not the same as configured type.</string>

    <string name="medtronic_error_pump_basal_profiles_not_enabled">Basal profiles are not enabled on pump.</string>
    <string name="medtronic_error_pump_incorrect_basal_profile_selected">Basal profile set on pump is incorrect (must be STD).</string>
    <string name="medtronic_error_pump_wrong_tbr_type_set">Wrong TBR type set on pump (must be Absolute).</string>
    <string name="medtronic_error_pump_wrong_max_bolus_set">Wrong Max Bolus set on Pump (must be %1$.2f).</string>
    <string name="medtronic_error_pump_wrong_max_basal_set">Wrong Max Basal set on Pump (must be %1$.2f).</string>
    <string name="medtronic_error_operation_not_possible_no_configuration">Operation is not possible.\n\n You need to configure Medtronic Pump first, before you can use this operation.</string>
    <string name="medtronic_error_pump_24h_time_change_requested">Over 24h Time change was requested.</string>

    <!-- MDT History -->
    <string name="medtronic_history_group_basal">Basals</string>
    <string name="medtronic_history_group_configuration">Configurations</string>
    <string name="medtronic_history_group_notification">Notifications</string>
    <string name="medtronic_history_group_statistic">Statistics</string>
    <string name="medtronic_history_group_unknown">Unknowns</string>
    <string name="medtronic_history_group_all">All</string>
    <string name="medtronic_pump_history">Medtronic Pump History</string>


    <!-- MDT Pump Status -->
    <string name="medtronic_pump_status_never_contacted">Never contacted</string>
    <string name="medtronic_pump_status_waking_up">Waking up</string>
    <string name="medtronic_pump_status_error_comm">Error with communication</string>
    <string name="medtronic_pump_status_timeout_comm">Timeout on communication</string>
    <string name="medtronic_pump_status_pump_unreachable">Pump unreachable</string>
    <string name="medtronic_pump_status_invalid_config">Invalid configuration</string>
    <string name="medtronic_pump_status_active">Active</string>
    <string name="medtronic_pump_status_sleeping">Sleeping</string>

    <!-- <string name="medtronic_cmd_profile_not_set">Remote Basal profile setting is not supported. Please modify Basal profile on your pump manually.</string> -->
    <string name="medtronic_cmd_cancel_bolus_not_supported">You cancelled Bolus, after it was already set on Pump. Since Medtronic Pump doesn\'t support cancel, you will need to manually cancel it. Put the Pump into Suspend mode and then do Resume (if you still want to cancel). Application will pick up changes, on next update (in less than 5 minutes).</string>
    <string name="medtronic_cmd_cant_read_tbr">Could not read current TBR.</string>
    <string name="medtronic_cmd_cant_cancel_tbr_stop_op">Could not cancel current TBR. Stopping operation.</string>
    <string name="medtronic_cmd_set_profile_pattern_overflow">Profile set failed, because following patterns, have too big basal rate: %1$s</string>
    <string name="medtronic_cmd_bolus_could_not_be_delivered">Bolus could not be delivered.</string>
    <string name="medtronic_cmd_bolus_could_not_be_delivered_no_insulin">Bolus could not be delivered, because available insulin amount (%1$.2f) is less than bolus required (%2$.2f).</string>
    <string name="medtronic_cmd_tbr_could_not_be_delivered">TBR could not be set.</string>
    <string name="medtronic_cmd_cant_cancel_tbr">Could not cancel current TBR.</string>
    <string name="medtronic_cmd_basal_profile_could_not_be_set">Basal profile could not be set.</string>
    <string name="medtronic_cmd_basal_profile_not_set_is_same">Basal profile is the same, so it will not be set again.</string>

    <string name="medtronic_cmd_desc_get_history">Get History - Page %1$d (%2$d/16)</string>
    <string name="medtronic_cmd_desc_get_history_request">Get History - Page %1$d</string>
    <string name="medtronic_cmd_desc_get_time">Get Pump Time</string>
    <string name="medtronic_cmd_desc_get_settings">Get Settings</string>
    <string name="medtronic_cmd_desc_get_model">Get Pump Model</string>
    <string name="medtronic_cmd_desc_get_basal_profile">Get Basal Profile</string>
    <string name="medtronic_cmd_desc_set_basal_profile">Set Basal Profile</string>
    <string name="medtronic_cmd_desc_get_tbr">Get Temporary Basal</string>
    <string name="medtronic_cmd_desc_set_tbr">Set Temporary Basal</string>
    <string name="medtronic_cmd_desc_set_bolus">Set Bolus</string>
    <string name="profilename">Change profile to</string>
    <string name="changengetoprofilename">Change profile to %1$s</string>
    <string name="automation_trigger_pump_last_connection_label">Last connection to pump</string>
    <string name="automation_trigger_pump_last_connection_description">Last connection to pump [minutes ago]</string>
    <string name="automation_trigger_pump_last_connection_compared">Last connection to pump %1$s %2$s min ago</string>
    <string name="sendsmsactionlabel">Send SMS: %1$s</string>
    <string name="sendsmsactiondescription">Send SMS to all numbers in preferences</string>
    <string name="sendsmsactiontext">Send SMS with text</string>


    <string name="insulinFromCob"><![CDATA[COB vs IOB: <font color=\'%1$s\'>%2$+.2fU</font>]]></string>
    <string name="bolusconstraintappliedwarning"><![CDATA[<font color=\'%1$s\'>Bolus constraint applied: %2$.2fU to %3$.2fU</font>]]></string>
    <string name="slowabsorptiondetected"><![CDATA[<font color=\'%1$s\'>!!!!! Slow carbs absorption detected: %2$d%% of time. Double check your calculation. COB can be overestimated thus more insulin could be given !!!!!</font>]]></string>
    <string name="reservoirvalue">%1$.0f / %2$d U</string>
    <string name="key_boluswizard_percentage" translatable="false">boluswizard_percentage</string>
    <string name="partialboluswizard">Deliver this part of bolus wizard result [%]</string>
    <string name="deliverpartofboluswizard">Bolus wizard performs calculation but only this part of calculated insulin is delivered. Useful with SMB algorithm.</string>
    <string name="loading">Loading ...</string>
    <string name="snooze">Snooze</string>
    <string name="time_range">Time range</string>
    <string name="timerange_value">Time is between %1$s and %2$s</string>
    <string name="between">Between </string>

    <string name="close">Close</string>
    <string name="increasingmaxbasal">Increasing max basal value because setting is lower than your max basal in profile</string>
    <string name="smscommunicator_messagebody">Invalid message body</string>
    <string name="format_bg_isf">%1$s ISF: %2$.1f</string>
    <string name="format_carbs_ic">%1$.0fg IC: %2$.1f</string>
    <string name="format_cob_ic">%1$.1fg IC: %2$.1f</string>
    <string name="format_percent">%1$d%%</string>
    <string name="boluswizard">Bolus wizard</string>
    <string name="unit_minute_short">min</string>
<<<<<<< HEAD
    <string name="profile_name">Profile name:</string>
    <string name="selected_profile">Selected:</string>
    <string name="unitsnosemicolon">Units</string>
    <string name="key_units" translatable="false">units</string>
    <string name="doyouwantswitchprofile">Do you want to switch profile and discard changes made to current profile?</string>
=======
    <string name="key_wizard_calculation_visible" translatable="false">wizard_calculation_visible</string>
    <string name="format_carbs">%1$dg</string>
    <string name="common_on">On</string>
    <string name="common_off">Off</string>
>>>>>>> 09c1ab59

</resources><|MERGE_RESOLUTION|>--- conflicted
+++ resolved
@@ -1610,17 +1610,14 @@
     <string name="format_percent">%1$d%%</string>
     <string name="boluswizard">Bolus wizard</string>
     <string name="unit_minute_short">min</string>
-<<<<<<< HEAD
     <string name="profile_name">Profile name:</string>
     <string name="selected_profile">Selected:</string>
     <string name="unitsnosemicolon">Units</string>
     <string name="key_units" translatable="false">units</string>
     <string name="doyouwantswitchprofile">Do you want to switch profile and discard changes made to current profile?</string>
-=======
     <string name="key_wizard_calculation_visible" translatable="false">wizard_calculation_visible</string>
     <string name="format_carbs">%1$dg</string>
     <string name="common_on">On</string>
     <string name="common_off">Off</string>
->>>>>>> 09c1ab59
 
 </resources>