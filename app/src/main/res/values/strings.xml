﻿<resources>
    <string name="treatmentssafety_title">Treatments safety</string>
    <string name="treatmentssafety_maxbolus_title">Max allowed bolus [U]</string>
    <string name="treatmentssafety_maxcarbs_title">Max allowed carbs [g]</string>

    <string name="nav_preferences">Preferences</string>
    <string name="nav_refreshtreatments">Refresh treatments from NS</string>
    <string name="nav_resetdb">Reset Databases</string>
    <string name="reset_db_confirm">Do you really want to reset the databases?</string>
    <string name="nav_exit">Exit</string>
    <string name="danar_useextended_title">Use extended boluses for >200%</string>
    <string name="danar_bt_name_title">DanaR Bluetooth device</string>
    <string name="ns_sync_use_absolute_title">Always use basal absolute values</string>
    <string name="alert_dialog_storage_permission_text">Please reboot your phone or restart AndroidAPS from the System Settings \notherwise Android APS will not have logging (important to track and verify that the algorithms are working correctly)!</string>

    <string name="description_actions">Some buttons to quickly access common features</string>
    <string name="description_careportal">Enter advanced log book entries.</string>
    <string name="description_config_builder">Used for configuring the active plugins</string>
    <string name="description_objectives">Learning program</string>
    <string name="description_food">Displays the food presets defined in Nightscout</string>
    <string name="description_insulin_rapid">Insulin preset for Humalog and NovoRapid / NovoLog</string>
    <string name="description_insulin_ultra_rapid">Insulin preset for Fiasp</string>
    <string name="description_insulin_free_peak">Allows you to define the peak of the insulin activity and should only be used by advanced users</string>
    <string name="description_loop">Activate or deactivate the implementation triggering the loop.</string>
    <string name="description_ns_client">Synchronizes your data with Nightscout</string>
    <string name="description_ma">State of the algorithm in 2016</string>
    <string name="description_ama">State of the algorithm in 2017</string>
    <string name="description_smb">Most recent algorithm for advanced users</string>
    <string name="description_overview">Displays the current state of your loop and buttons for most common actions</string>
    <string name="description_persistent_notification">Shows an ongoing notification with a short overview of what your loop is doing</string>
    <string name="description_profile_local">Define a profile which is offline available.</string>
    <string name="description_profile_nightscout">Provides the profile you have defined in Nightscout</string>
    <string name="description_profile_simple">Define a profile with only one time block.</string>
    <string name="description_pump_combo">Pump integration for Accu-Chek Combo pumps, requires having ruffy installed</string>
    <string name="description_pump_dana_r">Pump integration for DANA Diabecare R pumps</string>
    <string name="description_pump_dana_r_korean">Pump integration for domestic DANA Diabecare R pumps</string>
    <string name="description_pump_dana_r_v2">Pump integration for DANA Diabecare R pumps with upgraded firmware</string>
    <string name="description_pump_dana_rs">Pump integration for DANA Diabecare RS pumps</string>
    <string name="description_pump_insight">Pump integration for Accu-Chek Insight pumps, requires having SightRemote installed</string>
    <string name="description_pump_mdi">Pump integration for people who do multiple daily injections for their diabetes therapy</string>
    <string name="description_pump_virtual">Pump integration for pumps which don\'t have any driver yet (Open Loop)</string>
    <string name="description_sensitivity_aaps">Sensitivity is calculated the same way like Oref0, but you can specify timeframe to the past. Minimal carb absorption is calculated from max carb absorption time from preferences.</string>
    <string name="description_sensitivity_oref0">Sensitivity is calculated from 24h data in the past and carbs (if not absorbed) are cut after time specified in preferences.</string>
    <string name="description_sensitivity_oref1">Sensitivity is calculated from 8h data in the past and carbs (if not absorbed) are cut after time specified in preferences. Plugin also calculates UAM.</string>
    <string name="description_sensitivity_weighted_average">Sensitivity is calculated as a weighted average from deviations. Newer deviations have higher weight. Minimal carb absorption is calculated from max carb absorption time from preferences. This algorithm is the fastest in following sensitivity changes.</string>
    <string name="description_source_dexcom_g5">Receive BG values from the patched Dexcom G5 app.</string>
    <string name="description_source_dexcom_g6">Receive BG values from the patched Dexcom G6 app.</string>
    <string name="description_source_eversense">Receive BG values from the patched Eversense app.</string>
    <string name="description_source_glimp">Receive BG values from Glimp.</string>
    <string name="description_source_mm640g">Receive BG values from the 600SeriesAndroidUploader.</string>
    <string name="description_source_ns_client">Downloads BG data from Nightscout</string>
    <string name="description_source_xdrip">Receive BG values from xDrip.</string>
    <string name="description_treatments">Saves all treatments that were made</string>
    <string name="description_wear">Monitor and control AndroidAPS using your WearOS watch.</string>
    <string name="description_xdrip_status_line">Show information about your loop on your xDrip+ watchface.</string>
    <string name="description_sms_communicator">Remote control AndroidAPS using SMS commands.</string>

    <string name="objectives_button_start">Start</string>
    <string name="objectives_button_verify">Verify</string>
    <string name="nsprofileview_units_label">Units</string>
    <string name="nsprofileview_dia_label">DIA</string>
    <string name="nsprofileview_ic_label">IC</string>
    <string name="nsprofileview_isf_label">ISF</string>
    <string name="nsprofileview_basal_label">Basal</string>
    <string name="nsprofileview_target_label">Target</string>
    <string name="noprofileset">NO PROFILE SET</string>
    <string name="treatments_insulin_label_string">Insulin:</string>
    <string name="treatments_carbs_label_string">Carbs:</string>
    <string name="treatments_iob_label_string">IOB:</string>
    <string name="sms_iob">IOB:</string>
    <string name="treatments_activity_string">Activity:</string>
    <string name="treatments_iobtotal_label_string">Total IOB:</string>
    <string name="treatments_iobactivitytotal_label_string">Total IOB activity:</string>
    <string name="tempbasals_realduration_label_string">Dur:</string>
    <string name="tempbasals_netratio_label_string">Ratio:</string>
    <string name="tempbasals_netinsulin_label_string">Ins:</string>
    <string name="tempbasals_iob_label_string">IOB:</string>
    <string name="tempbasals_iobtotal_label_string">Total IOB:</string>
    <string name="treatments_newtreatment_insulinamount_label">Insulin</string>
    <string name="treatments_newtreatment_carbsamount_label">Carbs</string>
    <string name="treatments_wizard_bg_label">BG</string>
    <string name="treatments_wizard_tt_label">TT</string>
    <string name="treatments_wizard_carbs_label">Carbs</string>
    <string name="treatments_wizard_correction_label">Corr</string>
    <string name="insulin_unit_shortname">U</string>
    <string name="treatments_wizard_bolusiob_label">Bolus IOB</string>
    <string name="openapsma_run">Run now</string>
    <string name="vitualpump_label">VIRTUAL PUMP</string>
    <string name="pump_basebasalrate_label">Base basal rate</string>
    <string name="pump_tempbasal_label">Temp basal</string>
    <string name="virtualpump_extendedbolus_label">Extended bolus</string>
    <string name="pump_battery_label">Battery</string>
    <string name="pump_reservoir_label">Reservoir</string>
    <string name="virtualpump_resultok">OK</string>
    <string name="openapsma_lastrun_label">Last run</string>
    <string name="openapsma_inputparameters_label">Input parameters</string>
    <string name="openapsma_glucosestatus_label">Glucose status</string>
    <string name="openapsma_currenttemp_label">Current temp</string>
    <string name="openapsma_iobdata_label">IOB data</string>
    <string name="openapsma_profile_label">Profile</string>
    <string name="openapsma_mealdata_label">Meal data</string>
    <string name="result">Result</string>
    <string name="openapsma_noglucosedata">No glucose data available</string>
    <string name="nochangerequested">No change requested</string>
    <string name="openapsma_request_label">Request</string>
    <string name="rate">Rate</string>
    <string name="duration">Duration</string>
    <string name="reason">Reason</string>
    <string name="glucose">Glucose</string>
    <string name="delta">Delta</string>
    <string name="sms_delta">Delta:</string>

    <string name="configbuilder">Config Builder</string>
    <string name="objectives">Objectives</string>
    <string name="openapsma">OpenAPS MA</string>
    <string name="overview">Overview</string>
    <string name="nsprofile">NS Profile</string>
    <string name="simpleprofile">Simple profile</string>
    <string name="tempbasal">TempBasal</string>
    <string name="treatments">Treatments</string>
    <string name="virtualpump">Virtual Pump</string>
    <string name="careportal">Careportal</string>


    <string name="configbuilder_pump">Pump</string>
    <string name="configbuilder_pump_description">Which pump would you like to use with AndroidAPS?</string>
    <string name="configbuilder_treatments">Treatments</string>
    <string name="configbuilder_treatments_description">Which plugin should be used for treatment handling?</string>
    <string name="configbuilder_profile">Profile</string>
    <string name="configbuilder_profile_description">Which profile should AndroidAPS use?</string>
    <string name="configbuilder_aps">APS</string>
    <string name="configbuilder_aps_description">Which APS algorithm should make therapy adjustments?</string>
    <string name="configbuilder_general">General</string>
    <string name="configbuilder_general_description">These are some general plugins you might find useful.</string>
    <string name="configbuilder_constraints_description">Which constraints are applied?</string>
    <string name="days">days</string>
    <string name="constraints">Constraints</string>

    <string name="loop">Loop</string>
    <string name="configbuilder_loop">Loop</string>
    <string name="configbuilder_loop_description">Use this to activate AndroidAPS\' loop integration.</string>
    <string name="loop_aps_label">APS</string>
    <string name="loop_constraintsprocessed_label">After processed constraints</string>
    <string name="loop_tbrsetbypump_label">Temp basal set by pump</string>
    <string name="openapsma_lastenact_label">Last enacted</string>
    <string name="ok">OK</string>
    <string name="cancel">Cancel</string>
    <string name="noapsselected">NO APS SELECTED OR PROVIDED RESULT</string>
    <string name="safety">Safety</string>
    <string name="openapsma_disabled">Plugin is disabled</string>
    <string name="constraints_violation">Constraints violation</string>
    <string name="treatmentdeliveryerror">Bolus delivery error</string>
    <string name="tempbasaldeliveryerror">Tempbasal delivery error</string>
    <string name="overview_newtempbasal_basalpercent">Basal value [%]</string>
    <string name="overview_newtempbasal_percent_label">% (100% = current)</string>
    <string name="setbasalquestion">Accept new temp basal:</string>
    <string name="overview_treatment_label">Treatment</string>
    <string name="overview_calculator_label">Calculator</string>
    <string name="constraintapllied">Constraint applied!</string>
    <string name="confirmation">Confirmation</string>
    <string name="entertreatmentquestion">Enter new treatment:</string>
    <string name="bolus">Bolus</string>
    <string name="sms_bolus">Bolus:</string>
    <string name="basal">Basal</string>
    <string name="sms_basal">Basal:</string>
    <string name="carbs">Carbs</string>
    <string name="changeyourinput">Change your input!</string>
    <string name="setextendedbolusquestion">Set new extended bolus:</string>
    <string name="configbuilder_bgsource">BG Source</string>
    <string name="configbuilder_bgsource_description">Where should AndroidAPS gain  it\'s data from?</string>
    <string name="xdrip">xDrip</string>
    <string name="apsmode_title">APS Mode</string>

    <string name="closedloop">Closed Loop</string>
    <string name="openloop">Open Loop</string>
    <string name="disabledloop">Loop Disabled</string>
    <string name="disableloop">Disable loop</string>
    <string name="enableloop">Enable loop</string>

    <string name="openloop_newsuggestion">New suggestion available</string>
    <string name="unsupportedclientver">Unsupported version of NSClient</string>
    <string name="unsupportednsversion">Unsupported version of Nightscout</string>
    <string name="nsclientnotinstalled">NSClient not installed. Record lost!</string>
    <string name="objectives_bgavailableinns">BG available in NS</string>
    <string name="objectives_pumpstatusavailableinns">Pump status available in NS</string>
    <string name="objectives_manualenacts">Manual enacts</string>
    <string name="loopdisabled">LOOP DISABLED BY CONSTRAINTS</string>
    <string name="af_lang" translatable="false">Afrikaans</string>
    <string name="cs_lang" translatable="false">Czech</string>
    <string name="en_lang" translatable="false">English</string>
    <string name="treatments_wizard_basaliob_label">Basal IOB</string>
    <string name="bolusconstraintapplied">Bolus constraint applied</string>
    <string name="carbsconstraintapplied">Carbs constraint applied</string>
    <string name="careportal_bgcheck">BG Check</string>
    <string name="careportal_announcement">Announcement</string>
    <string name="careportal_note">Note</string>
    <string name="careportal_question">Question</string>
    <string name="careportal_exercise">Exercise</string>
    <string name="careportal_pumpsitechange">Pump Site Change</string>
    <string name="careportal_cgmsensorinsert">CGM Sensor Insert</string>
    <string name="careportal_cgmsensorstart">CGM Sensor Start</string>
    <string name="careportal_insulincartridgechange">Insulin Cartridge Change</string>
    <string name="careportal_profileswitch">Profile Switch</string>
    <string name="careportal_snackbolus">Snack Bolus</string>
    <string name="careportal_mealbolus">Meal Bolus</string>
    <string name="careportal_correctionbolus">Correction Bolus</string>
    <string name="careportal_combobolus">Combo Bolus</string>
    <string name="careportal_tempbasalstart">Temp Basal Start</string>
    <string name="careportal_tempbasalend">Temp Basal End</string>
    <string name="careportal_carbscorrection">Carbs correction</string>
    <string name="careportal_openapsoffline">OpenAPS Offline</string>

    <string name="careportal_newnstreatment_eventtype">Event type</string>
    <string name="careportal_newnstreatment_other">Other</string>
    <string name="careportal_newnstreatment_meter">Meter</string>
    <string name="careportal_newnstreatment_sensor">Sensor</string>
    <string name="careportal_newnstreatment_carbs_label">Carbs</string>
    <string name="careportal_newnstreatment_insulin_label">Insulin</string>
    <string name="careportal_newnstreatment_carbtime_label">Carb time</string>
    <string name="careportal_newnstreatment_split_label">Split</string>
    <string name="careportal_newnstreatment_duration_label">Duration</string>
    <string name="careportal_newnstreatment_percent_label">Percent</string>
    <string name="careportal_newnstreatment_absolute_label">Absolute</string>
    <string name="careportal_newnstreatment_notes_label">Notes</string>
    <string name="careportal_newnstreatment_eventtime_label">Event time</string>
    <string name="careportal_newnstreatment_profile_label">Profile</string>
    <string name="careportal_newnstreatment_enteredby_title">Entered By</string>
    <string name="careportal_newnstreatment_glucosetype">Glucose type</string>
    <string name="noprofile">No profile loaded from NS yet</string>
    <string name="overview_tempbasal_button">TempBasal</string>
    <string name="overview_extendedbolus_button">Extended Bolus</string>
    <string name="configbuilder_nightscoutversion_label">Nightscout version:</string>
    <string name="missing">Missing</string>
    <string name="exported">Preferences exported</string>
    <string name="export_to">Export settings to</string>
    <string name="import_from">Import settings from</string>
    <string name="setting_imported">Settings imported</string>
    <string name="filenotfound">File not found</string>
    <string name="nav_export">Export settings</string>
    <string name="nav_import">Import settings</string>
    <string name="nl_lang" translatable="false">Dutch</string>
    <string name="de_lang" translatable="false">German</string>
    <string name="es_lang" translatable="false">Spanish</string>
    <string name="el_lang" translatable="false">Greek</string>
    <string name="it_lang" translatable="false">Italian</string>
    <string name="ro_lang" translatable="false">Romanian</string>
    <string name="pt_lang" translatable="false">Portuguese</string>
    <string name="ru_lang" translatable="false">Russian</string>
    <string name="sk_lang" translatable="false">Slovak</string>
    <string name="sv_lang" translatable="false">Swedish</string>
    <string name="fr_lang" translatable="false">French</string>
    <string name="zh_lang" translatable="false">Chinese</string>
    <string name="tr_lang" translatable="false">Turkish</string>
    <string name="pl_lang" translatable="false">Polish</string>
    <string name="openapsma_maxbasal_title">Max U/hr a Temp Basal can be set to</string>
    <string name="openapsma_maxbasal_summary">This value is called max basal in OpenAPS context</string>
    <string name="openapsma_maxiob_title">Maximum basal IOB OpenAPS can deliver [U]</string>
    <string name="openapsma_maxiob_summary">This value is called Max IOB in OpenAPS context\nThis is maximal insulin in [U] APS can deliver at once.</string>
    <string name="bg_lang" translatable="false">Bulgarian</string>
    <string name="dismiss">DISMISS</string>
    <string name="language" translatable="false">Language</string>

    <string name="danarpump">DanaR</string>
    <string name="connecting">Connecting</string>
    <string name="connected">Connected</string>
    <string name="disconnected">Disconnected</string>
    <string name="danar_pump_settings">DanaR pump settings</string>
    <string name="end_user_license_agreement">End User License Agreement</string>
    <string name="end_user_license_agreement_text">MUST NOT BE USED TO MAKE MEDICAL DECISIONS. THERE IS NO WARRANTY FOR THE PROGRAM, TO THE EXTENT PERMITTED BY APPLICABLE LAW. EXCEPT WHEN OTHERWISE STATED IN WRITING THE COPYRIGHT HOLDERS AND/OR OTHER PARTIES PROVIDE THE PROGRAM “AS IS” WITHOUT WARRANTY OF ANY KIND, EITHER EXPRESSED OR IMPLIED, INCLUDING, BUT NOT LIMITED TO, THE IMPLIED WARRANTIES OF MERCHANTABILITY AND FITNESS FOR A PARTICULAR PURPOSE. THE ENTIRE RISK AS TO THE QUALITY AND PERFORMANCE OF THE PROGRAM IS WITH YOU. SHOULD THE PROGRAM PROVE DEFECTIVE, YOU ASSUME THE COST OF ALL NECESSARY SERVICING, REPAIR OR CORRECTION.</string>
    <string name="end_user_license_agreement_i_understand">I UNDERSTAND AND AGREE</string>
    <string name="save">Save</string>
    <string name="nobtadapter">No bluetooth adapter found</string>
    <string name="devicenotfound">Selected device not found</string>
    <string name="connectionerror">Pump connection error</string>
    <string name="danar_iob_label">Pump IOB</string>
    <string name="danar_dailyunits">Daily units</string>
    <string name="pump_lastbolus_label">Last bolus</string>
    <string name="hoursago">%.1fh ago</string>
    <string name="danar_invalidinput">Invalid input data</string>
    <string name="danar_valuenotsetproperly">Value not set properly</string>
    <string name="reloadprofile">Reload profile</string>
    <string name="danar_viewprofile">View profile</string>
    <string name="enacted">Enacted</string>
    <string name="comment">Comment</string>
    <string name="success">Success</string>
    <string name="percent">Percent</string>
    <string name="absolute">Absolute</string>
    <string name="canceltemp">Cancel temp basal</string>
    <string name="smscommunicator">SMS Communicator</string>
    <string name="waitingforpumpresult">Waiting for result</string>
    <string name="smscommunicator_allowednumbers">Allowed phone numbers</string>
    <string name="smscommunicator_allowednumbers_summary">+XXXXXXXXXX;+YYYYYYYYYY</string>
    <string name="smscommunicator_bolusreplywithcode">To deliver bolus %1$.2fU reply with code %2$s</string>
    <string name="smscommunicator_calibrationreplywithcode">To send calibration %1$.2f reply with code %2$s</string>
    <string name="smscommunicator_bolusfailed">Bolus failed</string>
    <string name="bolusdelivered" formatted="false">Bolus %.2fU delivered successfully</string>
    <string name="bolusrequested" formatted="false">Going to deliver %.2fU</string>
    <string name="smscommunicator_bolusdelivered" formatted="false">Bolus %.2fU delivered successfully</string>
    <string name="bolusdelivering" formatted="false">Delivering %.2fU</string>
    <string name="smscommunicator_remotecommandsallowed">Allow remote commands via SMS</string>
    <string name="smscommunicator_remotebolusnotallowed">Remote bolus not allowed</string>
    <string name="glucosetype_finger">Finger</string>
    <string name="glucosetype_sensor">Sensor</string>
    <string name="manual">Manual</string>
    <string name="careportal_temporarytarget">Temporary Target</string>
    <string name="careportal_temporarytargetcancel">Temporary Target Cancel</string>
    <string name="danarprofile">DanaR profile settings</string>
    <string name="danarprofile_dia">DIA [h]</string>
    <string name="danarprofile_dia_summary">Duration of Insulin Activity</string>
    <string name="failedupdatebasalprofile">Failed to update basal profile</string>
    <string name="danar_historyreload">Reload</string>
    <string name="uploading">Uploading</string>
    <string name="danar_ebolus">E bolus</string>
    <string name="danar_dsbolus">DS bolus</string>
    <string name="danar_debolus">DE bolus</string>
    <string name="danar_error">error</string>
    <string name="danar_refill">refill</string>
    <string name="danar_basalhour">basal hour</string>
    <string name="danar_glucose">glucose</string>
    <string name="danar_carbohydrate">carbohydrate</string>
    <string name="danar_alarm">alarm</string>
    <string name="danar_totaluploaded">Total %1$d records uploaded</string>
    <string name="danar_sbolus">S bolus</string>
    <string name="danar_history_alarm">Alarms</string>
    <string name="danar_history_basalhours">Basal Hours</string>
    <string name="danar_history_bolus">Boluses</string>
    <string name="danar_history_carbohydrates">Carbohydrates</string>
    <string name="danar_history_dailyinsulin">Daily insulin</string>
    <string name="danar_history_errors">Errors</string>
    <string name="danar_history_glucose">Glucose</string>
    <string name="danar_history_refill">Refill</string>
    <string name="danar_history_syspend">Suspend</string>
    <string name="danar_history_connectingfor">Connecting for %1$d s</string>
    <string name="danar_password_title">Pump password</string>
    <string name="wrongpumppassword">Wrong pump password!</string>
    <string name="pumpbusy">Pump is busy</string>
    <string name="overview_bolusprogress_delivered">Delivered</string>
    <string name="overview_bolusprogress_stoped">Stopped</string>
    <string name="bolusstopped">Bolus stopped</string>
    <string name="bolusstopping">Stopping bolus</string>
    <string name="occlusion">Occlusion</string>
    <string name="overview_bolusprogress_stop">Stop</string>
    <string name="overview_bolusprogress_stoppressed">STOP PRESSED</string>
    <string name="waitingforpump">Waiting for pump</string>
    <string name="overview_bolusprogress_goingtodeliver" formatted="false">Going to deliver %.2fU</string>
    <string name="objectives_0_objective">Setting up visualization and monitoring, and analyzing basals and ratios</string>
    <string name="objectives_0_gate">Verify that BG is available in Nightscout, and pump insulin data is being uploaded</string>
    <string name="objectives_1_objective">Starting on an open loop</string>
    <string name="objectives_1_gate">Run in Open Loop mode for a few days and manually enact lots of temp basals. Set up and use temporary and default temporary targets (e.g. for activity or hypo treatment carbs)</string>
    <string name="objectives_2_objective">Understanding your open loop, including its temp basal recommendations</string>
    <string name="objectives_2_gate">Based on that experience, decide what max basal should be, and set it on the pump and preferences</string>
    <string name="objectives_3_objective">Starting to close the loop with Low Glucose Suspend</string>
    <string name="objectives_3_gate">Run in closed loop with max IOB = 0 for a few days without too many LGS events</string>
    <string name="objectives_4_objective">Tuning the closed loop, raising max IOB above 0 and gradually lowering BG targets</string>
    <string name="objectives_4_gate">Run for a few days, and at least one night with no low BG alarms, before dropping BG</string>
    <string name="objectives_5_objective">Adjust basals and ratios if needed, and then enable auto-sens</string>
    <string name="objectives_5_gate">1 week successful daytime looping with regular carb entry</string>
    <string name="objectives_6_objective">Enabling additional features for daytime use, such as advanced meal assist</string>
    <string name="objectives_7_objective">Enabling additional features for daytime use, such as SMB</string>
    <string name="objectives_7_gate">You must read the wiki and rise maxIOB to get SMBs working fine! A good start is maxIOB=average mealbolus + 3 x max daily basal</string>
    <string name="youareonallowedlimit">You reached allowed limit</string>
    <string name="noprofileselected">No profile selected</string>
    <string name="smscommunicator_loophasbeendisabled">Loop has been disabled</string>
    <string name="smscommunicator_loophasbeenenabled">Loop has been enabled</string>
    <string name="smscommunicator_loopisdisabled">Loop is disabled</string>
    <string name="smscommunicator_loopisenabled">Loop is enabled</string>
    <string name="valuelimitedto">%1$.2f limited to %2$.2f</string>
    <string name="valueoutofrange" formatted="false">Value %s is out of hard limits</string>
    <string name="smscommunicator_remotebasalnotallowed">Remote basal setting is not allowed</string>
    <string name="smscommunicator_remotecommandnotallowed">Remote command is not allowed</string>
    <string name="smscommunicator_basalreplywithcode">To start basal %1$.2fU/h reply with code %2$s</string>
    <string name="smscommunicator_suspendreplywithcode">To suspend loop for %1$d minutes reply with code %2$s</string>
    <string name="smscommunicator_tempbasalset">Temp basal %1$.2fU/h for %2$d min started successfully</string>
    <string name="smscommunicator_tempbasalfailed">Temp basal start failed</string>
    <string name="smscommunicator_basalstopreplywithcode" formatted="false">To stop temp basal reply with code %s</string>
    <string name="smscommunicator_tempbasalcanceled">Temp basal canceled</string>
    <string name="smscommunicator_tempbasalcancelfailed">Canceling temp basal failed</string>
    <string name="smscommunicator_unknowncommand">Uknown command or wrong reply</string>

    <string name="quickwizard">QuickWizard</string>
    <string name="quickwizardsettings">QuickWizard settings</string>
    <string name="overview_editquickwizard_buttontext">Button text:</string>
    <string name="overview_editquickwizard_carbs">Carbs:</string>
    <string name="overview_editquickwizard_valid">Valid:</string>
    <string name="overview_editquickwizardlistactivity_add">Add</string>
    <string name="overview_quickwizard_item_edit_button">Edit</string>
    <string name="overview_quickwizard_item_remove_button">Remove</string>
    <string name="mealbolus">Meal</string>
    <string name="correctionbous">Corr</string>
    <string name="ko_lang" translatable="false">Korean</string>
    <string name="actions">Actions</string>
    <string name="androidaps_start">AndroidAPS started</string>
    <string name="ns_upload_only">NS upload only (disabled sync)</string>
    <string name="ns_upload_only_summary">NS upload only. Not effective on SGV unless a local source like xDrip is selected. Not effective on Profiles while NS-Profiles is used.</string>
    <string name="pumpNotInitialized">Pump not initialized!</string>
    <string name="pumpNotInitializedProfileNotSet">Pump not initialized, profile not set!</string>
    <string name="primefill">Prime/Fill</string>
    <string name="fillwarning">Please make sure the amount matches the specification of your infusion set!</string>
    <string name="othersettings_title">Other</string>
    <string name="fillbolus_title">Fill/Prime standard insulin amounts.</string>
    <string name="button1">Button 1</string>
    <string name="button2">Button 2</string>
    <string name="button3">Button 3</string>
    <string name="units">Units:</string>
    <string name="mgdl">mg/dl</string>
    <string name="mmol">mmol/l</string>
    <string name="dia">DIA:</string>
    <string name="target_range">Target range:</string>
    <string name="prefs_range_title">Range for Visualization</string>
    <string name="prefs_range_summary">High and low mark for the charts in Overview and Smartwatch</string>
    <string name="low_mark">LOW mark</string>
    <string name="high_mark">HIGH mark</string>
    <string name="wear">Wear</string>
    <string name="resend_all_data">Resend All Data</string>
    <string name="open_settings_on_wear">Open Settings on Wear</string>
    <string name="pumperror">Pump Error</string>
    <string name="lowbattery">Low Battery</string>
    <string name="pumpshutdown">Pump Shutdown</string>
    <string name="batterydischarged">Pump Battery Discharged</string>
    <string name="danarkoreanpump">DanaR Korean</string>
    <string name="basal_rate">Basal rate:</string>
    <string name="profile_set_failed">Setting of basal profile failed</string>
    <string name="profile_set_ok">Basal profile in pump updated</string>
    <string name="danar_disableeasymode">Disable EasyUI mode in pump</string>
    <string name="danar_enableextendedbolus">Enable extended boluses on pump</string>
    <string name="danar_switchtouhmode">Change mode from U/d to U/h on pump</string>
    <string name="basalvaluebelowminimum">Basal value below minimum. Profile not set!</string>
    <string name="sms_actualbg">BG:</string>
    <string name="sms_lastbg">Last BG:</string>
    <string name="mdi">MDI</string>
    <string name="MM640g">MM640g</string>
    <string name="ongoingnotificaction">Ongoing Notification</string>
    <string name="old_data">OLD DATA</string>
    <string name="minago">%1$d min ago</string>
    <string name="sms_minago">%1$dmin ago</string>
    <string name="localprofile">Local Profile</string>
    <string name="openapsama">OpenAPS AMA</string>
    <string name="short_avgdelta">Short avg. delta</string>
    <string name="long_avgdelta">Long avg. delta</string>
    <string name="array_of_elements">Array of %1$d elements.\nActual value:</string>
    <string name="openapsma_autosensdata_label">Autosens data</string>
    <string name="openapsma_scriptdebugdata_label">Script debug</string>
    <string name="openapsama_useautosens">Use Autosens feature</string>
    <string name="refresheventsfromnightscout">Refresh events from NS</string>
    <string name="deletefuturetreatments">Delete treatments in the future</string>
    <string name="eatingsoon">Eating Soon</string>
    <string name="hypo">Hypo</string>
    <string name="activity">Activity</string>
    <string name="removerecord">Remove record:</string>
    <string name="danar_stats">DanaR Stats</string>
    <string name="danar_stats_cumulative_tdd">Cumulative TDD</string>
    <string name="danar_stats_expweight">Exponentially Weighted TDD</string>
    <string name="danar_stats_basalrate">Basal</string>
    <string name="danar_stats_bolus">Bolus</string>
    <string name="danar_stats_tdd">TDD</string>
    <string name="danar_stats_date">Date</string>
    <string name="danar_stats_ratio">Ratio</string>
    <string name="danar_stats_amount_days"># Days</string>
    <string name="danar_stats_weight">Weight</string>
    <string name="danar_stats_warning_Message">Possibly inaccurate if using boluses for priming/filling!</string>
    <string name="danar_stats_olddata_Message">Old Data Please Press "RELOAD"</string>
    <string name="danar_stats_tbb">Total Base Basal</string>
    <string name="danar_stats_tbb2">TBB * 2</string>
    <string name="initializing">Initializing ...</string>
    <string name="actions_shortname">ACT</string>
    <string name="configbuilder_shortname">CONF</string>
    <string name="loop_shortname">LOOP</string>
    <string name="simpleprofile_shortname">SP</string>
    <string name="oaps_shortname">OAPS</string>
    <string name="localprofile_shortname">LP</string>
    <string name="danarpump_shortname">DANA</string>
    <string name="overview_shortname">HOME</string>
    <string name="virtualpump_shortname">VPUMP</string>
    <string name="profileviewer_shortname">NSPROFILE</string>
    <string name="treatments_shortname">TREAT</string>
    <string name="careportal_shortname">CP</string>
    <string name="objectives_shortname">OBJ</string>
    <string name="wear_shortname">WEAR</string>
    <string name="smscommunicator_shortname">SMS</string>
    <string name="short_tabtitles">Shorten tab titles</string>
    <string name="always_use_shortavg">Always use short average delta instead of simple delta</string>
    <string name="always_use_shortavg_summary">Useful when data from unfiltered sources like xDrip gets noisy.</string>
    <string name="advancedsettings_title">Advanced Settings</string>
    <string name="key_advancedsettings" translatable="false">key_advancedsettings</string>
    <string name="danar_model">Model: %1$02X Protocol: %2$02X Code: %3$02X</string>
    <string name="profile">Profile</string>
    <string name="openapsama_max_daily_safety_multiplier_summary">Default value: 3 This is a key OpenAPS safety cap. What this does is limit your basals to be 3x (in this people) your biggest basal rate. You likely will not need to change this, but you should be aware that’s what is discussed about “3x max daily; 4x current” for safety caps.</string>
    <string name="openapsama_current_basal_safety_multiplier_summary">Default value: 4 This is the other half of the key OpenAPS safety caps, and the other half of “3x max daily; 4x current” of the safety caps. This means your basal, regardless of max basal set on your pump, cannot be any higher than this number times the current level of your basal. This is to prevent people from getting into dangerous territory by setting excessively high max basals before understanding how the algorithm works. Again, the default is 4x; most people will never need to adjust this and are instead more likely to need to adjust other settings if they feel like they are “running into” this safety cap.</string>
    <string name="key_openapsama_autosens_max" translatable="false">autosens_max</string>
    <string name="openapsama_autosens_max_summary">Default value: 1.2\nThis is a multiplier cap for autosens (and soon autotune) to set a 20% max limit on how high the autosens ratio can be, which in turn determines how high autosens can adjust basals, how low it can adjust ISF, and how low it can set the BG target.</string>
    <string name="key_openapsama_autosens_min" translatable="false">autosens_min</string>
    <string name="openapsama_autosens_min_summary">Default value: 0.7\nThe other side of the autosens safety limits, putting a cap on how low autosens can adjust basals, and how high it can adjust ISF and BG targets.</string>
    <string name="key_openapsama_autosens_adjusttargets" translatable="false">autosens_adjust_targets</string>
    <string name="openapsama_autosens_adjusttargets">Autosens adjust targets too</string>
    <string name="openapsama_autosens_adjusttargets_summary">Default value: true\nThis is used to allow autosens to adjust BG targets, in addition to ISF and basals.</string>
    <string name="key_openapsama_bolussnooze_dia_divisor" translatable="false">bolussnooze_dia_divisor</string>
    <string name="openapsama_bolussnooze_dia_divisor_summary">Default value: 2\nBolus snooze is enacted after you do a meal bolus, so the loop won’t counteract with low temps when you’ve just eaten. The example here and default is 2; so a 3 hour DIA means that bolus snooze will be gradually phased out over 1.5 hours (3DIA/2).</string>
    <string name="openapsama_min_5m_carbimpact" translatable="false">min_5m_carbimpact</string>
    <string name="openapsama_min_5m_carbimpact_summary">Default value: 3.0 (AMA) or 8.0 (SMB). This is a setting for default carb absorption impact per 5 minutes. The default is an expected 3mg/dl/5min. This affects how fast COB are decayed, and how much carb absorption is assumed in calculating future predicted BG, when BG is falling more than expected, or not rising as much as expected.</string>
    <string name="openapsama_link_to_preferncejson_doc_txt">Attention!\nNormally you do not have to change these values below. Please CLICK HERE and READ the text and make sure you UNDERSTAND it before change any of these values.</string>
    <string name="openapsama_link_to_preferncejson_doc" translatable="false">http://openaps.readthedocs.io/en/latest/docs/walkthrough/phase-3/beyond-low-glucose-suspend.html</string>
    <string name="error_only_numeric_digits_allowed">Only numeric digits are allowed.</string>
    <string name="error_only_numeric_digits_range_allowed">Only numeric digits within the range %1$s - %2$s are allowed.</string>
    <string name="error_field_must_not_be_empty">The field must not be empty</string>
    <string name="error_phone_not_valid">Phone number not valid</string>
    <string name="smscommunicator_invalidphonennumber">Invalid SMS phone number</string>
    <string name="overview_calibration">Calibration</string>
    <string name="send_calibration" formatted="false">Send calibration %.1f to xDrip?</string>
    <string name="xdripnotinstalled">xDrip+ not installed</string>
    <string name="calibrationsent">Calibration sent to xDrip</string>
    <string name="smscommunicator_remotecalibrationnotallowed">Remote calibration not allowed</string>
    <string name="smscommunicator_calibrationsent">Calibration sent. Receiving must be enabled in xDrip.</string>
    <string name="smscommunicator_calibrationfailed">xDrip is not receiving calibrations</string>
    <string name="pumpsuspended">Pump suspended</string>
    <string name="gettingpumpstatus">Getting pump status</string>
    <string name="settingtempbasal">Setting temp basal</string>
    <string name="stoppingtempbasal">Stopping temp basal</string>
    <string name="settingextendedbolus">Setting extended bolus</string>
    <string name="stoppingextendedbolus">Stopping extended bolus</string>
    <string name="updatingbasalrates">Updating basal rates</string>
    <string name="disconnecting">Disconnecting</string>
    <string name="executing">Executing</string>
    <string name="virtualpump_settings">Virtual pump settings</string>
    <string name="virtualpump_uploadstatus_title">Upload status to NS</string>
    <string name="wrongpassword">Wrong password</string>
    <string name="settings_password">Password for settings</string>
    <string name="unlock_settings">Unlock settings</string>
    <string name="approachingdailylimit">Approaching insulin daily limit</string>
    <string name="nsclientinternal">NSClient</string>
    <string name="nsclientinternal_shortname">NSCI</string>
    <string name="nsclientinternal_url">URL:</string>
    <string name="nsclientinternal_autoscroll">Autoscroll</string>
    <string name="restart">Restart</string>
    <string name="nsclientinternal_title">NSClient</string>
    <string name="nsclientinternal_url_title">Nightscout URL</string>
    <string name="nsclientinternal_url_dialogmessage">Enter Your Nightscout URL</string>
    <string name="nsclientinternal_secret_title">NS API secret</string>
    <string name="nsclientinternal_secret_dialogtitle">NS API secret</string>
    <string name="nsclientinternal_secret_dialogmessage">Enter NS API secret (min 12 chars)</string>
    <string name="deliver_now">Deliver now</string>
    <string name="clear_queue">Clear queue</string>
    <string name="show_queue">Show queue</string>
    <string name="queue">Queue:</string>
    <string name="status">Status:</string>
    <string name="paused">Paused</string>
    <string name="key_nsclientinternal_url" translatable="false">nsclientinternal_url</string>
    <string name="key_nsclientinternal_api_secret" translatable="false">nsclientinternal_api_secret</string>
    <string name="key_danar_bt_name" translatable="false">danar_bt_name</string>
    <string name="key_danar_password" translatable="false">danar_password</string>
    <string name="key_danar_useextended" translatable="false">danar_useextended</string>
    <string name="key_danar_visualizeextendedaspercentage" translatable="false">danar_visualizeextendedaspercentage"</string>
    <string name="key_danarprofile_dia" translatable="false">danarprofile_dia</string>
    <string name="clearlog">Clear log</string>
    <string name="key_nsclientinternal_autoscroll" translatable="false">nsclientinternal_autoscroll</string>
    <string name="key_nsclientinternal_paused" translatable="false">nsclientinternal_paused</string>
    <string name="nowritepermission">NSCLIENT has no write permission. Wrong API secret?</string>
    <string name="wear_settings">Wear settings</string>
    <string name="wear_detailedIOB_title">Show detailed IOB</string>
    <string name="wear_detailedIOB_summary">Break down IOB into bolus and basal IOB on the watchface</string>
    <string name="nosuccess">not successful - please check phone</string>
    <string name="notavailable">Not available</string>
    <string name="key_smscommunicator_allowednumbers" translatable="false">smscommunicator_allowednumbers</string>
    <string name="key_smscommunicator_remotecommandsallowed" translatable="false">smscommunicator_remotecommandsallowed</string>
    <string name="patientage">Patient age</string>
    <string name="child">Child</string>
    <string name="teenage">Teenage</string>
    <string name="adult">Adult</string>
    <string name="resistantadult">Insulin resistant adult</string>
    <string name="key_age" translatable="false">age</string>
    <string name="key_child" translatable="false">child</string>
    <string name="key_teenage" translatable="false">teenage</string>
    <string name="key_adult" translatable="false">adult</string>
    <string name="key_resistantadult" translatable="false">resistantadult</string>
    <string name="patientage_summary">Please select patient age to setup safety limits</string>
    <string name="key_i_understand" translatable="false">I_understand</string>
    <string name="Glimp">Glimp</string>
    <string name="needwhitelisting">%s needs battery optimalization whitelisting for proper performance</string>
    <string name="loopsuspended">Loop suspended</string>
    <string name="loopsuspendedfor">Suspended (%1$d m)</string>
    <string name="loopsuperbolusfor">Superbolus (%1$d m)</string>
    <string name="suspendloopfor1h">Suspend loop for 1h</string>
    <string name="suspendloopfor2h">Suspend loop for 2h</string>
    <string name="suspendloopfor3h">Suspend loop for 3h</string>
    <string name="suspendloopfor10h">Suspend loop for 10 h</string>
    <string name="disconnectpumpfor15m">Disconnect pump for 15 min</string>
    <string name="disconnectpumpfor30m">Disconnect pump for 30 min</string>
    <string name="disconnectpumpfor1h">Disconnect pump for 1 h</string>
    <string name="disconnectpumpfor2h">Disconnect pump for 2 h</string>
    <string name="disconnectpumpfor3h">Disconnect pump for 3 h</string>
    <string name="resume">Resume</string>
    <string name="reconnect">Reconnect Pump</string>
    <string name="smscommunicator_wrongduration">Wrong duration</string>
    <string name="smscommunicator_loopsuspended">Loop suspended</string>
    <string name="smscommunicator_loopresumed">Loop resumed</string>
    <string name="treatments_wizard_bgtrend_label">15min trend</string>
    <string name="treatments_wizard_cob_label">COB</string>
    <string name="superbolus">Superbolus</string>
    <string name="ns_logappstartedevent">Log app start to NS</string>
    <string name="key_ns_logappstartedevent" translatable="false">ns_logappstartedevent</string>
    <string name="restartingapp">Exiting application to apply settings.</string>
    <string name="danarv2pump">DanaRv2</string>
    <string name="configbuilder_insulin">Insulin</string>
    <string name="configbuilder_insulin_description">Which type of insulin are you using?</string>
    <string name="fastactinginsulin">Fast Acting Insulin</string>
    <string name="fastactinginsulincomment">Novorapid, Novolog, Humalog</string>
    <string name="ultrafastactinginsulincomment">Fiasp</string>
    <string name="insulin_shortname">INS</string>
    <string name="key_usesuperbolus" translatable="false">key_usersuperbolus</string>
    <string name="enablesuperbolus">Enable superbolus in wizard</string>
    <string name="enablesuperbolus_summary">Enable superbolus functionality in wizard. Do not enable until you learn what it really does. IT MAY CAUSE INSULIN OVERDOSE IF USED BLINDLY!</string>
    <string name="key_show_statuslights" translatable="false">key_show_statuslights</string>
    <string name="show_statuslights">Show status lights on home screen</string>
    <string name="show_statuslights_summary">Enable status lights for cage, iage, sage, reservoir and battery level on home screen.</string>
    <string name="key_statuslights_res_warning" translatable="false">key_statuslights_res_warning</string>
    <string name="statuslights_res_warning">Threshold warning reservoir level [U]</string>
    <string name="key_statuslights_res_critical" translatable="false">key_statuslights_res_critical</string>
    <string name="statuslights_res_critical">Threshold critical reservoir level [U]</string>
    <string name="key_statuslights_bat_warning" translatable="false">key_statuslights_bat_warning</string>
    <string name="statuslights_bat_warning">Threshold warning battery level [%]</string>
    <string name="key_statuslights_bat_critical" translatable="false">key_statuslights_bat_critical</string>
    <string name="statuslights_bat_critical">Threshold critical battery level [%]</string>
    <string name="iob">IOB</string>
    <string name="cob">COB</string>
    <string name="virtualpump_firmware_label">Firmware</string>
    <string name="pump_lastconnection_label">Last connection</string>
    <string name="danar_bluetooth_status">Bluetooth status</string>
    <string name="nav_about">About</string>
    <string name="smscommunicator_missingsmspermission">Missing SMS permission</string>
    <string name="smscommunicator_missingphonestatepermission">Missing phone state permission</string>
    <string name="xdripstatus_settings">xDrip Status (watch)</string>
    <string name="xdripstatus">xDrip Statusline (watch)</string>
    <string name="xdripstatus_shortname">xds</string>
    <string name="wear_showbgi_title">Show BGI</string>
    <string name="wear_showbgi_summary">Add BGI to status line</string>
    <string name="ns_noupload">No upload to NS</string>
    <string name="ns_noupload_summary">All data sent to NS are dropped. AAPS is connected to NS but no change in NS is done</string>
    <string name="key_ns_upload_only" translatable="false">ns_upload_only</string>
    <string name="key_ns_noupload" translatable="false">ns_noupload</string>
    <string name="basal_step">Basal Step</string>
    <string name="bolus_step">Bolus Step</string>
    <string name="extendedbolus">ExtendedBolus</string>
    <string name="temptarget">TempTarget</string>
    <string name="overview_extendedbolus_cancel_button">Cancel Extended Bolus</string>
    <string name="careportal_sensorage_label">Sensor age</string>
    <string name="careportal_canulaage_label">Canula age</string>
    <string name="careportal_insulinage_label">Insulin age</string>
    <string name="hours">hours</string>
    <string name="overview_newtempbasal_basaltype_label">Basal type</string>
    <string name="invalidprofile">Invalid profile !!!</string>
    <string name="profileswitch">ProfileSwitch</string>
    <string name="careportal_pbage_label">Pump battery age</string>
    <string name="careportal_pumpbatterychange">Pump Battery Change</string>
    <string name="ns_alarmoptions">Alarm options</string>
    <string name="key_nsalarm_urgent_high" translatable="false">nsalarm_urgent_high</string>
    <string name="key_nsalarm_high" translatable="false">nsalarm_high</string>
    <string name="key_nsalarm_low" translatable="false">nsalarm_low</string>
    <string name="key_nsalarm_urgent_low" translatable="false">nsalarm_urgent_low</string>
    <string name="key_nsalarm_staledata" translatable="false">nsalarm_staledata</string>
    <string name="key_nsalarm_urgent_staledata" translatable="false">nsalarm_urgent_staledata</string>
    <string name="key_nsalarm_staledatavalue" translatable="false">nsalarm_staledatavalue</string>
    <string name="key_nsalarm_urgent_staledatavalue" translatable="false">nsalarm_urgent_staledatavalue</string>
    <string name="nsalarm_urgenthigh">Urgent high</string>
    <string name="nsalarm_high">High</string>
    <string name="nsalarm_low">Low</string>
    <string name="nsalarm_urgentlow">Urgent low</string>
    <string name="nsalarm_staledata">Stale data</string>
    <string name="nsalarm_urgentstaledata">Urgent stale data</string>
    <string name="nsalarm_staledatavalue_label">Stale data threshold [min]</string>
    <string name="nsalarm_urgent_staledatavalue_label">Urgent stale data threshold [min]</string>
    <string name="openapsama_autosens_period">Interval for autosens [h]</string>
    <string name="openapsama_autosens_period_summary">Amount of hours in the past for sensitivity detection (carbs absorption time is excluded)</string>
    <string name="key_openapsama_autosens_period" translatable="false">openapsama_autosens_period</string>
    <string name="key_nsclient_localbroadcasts" translatable="false">nsclient_localbroadcasts</string>
    <string name="pump">Pump</string>
    <string name="openaps">OpenAPS</string>
    <string name="uploader">Uploader</string>
    <string name="configbuilder_sensitivity">Sensitivity detection</string>
    <string name="configbuilder_sensitivity_description">Which sensitivity algorithm should be used?</string>
    <string name="sensitivity_shortname">SENS</string>
    <string name="sensitivityoref0">Sensitivity Oref0</string>
    <string name="sensitivityoref1">Sensitivity Oref1</string>
    <string name="sensitivityaaps">Sensitivity AAPS</string>
    <string name="absorptionsettings_title">Absorption settings</string>
    <string name="key_absorption_maxtime" translatable="false">absorption_maxtime</string>
    <string name="key_absorption_cutoff" translatable="false">absorption_cutoff</string>

    <string name="absorption_maxtime_title">Meal max absorption time [h]</string>
    <string name="absorption_maxtime_summary">Time in hours where is expected all carbs from meal will be absorbed</string>
    <string name="key_rangetodisplay" translatable="false">rangetodisplay</string>
    <string name="danar_visualizeextendedaspercentage_title">Visualize extended bolus as %</string>
    <string name="careportal_sensorage_label_short">SAGE</string>
    <string name="careportal_insulinage_label_short">IAGE</string>
    <string name="careportal_canulaage_label_short">CAGE</string>
    <string name="careportal_pbage_label_short">PBAGE</string>
    <string name="openaps_short">OAPS</string>
    <string name="uploader_short">UPLD</string>
    <string name="basal_short">BAS</string>
    <string name="virtualpump_extendedbolus_label_short">EXT</string>
    <string name="keep_screen_on_title">Keep screen on</string>
    <string name="keep_screen_on_summary">Prevent Android to turn screen off. It will consume lot of energy when not plugged to power outlet.</string>
    <string name="sensitivity_warning">By turning on Autosense feature remember to enter all eated carbs. Otherwise carbs deviations will be identified wrong as sensitivity change !!</string>
    <string name="sensitivityweightedaverage">Sensitivity WeightedAverage</string>
    <string name="mdtp_ok">OK</string>
    <string name="mdtp_cancel">Cancel</string>
    <string name="notloadedplugins">Not all profiles loaded!</string>
    <string name="valuesnotstored">Values not stored!</string>
    <string name="combopump" translatable="false">Accu-Chek Combo</string>
    <string name="combopump_shortname" translatable="false">COMBO</string>
    <string name="ns_localbroadcasts">Enable broadcasts to other apps (like xDrip).</string>
    <string name="ns_localbroadcasts_title">Enable local Broadcasts.</string>
    <string name="careportal_activity_label">ACTIVITY &amp; FEEDBACK</string>
    <string name="careportal_carbsandbolus_label">CARBS &amp; BOLUS</string>
    <string name="careportal_cgm_label">CGM &amp; OPENAPS</string>
    <string name="careportal_pump_label">PUMP</string>
    <string name="overview_newtempbasal_basalabsolute">Basal value [U/h]</string>
    <string name="careportal_newnstreatment_duration_min_label">Duration [min]</string>
    <string name="openapssmb">OpenAPS SMB</string>
    <string name="smb_shortname">SMB</string>
    <string name="key_use_smb" translatable="false">use_smb</string>
    <string name="key_use_uam" translatable="false">use_uam</string>
    <string name="enableuam">Enable UAM</string>
    <string name="enablesmb">Enable SMB</string>
    <string name="enablesmb_summary">Use Super Micro Boluses instead of temp basal for faster action</string>
    <string name="enableuam_summary">Detection of Unannounced meals</string>
    <string name="key_insulin_oref_peak" translatable="false">insulin_oref_peak</string>
    <string name="insulin_oref_peak">IOB Curve Peak Time</string>
    <string name="insulin_peak_time">Peak Time [min]</string>
    <string name="free_peak_oref">Free-Peak Oref</string>
    <string name="rapid_acting_oref">Rapid-Acting Oref</string>
    <string name="ultrarapid_oref">Ultra-Rapid Oref</string>
    <string name="dia_too_short">DIA of %1$f too short - using %2$f instead!</string>
    <string name="activate_profile">Activate profile</string>
    <string name="date">Date</string>
    <string name="invalid">INVALID</string>
    <string name="waitingforpairing">Waiting for pairing on pump</string>
    <string name="pairingok">Pairing OK</string>
    <string name="pairingtimedout">Pairing timed out</string>
    <string name="pairing">PAIRING</string>
    <string name="key_danars_pairingkey" translatable="false">danars_pairing_key_</string>
    <string name="key_danars_address" translatable="false">danars_address</string>
    <string name="key_danars_name" translatable="false">danars_name</string>
    <string name="danars_nodeviceavailable">No device found so far</string>
    <string name="emptyreservoir">Empty reservoir</string>
    <string name="bloodsugarmeasurementalert">Blood sugar measurement alert</string>
    <string name="remaininsulinalert">Remaining insulin level</string>
    <string name="danarspump">DanaRS</string>
    <string name="danarspump_shortname">Dana</string>
    <string name="selectedpump">Selected pump</string>
    <string name="pairpump">Pair new pump</string>
    <string name="bolusspeed">Bolus speed</string>
    <string name="key_danars_bolusspeed" translatable="false">danars_bolusspeed</string>
    <string name="danar_setbasalstep001">Set basal step to 0.01 U/h</string>
    <string name="serialnumber">Serial number</string>
    <string name="key_wizard_include_cob" translatable="false">wizard_include_cob</string>
    <string name="key_wizard_include_trend_bg" translatable="false">wizard_include_trend_bg</string>
    <string name="careportal_newnstreatment_percentage_label">Percentage</string>
    <string name="careportal_newnstreatment_timeshift_label">Time shift</string>
    <string name="default_temptargets">Default Temp-Targets</string>
    <string name="eatingsoon_duration">eatingsoon duration</string>
    <string name="eatingsoon_target">eatingsoon target</string>
    <string name="activity_duration">activity duration</string>
    <string name="activity_target">activity target</string>
    <string name="hypo_duration">hypo duration</string>
    <string name="hypo_target">hypo target</string>
    <string name="key_eatingsoon_duration" translatable="false">eatingsoon_duration</string>
    <string name="key_eatingsoon_target" translatable="false">eatingsoon_target</string>
    <string name="key_activity_duration" translatable="false">activity_duration</string>
    <string name="key_activity_target" translatable="false">activity_target</string>
    <string name="key_hypo_duration" translatable="false">hypo_duration</string>
    <string name="key_hypo_target" translatable="false">hypo_target</string>
    <string name="danar_history_prime">Prime</string>
    <string name="gettingextendedbolusstatus">Getting extended bolus status</string>
    <string name="gettingbolusstatus">Getting bolus status</string>
    <string name="gettingtempbasalstatus">Getting temporary basal status</string>
    <string name="gettingpumpsettings">Getting pump settings</string>
    <string name="gettingpumptime">Getting pump time</string>
    <string name="reuse">reuse</string>
    <string name="wearcontrol_title">Controls from Watch</string>
    <string name="wearcontrol_summary">Set Temp-Targets and enter Treatments from the watch.</string>
    <string name="connectiontimedout">Connection timed out</string>
    <string name="food">Food</string>
    <string name="shortgramm">g</string>
    <string name="shortminute">m</string>
    <string name="shorthour">h</string>
    <string name="none"><![CDATA[<none>]]></string>
    <string name="shortkilojoul">kJ</string>
    <string name="shortenergy">En</string>
    <string name="shortprotein">Pr</string>
    <string name="shortfat">Fat</string>
    <string name="active"><![CDATA[<Active>]]></string>
    <string name="waitingforestimatedbolusend">Waiting for bolus end. Remaining %1$d sec.</string>
    <string name="processinghistory">Processing event</string>
    <string name="startingbolus">Starting bolus delivery</string>
    <string name="executingrightnow">Command is executed right now</string>
    <string name="pumpdrivercorrected">Pump driver corrected</string>
    <string name="pump_unreachable">Pump unreachable</string>
    <string name="missed_bg_readings">Missed BG readings</string>
    <string name="key_raise_notifications_as_android_notifications" translatable="false">raise_urgent_alarms_as_android_notification</string>
    <string name="raise_notifications_as_android_notifications">Use system notifications for alerts and notifications</string>
    <string name="key_enable_pump_unreachable_alert" translatable="false">enable_pump_unreachable_alert</string>
    <string name="key_enable_missed_bg_readings_alert" translatable="false">enable_missed_bg_readings</string>
    <string name="localalertsettings_title">Local alerts</string>
    <string name="enable_missed_bg_readings_alert">Alert if no BG data is received</string>
    <string name="enable_pump_unreachable_alert">Alert if pump is unreachable</string>
    <string name="pump_unreachable_threshold">Pump unreachable threshold [min]</string>
    <string name="key_pump_unreachable_threshold" translatable="false">pump_unreachable_threshold</string>
    <string name="key_missed_bg_readings_threshold" translatable="false">missed_bg_readings_threshold</string>
    <string name="urgent_alarm">Urgent Alarm</string>
    <string name="info">INFO</string>
    <string name="key_btwatchdog" translatable="false">bt_watchdog</string>
    <string name="key_btwatchdog_lastbark" translatable="false">bt_watchdog_last</string>
    <string name="bluetooth">Bluetooth</string>
    <string name="btwatchdog_title">BT Watchdog</string>
    <string name="btwatchdog_summary">Switches off the phone\'s bluetooth for one second if no connection to the pump is possible. This may help on some phones where the bluetooth stack freezes.</string>
    <string name="DexcomG5">DexcomG5 App (patched)</string>
    <string name="DexcomG6">DexcomG6 App (patched)</string>
    <string name="eversense">Eversense App (patched)</string>
    <string name="dexcomg5_nsupload_title">Upload BG data to NS</string>
    <string name="key_dexcomg5_nsupload" translatable="false">dexcomg5_nsupload</string>
    <string name="bgsource_upload">BG upload settings</string>
    <string name="wear_detailed_delta_title">Show detailed delta</string>
    <string name="wear_detailed_delta_summary">Show delta with one more decimal place</string>
    <string name="smbmaxminutes" translatable="false">45 60 75 90 105 120</string>
    <string name="smbmaxminutes_summary">Max minutes of basal to limit SMB to</string>
    <string name="unsupportedfirmware">Unsupported pump firmware</string>
    <string name="dexcomg5_xdripupload_title">Send BG data to xDrip+</string>
    <string name="key_dexcomg5_xdripupload" translatable="false">dexcomg5_xdripupload</string>
    <string name="dexcomg5_xdripupload_summary">In xDrip+ select 640g/Eversense data source</string>
    <string name="nsclientbg">NSClient BG</string>
    <string name="minimalbasalvaluereplaced">Basal value replaced by minimal supported value: %s</string>
    <string name="maximumbasalvaluereplaced">Basal value replaced by maximum supported value: %s</string>
    <string name="overview_editquickwizard_usebg">BG calculation</string>
    <string name="overview_editquickwizard_usebolusiob">Bolus IOB calculation</string>
    <string name="overview_editquickwizard_usebasaliob">Basal IOB calculation</string>
    <string name="overview_editquickwizard_usetrend">Trend calculation</string>
    <string name="overview_editquickwizard_usesuperbolus">Superbolus calculation</string>
    <string name="yes">Yes</string>
    <string name="no">No</string>
    <string name="positiveonly">Positive only</string>
    <string name="negativeonly">Negative only</string>
    <string name="overview_editquickwizard_usecob">COB calculation</string>
    <string name="overview_editquickwizard_usetemptarget">Temporary target calculation</string>
    <string name="loopenabled">Loop enabled</string>
    <string name="apsselected">APS selected</string>
    <string name="nsclienthaswritepermission">NSClient has write permission</string>
    <string name="closedmodeenabled">Closed mode enabled</string>
    <string name="maxiobset">Maximal IOB set properly</string>
    <string name="hasbgdata">BG available from selected source</string>
    <string name="basalprofilenotaligned" formatted="false">Basal values not aligned to hours: %s</string>
    <string name="zerovalueinprofile" formatted="false">Invalid profile: %s</string>
    <string name="combo_programming_bolus">Programming pump for bolusing</string>
    <string name="combo_refresh">Refresh</string>
    <string name="combo_pump_state_label">State</string>
    <string name="combo_pump_activity_label">Activity</string>
    <string name="combo_no_pump_connection">No connection for %1$d min</string>
    <string name="combo_tbr_remaining">%1$d%% (%2$d min remaining)</string>
    <string name="combo_last_bolus" translatable="false">%1$.1f %2$s (%3$s)</string>
    <string name="combo_pump_state_initializing">Initializing</string>
    <string name="combo_pump_state_suspended_due_to_error">Suspended due to error</string>
    <string name="combo_pump_state_suspended_by_user">Suspended by user</string>
    <string name="combo_pump_state_running">Running</string>
    <string name="combo_pump_action_cancelling_tbr">Cancelling TBR</string>
    <string name="combo_pump_action_setting_tbr">Setting TBR (%1$d%% / %2$d min)</string>
    <string name="combo_pump_action_bolusing">Bolusing (%.1f U)</string>
    <string name="combo_pump_action_refreshing">Refreshing</string>
    <string name="combo_pump_unsupported_operation">Requested operation not supported by pump</string>
    <string name="combo_low_suspend_forced_notification">Unsafe usage: extended or multiwave boluses are active. Loop mode has been set to low-suspend only 6 hours. Only normal boluses are supported in loop mode</string>
    <string name="combo_force_disabled_notification">Unsafe usage: the pump uses a different basal rate profile than the first. The loop has been disabled. Select the first profile on the pump and refresh.</string>
    <string name="bolus_frequency_exceeded">A bolus with the same amount was requested within the last two minutes. To prevent accidental double boluses and to guard against bugs this is disallowed.</string>
    <string name="combo_pump_connected_now">Now</string>
    <string name="combo_activity_reading_pump_history">Reading pump history</string>
    <string name="danar_history">pump history</string>
    <string name="combo_activity_setting_basal_profile">Setting basal profile</string>
    <string name="combo_pump_cartridge_low_warrning">Pump cartridge level is low</string>
    <string name="combo_pump_battery_low_warrning">Pump battery is low</string>
    <string name="combo_is_in_error_state">The pump is showing the error E%1$d: %2$s</string>
    <string name="combo_reservoir_low">Low</string>
    <string name="combo_reservoir_empty">Empty</string>
    <string name="combo_reservoir_normal">Normal</string>
    <string name="combo_notification_check_time_date">Pump clock update needed</string>
    <string name="combo_warning">Warning</string>
    <string name="combo_pump_tbr_cancelled_warrning">TBR CANCELLED warning was confirmed</string>
    <string name="combo_error_no_connection_no_bolus_delivered">The pump could not be reached. No bolus was given</string>
    <string name="combo_error_no_bolus_delivered">Bolus delivery failed. It appears no bolus was delivered. To be sure, please check the pump to avoid a double bolus and then bolus again. To guard against bugs, boluses are not automatically retried.</string>
    <string name="combo_error_partial_bolus_delivered">Only %1$.2f U of the requested bolus of %2$.2f U was delivered due to an error. Please check the pump to verify this and take appropriate actions.</string>
    <string name="combo_error_bolus_verification_failed">Delivering the bolus and verifying the pump\'s history failed, please check the pump. If a bolus was delivered, it will be added to treatments during the next connection to the pump.</string>
    <string name="combo_reservoir_level_insufficient_for_bolus">Not enough insulin for bolus left in reservoir</string>
    <string name="extendedbolusdeliveryerror">Extended bolus delivery error</string>
    <string name="insightpump_shortname">Sight</string>
    <string name="insightpump">Insight Pump</string>
    <string name="status_no_colon">Status</string>
    <string name="changed">Changed</string>
    <string name="pump_stopped_uppercase">PUMP STOPPED</string>
    <string name="status_updated">Status Updated</string>
    <string name="ago">ago</string>
    <string name="with">with</string>
    <string name="insight_active_tbr">Active TBR</string>
    <string name="insight_min_left">min left</string>
    <string name="log_book">Log book</string>
    <string name="insight_last_completed_action">Last Completed Action</string>
    <string name="insight_min">min</string>
    <string name="insight_remaining_over">remaining over</string>
    <string name="insight_total_with">total with</string>
    <string name="insight_upfront_with">upfront with</string>
    <string name="insight_stay_always_connected">Stay always connected</string>
    <string name="insight_history_idle">IDLE</string>
    <string name="insight_history_syncing">SYNCING</string>
    <string name="insight_history_busy">BUSY</string>
    <string name="insight_history_synced">SYNCED</string>
    <string name="insight_startup_uppercase">STARTUP</string>
    <string name="insight_needs">needs</string>
    <string name="insight_not_connected_to_companion_app">Not connected to companion app!</string>
    <string name="insight_companion_app_not_installed">Companion app does not appear to be installed!</string>
    <string name="insight_incompatible_compantion_app_we_need_version">Incompatible companion app, we need version</string>
    <string name="insight_unknown">Unknown</string>
    <string name="insight_waiting_for_code">Waiting for code confirmation</string>
    <string name="insight_code_rejected">Code rejected</string>
    <string name="insight_app_binding">App binding</string>
    <string name="insight_not_authorized">Not authorized</string>
    <string name="insight_incompatible">Incompatible</string>
    <string name="second">second</string>
    <string name="minute">minute</string>
    <string name="hour">hour</string>
    <string name="day">day</string>
    <string name="week">week</string>
    <string name="time_plural">s</string>
    <string name="insight_keepalive_format_string">%1$ds expires %2$s</string>
    <string name="insight_keep_alive_status">Keep-alive status</string>
    <string name="statistics">Statistics</string>
    <string name="connect_preemptively">Connect preemptively</string>
    <string name="automatically_connect_when">Automatically connect when AndroidAPS screens are opened, before any pump command is requested, to reduce connection delay</string>
    <string name="not_recommended_due_to_battery_drain">Not recommended due to battery drain</string>
    <string name="key_enableSMB_always" translatable="false">enableSMB_always</string>
    <string name="key_enableSMB_with_COB" translatable="false">enableSMB_with_COB</string>
    <string name="key_enableSMB_with_temptarget" translatable="false">enableSMB_with_temptarget</string>
    <string name="key_enableSMB_after_carbs" translatable="false">enableSMB_after_carbs</string>
    <string name="key_allowSMB_with_high_temptarget" translatable="false">enableSMB_with_high_temptarget</string>
    <string name="enablesmbalways">Enable SMB always</string>
    <string name="enablesmbalways_summary">Enable SMB always independently to boluses. Possible only with BG source with nice filtering of data like G5</string>
    <string name="enablesmbaftercarbs">Enable SMB after carbs</string>
    <string name="enablesmbaftercarbs_summary">Enable SMB for 6h after carbs, even with 0 COB. Possible only with BG source with nice filtering of data like G5</string>
    <string name="enablesmbwithcob">Enable SMB with COB</string>
    <string name="enablesmbwithcob_summary">Enable SMB when there is COB active.</string>
    <string name="enablesmbwithtemptarget">Enable SMB with temp targets</string>
    <string name="enablesmbwithtemptarget_summary">Enable SMB when there is temp target active (eating soon, exercise)</string>
    <string name="enablesmbwithhightemptarget">Enable SMB with high temp targets</string>
    <string name="enablesmbwithhightemptarget_summary">Enable SMB when there is high temp target active (exercise)</string>
    <string name="let_temp_basal_run">Let temp basal run</string>
    <string name="mute">Mute</string>
    <string name="overview_insulin_label">Insulin</string>
    <string name="overview_carbs_label">Carbs</string>
    <string name="overview_buttons_selection">Buttons</string>
    <string name="key_show_calibration_button" translatable="false">show_calibration_button</string>
    <string name="key_show_cgm_button" translatable="false">show_cgm_button</string>
    <string name="key_show_carbs_button" translatable="false">show_carbs_button</string>
    <string name="key_show_wizard_button" translatable="false">show_wizard_button</string>
    <string name="key_show_insulin_button" translatable="false">show_insulin_button</string>
    <string name="key_show_treatment_button" translatable="false">show_treatment_button</string>
    <string name="show_calibration_button_summary">Sends a calibration to xDrip+ or open G5 calibration dialog</string>
    <string name="show_cgm_button_summary">Opens xDrip+, back buttons returns to AAPS</string>
    <string name="key_insulin_button_increment_1" translatable="false">insulin_button_increment_1</string>
    <string name="key_insulin_button_increment_2" translatable="false">insulin_button_increment_2</string>
    <string name="key_insulin_button_increment_3" translatable="false">insulin_button_increment_3</string>
    <string name="key_carbs_button_increment_1" translatable="false">carbs_button_increment_1</string>
    <string name="key_carbs_button_increment_2" translatable="false">carbs_button_increment_2</string>
    <string name="key_carbs_button_increment_3" translatable="false">carbs_button_increment_3</string>
    <string name="carb_increment_button_message">Number of carbs to add when button is pressed</string>
    <string name="insulin_increment_button_message">Amount of insulin to add when button is pressed</string>
    <string name="error_starting_cgm">Could not launch CGM application.  Make sure it is installed.</string>
    <string name="overview_cgm">CGM</string>
    <string name="nav_historybrowser">History browser</string>
    <string name="wear_notifysmb_title">Notify on SMB</string>
    <string name="wear_notifysmb_summary">Show SMB on the watch like a standard bolus.</string>
    <string name="key_ns_create_announcements_from_errors" translatable="false">ns_create_announcements_from_errors</string>
    <string name="ns_create_announcements_from_errors_title">Create announcements from errors</string>
    <string name="ns_create_announcements_from_errors_summary">Create Nightscout announcement for error dialogs and local alerts (also viewable in Careportal under Treatments)</string>
    <string name="dexcomG5_shortname" translatable="false">G5</string>
    <string name="dexcomG6_shortname" translatable="false">G6</string>
    <string name="eversense_shortname" translatable="false">EVR</string>
    <string name="wear_predictions_summary">Show the predictions on the watchface.</string>
    <string name="wear_predictions_title">Predictions</string>
    <string name="data_choices">Data Choices</string>
    <string name="fabric_upload">Fabric Upload</string>
    <string name="allow_automated_crash_reporting">Allow automated crash reporting and feature usage data to be sent to the developers via the fabric.io service.</string>
    <string name="g5appnotdetected">Please update your Dexcom app to supported version</string>
    <string name="start_activity_tt">Start Activity TT</string>
    <string name="start_eating_soon_tt">Start Eating soon TT</string>
    <string name="temptargetshort">TT</string>
    <string name="do_not_bolus_record_only">Do not bolus, record only</string>
    <string name="category">Category</string>
    <string name="subcategory">Subcategory</string>
    <string name="bolusrecordedonly">Bolus will be recorded only</string>
    <string name="ns_autobackfill_summary">Autobackfill missig BGs from NS</string>
    <string name="key_ns_autobackfill" translatable="false">ns_autobackfill</string>
    <string name="loop_smbsetbypump_label">SMB set by pump</string>
    <string name="overview_show_sensitivity">Sensitivity</string>
    <string name="overview_show_deviations">Deviations</string>
    <string name="overview_show_cob">Carbs On Board</string>
    <string name="overview_show_iob">Insulin On Board</string>
    <string name="overview_show_basals">Basals</string>
    <string name="no_action_selected">No action selected, nothing will happen</string>
    <string name="start_hypo_tt">Start Hypo TT</string>
    <string name="closed_loop_disabled_on_dev_branch">Running dev version. Closed loop is disabled.</string>
    <string name="key_fromNSAreCommingFakedExtendedBoluses" translatable="false">fromNSAreCommingFakedExtendedBoluses</string>
    <string name="engineering_mode_enabled">Engineering mode enabled</string>
    <string name="not_eng_mode_or_release">Engineering mode not enabled and not on release branch</string>
    <string name="pump_basebasalrate">%.2f U/h</string>
    <string name="combo_actvity_reading_basal_profile">Reading basal profile</string>
    <string name="combo_bolus_rejected_due_to_pump_history_change">The pump history has changed after the bolus calculation was performed. The bolus was not delivered. Please recalculate if a bolus is still needed.</string>
    <string name="combo_error_updating_treatment_record">Bolus successfully delivered, but adding the treatment entry failed. This can happen if two small boluses of the same size are administered within the last two minutes. Please check the pump history and treatment entries and use the Careportal to add missing entries. Make sure not to add any entries for the exact same minute and same amount.</string>
    <string name="combo_high_temp_rejected_due_to_pump_history_changes">Rejecting high temp since calculation didn\'t consider recently changed pump history</string>
    <string name="combo_activity_checking_pump_state">Refreshing pump state</string>
    <string name="combo_warning_pump_basal_rate_changed">The basal rate on the pump has changed and will be updated soon</string>
    <string name="combo_error_failure_reading_changed_basal_rate">Basal rate changed on pump, but reading it failed</string>
    <string name="combo_activity_checking_for_history_changes">Checking for history changes</string>
    <string name="combo_error_multiple_boluses_with_identical_timestamp">Multiple boluses with the same amount within the same minute were just imported. Only one record could be added to treatments. Please check the pump and manually add a bolus record using the Careportal tab. Make sure to create a bolus with a time no other bolus uses.</string>
    <string name="about_link_urls">\n\nhttp://www.androidaps.org\nhttp://www.androidaps.de (de)\n\nfacebook:\nhttp://facebook.androidaps.org\nhttp://facebook.androidaps.de (de)</string>
    <string name="combo_check_date">The last bolus is older than 24 hours or is in the future. Please check the date on the pump is set correctly.</string>
    <string name="combo_suspious_bolus_time">Time/date of the delivered bolus on pump seems wrong, IOB is likely incorrect. Please check pump time/date.</string>
    <string name="profileswitch_ismissing">ProfileSwitch missing. Please do a profile switch or press \"Activate Profile\" in the LocalProfile.</string>
    <string name="combo_bolus_count">Bolus count</string>
    <string name="combo_tbr_count">TBR count</string>
    <string name="objectivenotstarted">Objective %1$d not started</string>
    <string name="objectivenotfinished">Objective %1$d not finished</string>
    <string name="pumpisnottempbasalcapable">Pump is not temp basal capable</string>
    <string name="novalidbasalrate">No valid basal rate read from pump</string>
    <string name="closedmodedisabledinpreferences">Closed loop mode disabled in preferences</string>
    <string name="autosensdisabledinpreferences">Autosens disabled in preferences</string>
    <string name="smbdisabledinpreferences">SMB disabled in preferences</string>
    <string name="uamdisabledinpreferences">UAM disabled in preferences</string>
    <string name="uamdisabledoref1notselected">UAM disabled because it rely on Oref1 sensitivity plugin</string>
    <string name="limitingbasalratio">Limiting max basal rate to %1$.2f U/h because of %2$s</string>
    <string name="pumplimit">pump limit</string>
    <string name="key_openapsma_max_basal" translatable="false">openapsma_max_basal</string>
    <string name="key_openapsama_current_basal_safety_multiplier" translatable="false">openapsama_current_basal_safety_multiplier</string>
    <string name="key_openapsama_max_daily_safety_multiplier" translatable="false">openapsama_max_daily_safety_multiplier</string>
    <string name="itmustbepositivevalue">it must be positive value</string>
    <string name="maxbasalmultiplier">max basal multiplier</string>
    <string name="maxdailybasalmultiplier">max daily basal multiplier</string>
    <string name="key_openapsma_max_iob" translatable="false">openapsma_max_iob</string>
    <string name="smb_frequency_exceeded">A bolus was delivered within the last 3 minutes, skipping SMB</string>
    <string name="basal_set_correctly">Basal set correctly</string>
    <string name="limitingpercentrate">Limiting max percent rate to %1$d%% because of %2$s</string>
    <string name="key_treatmentssafety_maxbolus" translatable="false">treatmentssafety_maxbolus</string>
    <string name="limitingbolus">Limiting bolus to %1$.1f U because of %2$s</string>
    <string name="limitingextendedbolus">Limiting extended bolus to %1$.1f U because of %2$s</string>
    <string name="limitingmaxiob">Limiting max IOB to %1$.1f U because of %2$s</string>
    <string name="limitingcarbs">Limiting carbs to %1$d g because of %2$s</string>
    <string name="limitingiob">Limiting IOB to %1$.1f U because of %2$s</string>
    <string name="maxvalueinpreferences">max value in preferences</string>
    <string name="hardlimit">hard limit</string>
    <string name="key_treatmentssafety_maxcarbs" translatable="false">treatmentssafety_maxcarbs</string>
    <string name="unsafeusage">unsafe usage</string>
    <string name="key_openapsama_useautosens" translatable="false">openapsama_useautosens</string>
    <string name="readstatusfailed">Read status failed</string>
    <string name="record_pump_site_change">Record pump site change</string>
    <string name="record_insulin_cartridge_change">Record insulin cartridge change</string>
    <string name="smbalwaysdisabled">SMB always and after carbs disabled because active BG source doesn\'t support advanced filtering</string>
    <string name="smbnotallowedinopenloopmode">SMB not allowed in open loop mode</string>
    <string name="food_short">Food</string>
    <string name="iobcobcalculator" translatable="false">IobCobCalculator</string>
    <string name="reset">reset</string>
    <string name="waitingfortimesynchronization">Waiting for time synchronization (%1$d sec)</string>
    <string name="loopdisconnectedfor">Disconnected (%1$d m)</string>
    <string name="automatic_careportal_events">Automatic careportal events</string>
    <string name="automatically_upload_insulin_cannula_and_battery_changes_to_nightscout">Automatically upload insulin, cannula and battery changes and pump alarms to Nightscout</string>
    <string name="key_openapssmb_max_iob" translatable="false">openapsmb_max_iob</string>
    <string name="openapssmb_maxiob_title">Maximum total IOB OpenAPS can\'t go over [U]</string>
    <string name="openapssmb_maxiob_summary">This value is called Max IOB in OpenAPS context\nOpenAPS will not add more insulin if current IOB is greater than this value</string>
    <string name="pump_stopped">Pump stopped</string>
    <string name="pump_started">Pump started</string>
    <string name="pump_paused">Pump paused</string>
    <string name="absorption_cutoff_title">Meal max absorption time [h]</string>
    <string name="absorption_cutoff_summary">Time at which any meal is considered absorbed. Remaining carbs will be cut off.</string>
    <string name="time">Time</string>
    <string name="key_show_notes_entry_dialogs" translatable="false">show_notes_entry_dialogs</string>
    <string name="overview_show_notes_field_in_dialogs_title">Show notes field in treatment dialogs</string>
    <string name="title_activity_setup_wizard" translatable="false">SetupWizardActivity</string>
    <string name="next_button">Next</string>
    <string name="previous_button">Prev</string>
    <string name="nav_setupwizard">Setup Wizard</string>
    <string name="setupwizard_finish">FINISH</string>
    <string name="setupwizard_language_prompt">Select your language</string>
    <string name="key_language" translatable="false">language</string>
    <string name="key_openapsama_min_5m_carbimpact" translatable="false">openapsama_min_5m_carbimpact</string>
    <string name="boluserrorcode">Asked: %1$.2fU Delivered: %2$.2fU Error code: %3$s</string>
    <string name="firstinsulinincrement">First insulin increment</string>
    <string name="secondinsulinincrement">Second insulin increment</string>
    <string name="thirdinsulinincrement">Third insulin increment</string>
    <string name="firstcarbsincrement">First carbs increment</string>
    <string name="secondcarbsincrement">Second carbs increment</string>
    <string name="thirdcarbsincrement">Third carbs increment</string>
    <string name="cgm">CGM</string>
    <string name="key_ns_wifionly" translatable="false">ns_wifionly</string>
    <string name="key_ns_wifi_ssids" translatable="false">ns_wifi_ssids</string>
    <string name="key_ns_allowroaming" translatable="false">ns_allowroaming</string>
    <string name="key_ns_chargingonly" translatable="false">ns_chargingonly</string>
    <string name="ns_wifionly">Use WiFi connection only</string>
    <string name="ns_wifi_ssids">WiFi SSID</string>
    <string name="ns_chargingonly">Only if charging</string>
    <string name="connectionsettings_title">Connection settings</string>
    <string name="ns_wifi_allowedssids">Allowed SSIDs (semicolon separated)</string>
    <string name="ns_allowroaming">Allow connection in roaming</string>
    <string name="key_always_use_shortavg" translatable="false">always_use_shortavg</string>
    <string name="openapsama_autosens_max">Max autosens ratio</string>
    <string name="openapsama_autosens_min">Min autosens ratio</string>
    <string name="openapsama_bolussnooze_dia_divisor">Bolus snooze dia divisor</string>
    <string name="openapsama_max_daily_safety_multiplier">Max daily safety multiplier</string>
    <string name="openapsama_current_basal_safety_multiplier">Current basal safety multiplier</string>
    <string name="value_unavailable_short">n/a</string>
    <string translatable="false" name="key_virtualpump_type">virtualpump_type</string>
    <string name="virtualpump_type">Virtual Pump Type</string>
    <string name="virtualpump_definition">Pump Definition</string>
    <string name="virtualpump_pump_def">Bolus: Step=%1$s\nExtended Bolus: [Step=%2$s, Duration=%3$smin-%4$sh]\nBasal: Step=%5$s\nTBR: %6$s (by %7$s), Duration=%8$smin-%9$sh\n%10$s</string>
    <string name="virtualpump_pump_def_extended_note">* Only discrete values no ranges are supported as granularity for basal/bolus in virtual pump.</string>
    <string name="ns_autobackfill_title">Autobackfill BG</string>
    <string name="ga_lang" translatable="false">Irish</string>
    <string name="wear_wizard_settings">Wizard Settings</string>
    <string translatable="false" name="key_wearwizard_bg">wearwizard_bg</string>
    <string translatable="false" name="key_wearwizard_tt">wearwizard_tt</string>
    <string translatable="false" name="key_wearwizard_trend">wearwizard_trend</string>
    <string translatable="false" name="key_wearwizard_cob">wearwizard_cob</string>
    <string translatable="false" name="key_wearwizard_bolusiob">wearwizard_bolusiob</string>
    <string translatable="false" name="key_wearwizard_basaliob">wearwizard_basaliob</string>
    <string name="wear_wizard_settings_summary">Calculations included in the Wizard result:</string>
    <string name="wear_display_settings">Display Settings</string>
    <string name="wear_general_settings">General Settings</string>
    <string name="enable_nsclient">Enable NSClient</string>
    <string name="welcometosetupwizard">Welcome to setup wizard. It will guide you through the setup process\n</string>
    <string name="pumpsetup">Pump setup</string>
    <string name="readstatus">Read status</string>
    <string name="adjustprofileinns">Changes must be done in NS</string>
    <string name="exitwizard">Skip setup wizard</string>
    <string name="setupwizard_loop_description">Press the button below to enable AndroidAPS to suggest/make basal changes</string>
    <string name="setupwizard_objectives_description">Press the button below to enable Objectives. Look in the Objectives tab, after you finish this wizard, to make AndroidAPS completely functional.\n</string>
    <string name="enableobjectives">Enable Objectives</string>
    <string name="apssetup">Configure APS plugin</string>
    <string name="key_setupwizard_processed" translatable="false">startupwizard_processed</string>
    <string name="sensitivitysetup">Configure Sensitivity plugin</string>
    <string name="setupwizard_sensitivity_description">Sensitivity plugin is used for sensitivity detection and COB calculation. For more info visit:</string>
    <string name="setupwizard_sensitivity_url">https://github.com/MilosKozak/AndroidAPS/wiki/Sensitivity-detection-and-COB</string>
    <string name="nsclientinfotext">NSClient handles connection to Nightscout. You can skip this part now but you will not be able to pass objectives until you setup it.</string>
    <string name="diawarning">Please remember: new insulin profiles require DIA at least 5h. DIA 5–6h on new profile is equal to DIA 3h on old insulin profiles.</string>
    <string name="bgsourcesetup">Configure BG source</string>
    <string name="setupwizard_profile_description">Please select source of profile. If patient is a child you should use NS profile. If there is nobody following you on Nightscout you will probably prefer Local profile. Please remember that you are only selecting the profile source. To use it you must activate it by executing \"Profile switch\"</string>
    <string name="setupwizard_aps_description">Select one from availables algorithms. They are sorted from oldest to newest. Newer algorithm is usually more powerful and more aggressive. Thus if you are new looper you may probably start with AMA and not with latest one. Do not forget to read the OpenAPS documentation and configure it before use.</string>
    <string name="startobjective">Start your first objective</string>
    <string name="permission">Permission</string>
    <string name="askforpermission">Ask for permission</string>
    <string name="needlocationpermission">Application needs location permission for BT scan</string>
    <string name="needstoragepermission">Application needs storage permission to be able store log files</string>
    <string name="request">Request</string>
    <string name="insulinsourcesetup">Configure Insulin plugin</string>
    <string name="exit">Exit</string>
    <string name="danar_useroptions">User options</string>
    <string name="danar_timedisplay">Display time format</string>
    <string name="danar_buttonscroll">Button scroll</string>
    <string name="danar_beep">Beep on button press</string>
    <string name="danar_pumpalarm">Alarm</string>
    <string name="danar_pumpalarm_sound">Sound</string>
    <string name="danar_pumpalarm_vibrate">Vibrate</string>
    <string name="danar_pumpalarm_both">Both</string>
    <string name="danar_screentimeout">LCD on time [s]</string>
    <string name="danar_backlight">Backlight on time [s]</string>
    <string name="danar_glucoseunits">Glucose units</string>
    <string name="danar_shutdown">Shutdown(hours)</string>
    <string name="danar_lowreservoir">Low reservoir (Units)</string>
    <string name="danar_saveuseroptions">Save options to pump</string>
    <string name="option_on">On</string>
    <string name="option_off">Off</string>
    <string name="open_navigation">Open navigation</string>
    <string name="close_navigation">Close navigation</string>
    <string name="nav_plugin_preferences">Plugin preferences</string>
    <string name="completed_well_done">Completed, well done!</string>
    <string name="not_completed_yet">Not completed yet</string>
    <string name="time_elapsed">Time elapsed</string>
    <string name="nth_objective">%1$d. Objective</string>
    <string name="poctech">Poctech</string>
    <string name="description_source_poctech">Receive BG values from Poctech app</string>
    <string translatable="false" name="key_high_temptarget_raises_sensitivity">high_temptarget_raises_sensitivity</string>
    <string translatable="false" name="key_low_temptarget_lowers_sensitivity">low_temptarget_lowers_sensitivity</string>
    <string name="high_temptarget_raises_sensitivity_title">High temptarget raises sensitivity</string>
    <string name="high_temptarget_raises_sensitivity_summary"><![CDATA[Raise sensitivity for temptargets >= 100]]></string>
    <string name="low_temptarget_lowers_sensitivity_title">Low temptarget lowers sensitivity</string>
    <string name="low_temptarget_lowers_sensitivity_summary"><![CDATA[Lower sensitivity for temptargets < 100]]></string>
    <string name="combo_invalid_setup">Invalid pump setup, check the docs and verify that the Quick Info menu is named QUICK INFO using the 360 configuration software.</string>
    <string name="custom">Custom</string>
    <string name="largetimedifftitle">Large Time Difference</string>
    <string name="largetimediff">Large time difference:\nTime in pump is off by more than 1.5 hours.\nPlease adjust the time manually on the pump and make sure that reading the history from the pump does not cause unexpected behaviour.\nIf possible, remove the history from the pump before changing the time or disable the closed loop for one DIA after the last wrong history entry but minimum one DIA from now.</string>
    <string name="key_keep_screen_on" translatable="false">keep_screen_on</string>
    <string name="careportal_removestartedevents">Clean AndroidAPS started</string>
    <string name="storedsettingsfound">Stored settings found</string>
    <string name="allow_hardware_pump_text">Attention: If you activate and connect to a hardware pump, AndroidAPS will copy the basal settings from the profile to the pump, overwriting the existing basal rate stored on the pump. Make sure you have the correct basal setting in AndroidAPS. If you are not sure or don\'t want to overwrite the basal settings on your pump, press cancel and repeat switching to the pump at a later time.</string>
    <string name="error_adding_treatment_title">Treatment data incomplete</string>
    <string name="maintenance_settings">Maintenance Settings</string>
    <string name="maintenance_email">Email</string>
    <string name="key_maintenance_logs_email" translatable="false">maintenance_logs_email</string>
    <string name="invalid_email_message">Invalid Email</string>
    <string name="key_maintenance_logs_amount" translatable="false">maintenance_logs_amount</string>
    <string name="key_logshipper_amount" translatable="false">logshipper_amount</string>
    <string name="maintenance_amount">No of Logs to send</string>
    <string name="maintenance">Maintenance</string>
    <string name="maintenance_shortname">MAINT</string>
    <string name="description_maintenance">Provides several functions for maintenance (eg. log sending, log deletion).</string>
    <string name="send_all_logs">Send Logs by Email</string>
    <string name="delete_logs">Delete Logs</string>

    <string name="error_adding_treatment_message">A treatment (insulin: %1$.2f, carbs: %2$d, at: %3$s) could not be added to treatments. Please check and manually add a record as appropriate.</string>
    <string name="generated_ecarbs_note">eCarbs: %1$d g (%2$d h), delay: %3$d m</string>
    <string name="key_plugin_stats_report_timestamp" translatable="false">key_plugin_stats_report_timestamp</string>
    <string name="openaps_noasdata">No autosens data available</string>
    <string name="nav_logsettings">Log settings</string>
    <string name="resettodefaults">Reset to defaults</string>
    <string name="nsmalfunction">NSClient malfunction. Consider NS and NSClient restart.</string>
    <string name="as">AS</string>
    <string name="versionavailable">Version %1$s available</string>
    <string name="time_offset">Time offset</string>
    <string name="key_aps_mode" translatable="false">aps_mode</string>
    <string name="setupwizard_preferred_aps_mode">Preferred APS mode</string>
    <string name="treatments_wizard_total_label">Total</string>
    <string name="calculation_short">Calc</string>
    <string name="handshaking">Handshaking</string>
    <string name="sendlogfiles">Send today\'s log files to developers along with this time. Unexpected situation.</string>
    <string name="maxbolusviolation">Max bolus violation</string>
    <string name="commanderror">Command error</string>
    <string name="speederror">Speed error</string>
    <string name="insulinlimitviolation">Insulin limit violation</string>
    <string name="key_loop_openmode_min_change" translatable="false">loop_openmode_min_change</string>
    <string name="loop_openmode_min_change">Minimal request change [%]</string>
    <string name="loop_openmode_min_change_summary">Loop will popup new change request only if change is bigger than this value. Default value is 20%</string>
    <string name="key_short_tabtitles" translatable="false">short_tabtitles</string>
    <string name="pairfirst">Please pair your pump with your phone!</string>
<<<<<<< HEAD
=======
    <string name="searching_for_devices">Searching for devices…</string>
    <string name="please_wait">Please wait…</string>
    <string name="pairing_completed">Pairing completed</string>
    <string name="code_compare">Do the codes displayed on this device and on your pump match?</string>
    <string name="insight_pairing">Insight pairing</string>
    <string name="insight_local">Accu-Chek Insight</string>
    <string name="insight_delivered">%1$.2fU / %2$.2fU delivered</string>
    <string name="insight_alert_formatter">%1$s: %2$s</string>
    <string name="tube_changed">Tube changed</string>
    <string name="pump_time_updated">Pump time updated</string>
    <string name="confirm">Confirm</string>
    <string name="mute_alert">Mute</string>
    <string name="pump_alert">Pump alert</string>
    <string name="log_site_changes">Log site changes</string>
    <string name="log_tube_changes">Log tube changes</string>
    <string name="log_battery_changes">Log battery changes</string>
    <string name="log_operating_mode_changes">Log operating mode changes</string>
    <string name="log_alerts">Log alerts</string>
    <string name="enable_tbr_emulation">Enable TBR emulation</string>
    <string name="enable_tbr_emulation_summary">Use extended boluses instead of TBRs to bypass the 250% limit</string>
    <string name="disconnect_delay">Disconnect delay [s]</string>
    <string name="serial_number">Serial number</string>
    <string name="release_software_version">Release software version</string>
    <string name="ui_processor_software_version">UI processor software version</string>
    <string name="pc_processor_software_version">PC processor software version</string>
    <string name="md_tel_processor_software_version">MD tel processor software version</string>
    <string name="safety_processor_software_version">Safety processor software version</string>
    <string name="bt_info_page_version">BT info page version</string>
    <string name="bluetooth_address">Bluetooth address</string>
    <string name="system_id_appendix">System ID appendix</string>
    <string name="manufacturing_date">Manufacturing date</string>
    <string name="delete_pairing">Delete pairing</string>
    <string name="pairing_information">Pairing information</string>
    <string name="refreh_status">Refresh status</string>
    <string name="start_pump">Start pump</string>
    <string name="stop_pump">Stop pump</string>
    <string name="operating_mode">Operating mode</string>
    <string name="insight_status">Status</string>
    <string name="tdd_bolus">TDD Bolus</string>
    <string name="tdd_basal">TDD Basal</string>
    <string name="tdd_total">TDD Total</string>
    <string name="recovering">Recovering</string>
    <string name="not_paired">Not paired</string>
    <string name="last_connected">Last connected</string>
    <string name="started">Started</string>
    <string name="stopped">Stopped</string>
    <string name="tbr_formatter">%1$d%% for %2$d / %3$d min</string>
    <string name="extended_bolus">Extended bolus</string>
    <string name="multiwave_bolus">Multiwave bolus</string>
    <string name="eb_formatter">%1$.2f / %2$.2f U for %3$d min</string>
    <string name="enable_tbr_over_notification">Enable notification of TBR end\n(pump setting)</string>
    <string name="disable_tbr_over_notification">Disable notification of TBR end\n(pump setting)</string>
    <string name="refresh">Refresh</string>
    <string name="description_pump_insight_local">Pump integration for Accu-Chek Insight pumps</string>
    <string name="not_inserted">Not inserted</string>
    <string name="short_status_last_connected">Last conn: %1$d min ago</string>
    <string name="short_status_tbr">TBR: %1$d%% for %2$d / %3$d min</string>
    <string name="short_status_extended">Extended: %1$.2f / %2$.2f U for %3$d min</string>
    <string name="short_status_multiwave">Extended: %1$.2f / %2$.2f U for %3$d min</string>
    <string name="short_status_tdd">TDD: %1$.2f</string>
    <string name="short_status_reservoir">Reser.: %1$.2fU</string>
    <string name="short_status_battery">Batt.: %1$d%%</string>
    <string name="max_recovery_duration">Max. recovery duration [s]</string>
    <string name="min_recovery_duration">Min. recovery duration [s]</string>
    <string name="recovery_duration">Recovery duration</string>

>>>>>>> 65c5aebb
    <string name="profile_total">== ∑  %1$s U</string>
    <string name="profile_ins_units_per_hout">U/h</string>
    <string name="profile_carbs_per_unit">g/U</string>
    <string name="profile_per_unit">/U</string>
    <string name="key_dexcom_lognssensorchange">dexcom_lognssensorchange</string>
    <string name="dexcom_lognssensorchange_title">Log sensor change to NS</string>
    <string name="dexcom_lognssensorchange_summary">Create event \"Sensor Change\" in NS automaticaly on sensor start</string>


    <!-- Pump Abstract -->
    <string name="pump_operation_not_supported_by_pump_driver">Operation not supported by pump and/or driver.</string>
    <string name="pump_operation_not_yet_supported_by_pump">Operation not YET supported by pump.</string>

    <!-- Medtronic (MDT) - Base -->
    <string name="medtronic_name" translatable="false">Medtronic</string>
    <string name="medtronic_name_short" translatable="false">MDT</string>
    <string name="description_pump_medtronic">Pump integration for Medtronic, requires RileyLink device and specific Pump Model</string>

    <!-- MDT Configuration -->
    <string name="medtronic_serial_number">Pump Serial Number</string>
    <string name="medtronic_pump_type">Pump Type</string>
    <string name="medtronic_pump_frequency">Pump Frequency</string>
    <string name="medtronic_pump_bolus_delay">Delay before Bolus is started (s)</string>
    <string name="medtronic_pump_max_bolus">Max Bolus on Pump</string>
    <string name="medtronic_pump_max_basal">Max Basal on Pump</string>
    <string name="medtronic_pump_encoding">Medtronic Encoding</string>
    <string name="medtronic_pump_frequency_us_ca">US &amp; Canada (916 MHz)</string>
    <string name="medtronic_pump_frequency_worldwide">Worldwide (868 Mhz)</string>
    <string name="medtronic_pump_encoding_4b6b_local">Local 4b6b Encoding</string>
    <string name="medtronic_pump_encoding_4b6b_rileylink">RileyLink 4b6b Encoding</string>
    <string name="rileylink_mac_address">RileyLink MAC Address</string>
    <string name="medtronic_custom_action_wake_and_tune">Wake and Tune Up</string>

    <!-- RL BLE Scanning -->
    <string name="rileylink_scanner_scan_scan">SCAN</string>
    <string name="rileylink_scanner_scan_stop">STOP</string>
    <string name="rileylink_scanner_selected_device">Selected</string>
    <string name="rileylink_scanner_scan">Scan</string>
    <string name="rileylink_scanner_title">RileyLink Scan</string>
    <string name="rileylink_scanner_scan_menu">Scan for RileyLink</string>
    <string name="rileylink_scanner_ble_not_supported">Bluetooth Low Energy not supported.</string>
    <string name="rileylink_scanner_ble_not_enabled">Bluetooth not enabled.</string>
    <string name="location_not_found_title">Location Is Not Enabled</string>
    <string name="location_not_found_message">For Bluetooth discovery to work on newer devices, location must be enabled. AAPS does not track your location and it can be disabled after pairing is successful.</string>
    <string name="location_yes">Enable</string>
    <string name="location_no">No</string>
    <string name="rileylink_scanner_scanning">Scanning</string>
    <string name="rileylink_scanner_scanning_finished">Scanning finished</string>
    <string name="rileylink_scanner_scanning_error">Scanning error: %1$d</string>


    <!-- RL Status Page -->
    <string name="rileylink_settings_tab1">Settings</string>
    <string name="rileylink_settings_tab2">History</string>
    <string name="rileylink_settings_tab3">Device</string>
    <string name="rileylink_status">RileyLink Status</string>
    <string name="medtronic_pump_status">Pump Status</string>
    <string name="rileylink_settings_title">RileyLink Settings</string>
    <string name="title_activity_rileylink_settings">RileyLink Settings</string>
    <string name="rileylink_title">RileyLink</string>
    <string name="rileylink_configured_address">Configured Address</string>
    <string name="rileylink_connected_device">Connected Device</string>
    <string name="rileylink_connection_status">Connection Status</string>
    <string name="rileylink_connection_error">Connection Error</string>
    <string name="rileylink_device">Device</string>
    <string name="rileylink_device_type">Device Type</string>
    <string name="rileylink_device_model">Device Model</string>
    <string name="rileylink_last_used_frequency">Last used frequency</string>
    <string name="rileylink_last_device_contact">Last device contact</string>

    <!-- RL State -->
    <string name="rileylink_state_bt_init">Bluetooth Initializing…</string>
    <string name="rileylink_state_bt_error">Bluetooth Error</string>
    <string name="rileylink_state_bt_ready">Bluetooth Ready</string>
    <string name="rileylink_state_not_started">Not Started</string>
    <string name="rileylink_state_rl_init">RileyLink Initialization…</string>
    <string name="rileylink_state_rl_error">RileyLink Error</string>
    <string name="rileylink_state_pc_tune_up">Tunning up RileyLink and Pump</string>
    <string name="rileylink_state_pc_error">Problem connecting to Pump</string>
    <string name="rileylink_state_connected">Connected</string>

    <!-- RL Errors -->
    <string name="rileylink_error_not_rl">Device is not RileyLink</string>
    <string name="rileylink_error_unreachable">RileyLink unreachable</string>
    <string name="rileylink_error_bt_disabled">Bluetooth disabled</string>
    <string name="rileylink_error_no_bt_adapter">No Bluetooth Adapter</string>
    <string name="rileylink_error_tuneup_failed">TuneUp Failed</string>
    <string name="rileylink_error_pump_unreachable">Pump unreachable</string>
    <string name="rileylink_error_pod_unreachable">Pod unreachable</string>
    <string name="rileylink_error_address_not_set_short">Not set</string>

    <!-- RL Target Device -->
    <string name="rileylink_target_device_medtronic">Medtronic Pump</string>
    <string name="rileylink_target_device_omnipod">Omnipod</string>


    <!-- MDT Errors -->
    <string name="medtronic_errors">Errors</string>
    <string name="medtronic_error_serial_not_set">Serial # not set.</string>
    <string name="medtronic_error_serial_invalid">Serial # invalid.</string>
    <string name="medtronic_error_pump_type_not_set">Pump Type not set.</string>
    <string name="medtronic_error_pump_type_invalid">Pump Type unsupported.</string>
    <string name="medtronic_error_pump_frequency_not_set">Pump Frequency not set.</string>
    <string name="medtronic_error_pump_frequency_invalid">Pump Frequency unsupported.</string>
    <string name="medtronic_error_rileylink_address_invalid">RileyLink Address invalid.</string>
    <string name="medtronic_error_pump_type_set_differs_from_detected">Pump type detected is not the same as configured type.</string>

    <string name="medtronic_error_pump_basal_profiles_not_enabled">Basal profiles are not enabled on pump.</string>
    <string name="medtronic_error_pump_incorrect_basal_profile_selected">Basal profile set on pump is incorrect (must be STD).</string>
    <string name="medtronic_error_pump_wrong_tbr_type_set">Wrong TBR type set on pump (must be Absolute).</string>
    <string name="medtronic_error_pump_wrong_max_bolus_set" formatted="false">Wrong Max Bolus set on Pump (must be %.2f).</string>
    <string name="medtronic_error_pump_wrong_max_basal_set" formatted="false">Wrong Max Basal set on Pump (must be %.2f).</string>
    <string name="xxx">xxx</string>

    <!-- MDT History -->
    <string name="medtronic_history_group_basal">Basals</string>
    <string name="medtronic_history_group_configuration">Configurations</string>
    <string name="medtronic_history_group_notification">Notifications</string>
    <string name="medtronic_history_group_statistic">Statistics</string>
    <string name="medtronic_history_group_unknown">Unknowns</string>
    <string name="medtronic_history_group_all">All</string>
    <string name="medtronic_pump_history">Medtronic Pump History</string>


    <!-- MDT Pump Status -->
    <string name="medtronic_pump_status_never_contacted">Never contacted</string>
    <string name="medtronic_pump_status_waking_up">Waking up</string>
    <string name="medtronic_pump_status_error_comm">Error with communication</string>
    <string name="medtronic_pump_status_timeout_comm">Timeout on communication</string>
    <string name="medtronic_pump_status_problem_contacting">Problem contacting Pump</string>
    <string name="medtronic_pump_status_pump_unreachable">Pump unreachable</string>
    <string name="medtronic_pump_status_invalid_config">Invalid configuration</string>
    <string name="medtronic_pump_status_active">Active</string>
    <string name="medtronic_pump_status_sleeping">Sleeping</string>

    <!-- <string name="medtronic_cmd_profile_not_set">Remote Basal profile setting is not supported. Please modify Basal profile on your pump manually.</string> -->
    <string name="medtronic_cmd_cancel_bolus_not_supported">You cancelled Bolus, after it was already set on Pump. Since Medtronic Pump doesn\'t support cancel, you will need to manually cancel it. Put the Pump into Suspend mode and then do Resume (if you still want to cancel). Application will pick up changes, on next update (in less than 5 minutes).</string>
    <string name="medtronic_cmd_cant_read_tbr">Could not read current TBR.</string>
    <string name="medtronic_cmd_cant_cancel_tbr_stop_op">Could not cancel current TBR. Stopping operation.</string>
    <string name="medtronic_cmd_set_profile_pattern_overflow">Profile set failed, because following patterns, have too big basal rate: %1$s</string>
    <string name="medtronic_cmd_bolus_could_not_be_delivered">Bolus could not be delivered.</string>
    <string name="medtronic_cmd_tbr_could_not_be_delivered">TBR could not be set.</string>
    <string name="medtronic_cmd_cant_cancel_tbr">Could not cancel current TBR.</string>
    <string name="medtronic_cmd_basal_profile_could_not_be_set">Basal profile could not be set.</string>
    <string name="medtronic_cmd_basal_profile_not_set_is_same">Basal profile is the same, so it will not be set again.</string>

    <string name="medtronic_cmd_desc_get_history">Get History - Page %1$d (%2$d/16)</string>
    <string name="medtronic_cmd_desc_get_history_request">Get History - Page %1$d</string>
    <string name="medtronic_cmd_desc_get_history_base">Get History - Page %1$d</string>
    <string name="medtronic_cmd_desc_get_time">Get Pump Time</string>
    <string name="medtronic_cmd_desc_get_settings">Get Settings</string>
    <string name="medtronic_cmd_desc_get_model">Get Pump Model</string>
    <string name="medtronic_cmd_desc_get_basal_profile">Get Basal Profile</string>
    <string name="medtronic_cmd_desc_set_basal_profile">Set Basal Profile</string>
    <string name="medtronic_cmd_desc_get_tbr">Get Temporary Basal</string>
    <string name="medtronic_cmd_desc_set_tbr">Set Temporary Basal</string>
    <string name="medtronic_cmd_desc_set_bolus">Set Bolus</string>


    <string name="pump_no_connection_h">No connection for %1$d hour(s) %2$d min</string>
    <string name="pump_no_connection_d">No connection for %1$d day(s) %2$d hours</string>


    <plurals name="objective_days">
        <item quantity="one">%1$d day</item>
        <item quantity="other">%1$d days</item>
    </plurals>
    <plurals name="objective_hours">
        <item quantity="one">%1$d hour</item>
        <item quantity="other">%1$d hours</item>
    </plurals>
    <plurals name="objective_minutes">
        <item quantity="one">%1$d minute</item>
        <item quantity="other">%1$d minutes</item>
    </plurals>
</resources><|MERGE_RESOLUTION|>--- conflicted
+++ resolved
@@ -1230,8 +1230,6 @@
     <string name="loop_openmode_min_change_summary">Loop will popup new change request only if change is bigger than this value. Default value is 20%</string>
     <string name="key_short_tabtitles" translatable="false">short_tabtitles</string>
     <string name="pairfirst">Please pair your pump with your phone!</string>
-<<<<<<< HEAD
-=======
     <string name="searching_for_devices">Searching for devices…</string>
     <string name="please_wait">Please wait…</string>
     <string name="pairing_completed">Pairing completed</string>
@@ -1298,7 +1296,6 @@
     <string name="min_recovery_duration">Min. recovery duration [s]</string>
     <string name="recovery_duration">Recovery duration</string>
 
->>>>>>> 65c5aebb
     <string name="profile_total">== ∑  %1$s U</string>
     <string name="profile_ins_units_per_hout">U/h</string>
     <string name="profile_carbs_per_unit">g/U</string>
@@ -1461,7 +1458,6 @@
     <string name="pump_no_connection_h">No connection for %1$d hour(s) %2$d min</string>
     <string name="pump_no_connection_d">No connection for %1$d day(s) %2$d hours</string>
 
-
     <plurals name="objective_days">
         <item quantity="one">%1$d day</item>
         <item quantity="other">%1$d days</item>
