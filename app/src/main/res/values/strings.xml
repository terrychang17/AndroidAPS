--- conflicted
+++ resolved
@@ -1824,12 +1824,10 @@
     <string name="key_statuslights_copy_ns" translatable="false">statuslights_copy_ns</string>
     <string name="copyexistingvalues">Copy NS settings (if exists)?</string>
     <string name="key_statuslights_overview_advanced" translatable="false">statuslights_overview_advanced</string>
-<<<<<<< HEAD
     <string name="classic_desrciption">Original skin</string>
     <string name="buttonson_desrciption">Buttons are always displayed on bottom of screen</string>
     <string name="key_skin" translatable="false">skin</string>
     <string name="skin">Skin</string>
-=======
 
 
     <!-- Omnipod -->
@@ -1973,5 +1971,4 @@
     <string name="omnipod_rl_stats">RL Stats</string>
     <string name="omnipod_read_pulse_log_short">Pulse Log</string>
 
->>>>>>> 47fd4bd1
 </resources>