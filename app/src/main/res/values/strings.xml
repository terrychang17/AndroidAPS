<resources>
    <string name="en_lang" translatable="false">English</string>
    <string name="cs_lang" translatable="false">Czech</string>
    <string name="af_lang" translatable="false">Afrikaans</string>
    <string name="bg_lang" translatable="false">Bulgarian</string>
    <string name="nl_lang" translatable="false">Dutch</string>
    <!--    <string name="fi_lang" translatable="false">Finnish</string> -->
    <string name="fr_lang" translatable="false">French</string>
    <string name="de_lang" translatable="false">German</string>
    <string name="el_lang" translatable="false">Greek</string>
    <!--   <string name="he_lang" translatable="false">Hebrew</string> -->
    <string name="zh_lang" translatable="false">Chinese</string>
    <!--    <string name="ga_lang" translatable="false">Irish</string> -->
    <string name="it_lang" translatable="false">Italian</string>
    <!--    <string name="ja_lang" translatable="false">Japanese</string> -->
    <string name="ko_lang" translatable="false">Korean</string>
    <string name="lt_lang" translatable="false">Lithuanian</string>
    <string name="pl_lang" translatable="false">Polish</string>
    <string name="pt_lang" translatable="false">Portuguese</string>
    <string name="pt_BR_lang" translatable="false">Portuguese, Brazilian</string>
    <string name="ro_lang" translatable="false">Romanian</string>
    <string name="ru_lang" translatable="false">Russian</string>
    <string name="sk_lang" translatable="false">Slovak</string>
    <string name="es_lang" translatable="false">Spanish</string>
    <string name="sv_lang" translatable="false">Swedish</string>
    <string name="tr_lang" translatable="false">Turkish</string>

    <string name="treatmentssafety_title">Treatments safety</string>
    <string name="treatmentssafety_maxbolus_title">Max allowed bolus [U]</string>
    <string name="treatmentssafety_maxcarbs_title">Max allowed carbs [g]</string>

    <string name="nav_preferences">Preferences</string>
    <string name="nav_refreshtreatments">Refresh treatments from NS</string>
    <string name="nav_resetdb">Reset Databases</string>
    <string name="reset_db_confirm">Do you really want to reset the databases?</string>
    <string name="nav_exit">Exit</string>
    <string name="danar_useextended_title">Use extended boluses for >200%%</string>
    <string name="danar_bt_name_title">DanaR Bluetooth device</string>
    <string name="ns_sync_use_absolute_title">Always use basal absolute values</string>
    <string name="alert_dialog_storage_permission_text">Please reboot your phone or restart AndroidAPS from the System Settings \notherwise Android APS will not have logging (important to track and verify that the algorithms are working correctly)!</string>
    <string name="alert_dialog_permission_battery_optimization_failed">This device does not appear to support battery optimization whitelisting - you may experience performance issues.</string>

    <string name="description_actions">Some buttons to quickly access common features</string>
    <string name="description_careportal">Enter advanced log book entries.</string>
    <string name="description_config_builder">Used for configuring the active plugins</string>
    <string name="description_objectives">Learning program</string>
    <string name="description_food">Displays the food presets defined in Nightscout</string>
    <string name="description_insulin_rapid">Insulin preset for Humalog and NovoRapid / NovoLog</string>
    <string name="description_insulin_ultra_rapid">Insulin preset for Fiasp</string>
    <string name="description_insulin_free_peak">Allows you to define the peak of the insulin activity and should only be used by advanced users</string>
    <string name="description_loop">Activate or deactivate the implementation triggering the loop.</string>
    <string name="description_ns_client">Synchronizes your data with Nightscout</string>
    <string name="description_ma">State of the algorithm in 2016</string>
    <string name="description_ama">State of the algorithm in 2017</string>
    <string name="description_smb">Most recent algorithm for advanced users</string>
    <string name="description_overview">Displays the current state of your loop and buttons for most common actions</string>
    <string name="description_persistent_notification">Shows an ongoing notification with a short overview of what your loop is doing</string>
    <string name="description_profile_local">Define a profile which is available offline.</string>
    <string name="description_profile_nightscout">Provides the profile you have defined in Nightscout</string>
    <string name="description_profile_simple">Define a profile with only one time block.</string>
    <string name="description_pump_combo">Pump integration for Accu-Chek Combo pumps, requires having ruffy installed</string>
    <string name="description_pump_dana_r">Pump integration for DANA Diabecare R pumps</string>
    <string name="description_pump_dana_r_korean">Pump integration for domestic DANA Diabecare R pumps</string>
    <string name="description_pump_dana_r_v2">Pump integration for DANA Diabecare R pumps with upgraded firmware</string>
    <string name="description_pump_dana_rs">Pump integration for DANA Diabecare RS pumps</string>
    <string name="description_pump_mdi">Pump integration for people who do multiple daily injections for their diabetes therapy</string>
    <string name="description_pump_virtual">Pump integration for pumps which don\'t have any driver yet (Open Loop)</string>
    <string name="description_sensitivity_aaps">Sensitivity is calculated the same way like Oref0, but you can specify timeframe to the past. Minimal carb absorption is calculated from max carb absorption time from preferences.</string>
    <string name="description_sensitivity_oref1">Sensitivity is calculated from 8h or 24h data in the past (using either which is more sensitive). Carbs (if not absorbed) are cut after time specified in preferences. Plugin also calculates UAM.</string>
    <string name="description_sensitivity_weighted_average">Sensitivity is calculated as a weighted average from deviations. Newer deviations have higher weight. Minimal carb absorption is calculated from max carb absorption time from preferences. This algorithm is the fastest in following sensitivity changes.</string>
    <string name="description_source_eversense">Receive BG values from the patched Eversense app.</string>
    <string name="description_source_glimp">Receive BG values from Glimp.</string>
    <string name="description_source_mm640g">Receive BG values from the 600SeriesAndroidUploader.</string>
    <string name="description_source_ns_client">Downloads BG data from Nightscout</string>
    <string name="description_source_xdrip">Receive BG values from xDrip.</string>
    <string name="description_treatments">Saves all treatments that were made</string>
    <string name="description_wear">Monitor and control AndroidAPS using your WearOS watch.</string>
    <string name="description_xdrip_status_line">Show information about your loop on your xDrip+ watchface.</string>
    <string name="description_sms_communicator">Remote control AndroidAPS using SMS commands.</string>

    <string name="nsprofileview_units_label">Units</string>
    <string name="nsprofileview_dia_label">DIA</string>
    <string name="nsprofileview_ic_label">IC</string>
    <string name="nsprofileview_isf_label">ISF</string>
    <string name="nsprofileview_basal_label">Basal</string>
    <string name="nsprofileview_target_label">Target</string>
    <string name="noprofileset">NO PROFILE SET</string>
    <string name="treatments_insulin_label_string">Insulin:</string>
    <string name="treatments_carbs_label_string">Carbs:</string>
    <string name="treatments_iob_label_string">IOB:</string>
    <string name="sms_iob">IOB:</string>
    <string name="treatments_iobtotal_label_string">Total IOB:</string>
    <string name="treatments_iobactivitytotal_label_string">Total IOB activity:</string>
    <string name="tempbasals_realduration_label_string">Dur:</string>
    <string name="tempbasals_netratio_label_string">Ratio:</string>
    <string name="tempbasals_netinsulin_label_string">Ins:</string>
    <string name="tempbasals_iob_label_string">IOB:</string>
    <string name="tempbasals_iobtotal_label_string">Total IOB:</string>
    <string name="treatments_wizard_bg_label">BG</string>
    <string name="treatments_wizard_tt_label">TT</string>
    <string name="treatments_wizard_carbs_label">Carbs</string>
    <string name="treatments_wizard_correction_label">Corr</string>
    <string name="insulin_unit_shortname">U</string>
    <string name="treatments_wizard_bolusiob_label">Bolus IOB</string>
    <string name="openapsma_run">Run now</string>
    <string name="vitualpump_label">VIRTUAL PUMP</string>
    <string name="pump_basebasalrate_label">Base basal rate</string>
    <string name="pump_tempbasal_label">Temp basal</string>
    <string name="virtualpump_extendedbolus_label">Extended bolus</string>
    <string name="pump_battery_label">Battery</string>
    <string name="pump_reservoir_label">Reservoir</string>
    <string name="virtualpump_resultok">OK</string>
    <string name="openapsma_lastrun_label">Last run</string>
    <string name="openapsma_inputparameters_label">Input parameters</string>
    <string name="openapsma_glucosestatus_label">Glucose status</string>
    <string name="openapsma_currenttemp_label">Current temp</string>
    <string name="openapsma_iobdata_label">IOB data</string>
    <string name="openapsma_profile_label">Profile</string>
    <string name="openapsma_mealdata_label">Meal data</string>
    <string name="result">Result</string>
    <string name="result_insulin_carbs">Result: %1$s %2$s</string>
    <string name="openapsma_noglucosedata">No glucose data available</string>
    <string name="nochangerequested">No change requested</string>
    <string name="openapsma_request_label">Request</string>
    <string name="rate">Rate</string>
    <string name="duration">Duration</string>
    <string name="reason">Reason</string>
    <string name="glucose">Glucose</string>
    <string name="delta">Delta</string>
    <string name="sms_delta">Delta:</string>

    <string name="configbuilder">Config Builder</string>
    <string name="objectives">Objectives</string>
    <string name="overview">Overview</string>
    <string name="nsprofile">NS Profile</string>
    <string name="simpleprofile">Simple profile</string>
    <string name="treatments">Treatments</string>
    <string name="virtualpump">Virtual Pump</string>
    <string name="careportal">Careportal</string>


    <string name="configbuilder_pump">Pump</string>
    <string name="configbuilder_pump_description">Which pump would you like to use with AndroidAPS?</string>
    <string name="configbuilder_treatments">Treatments</string>
    <string name="configbuilder_treatments_description">Which plugin should be used for treatment handling?</string>
    <string name="configbuilder_profile">Profile</string>
    <string name="configbuilder_profile_description">Which profile should AndroidAPS use?</string>
    <string name="configbuilder_aps">APS</string>
    <string name="configbuilder_aps_description">Which APS algorithm should make therapy adjustments?</string>
    <string name="configbuilder_general">General</string>
    <string name="configbuilder_general_description">These are some general plugins you might find useful.</string>
    <string name="configbuilder_constraints_description">Which constraints are applied?</string>
    <string name="days">days</string>
    <string name="constraints">Constraints</string>

    <string name="loop">Loop</string>
    <string name="configbuilder_loop">Loop</string>
    <string name="configbuilder_loop_description">Use this to activate AndroidAPS\' loop integration.</string>
    <string name="loop_aps_label">APS</string>
    <string name="loop_constraintsprocessed_label">After processed constraints</string>
    <string name="loop_tbrsetbypump_label">Temp basal set by pump</string>
    <string name="openapsma_lastenact_label">Last enacted</string>
    <string name="ok">OK</string>
    <string name="cancel">Cancel</string>
    <string name="noapsselected">NO APS SELECTED OR PROVIDED RESULT</string>
    <string name="safety">Safety</string>
    <string name="openapsma_disabled">Plugin is disabled</string>
    <string name="constraints_violation">Constraints violation</string>
    <string name="treatmentdeliveryerror">Bolus delivery error</string>
    <string name="tempbasaldeliveryerror">Tempbasal delivery error</string>
    <string name="overview_newtempbasal_basalpercent">Basal value [%]</string>
    <string name="setbasalquestion">Accept new temp basal:</string>
    <string name="overview_treatment_label">Treatment</string>
    <string name="overview_calculator_label">Calculator</string>
    <string name="constraintapllied">Constraint applied!</string>
    <string name="confirmation">Confirmation</string>
    <string name="bolus">Bolus</string>
    <string name="sms_bolus">Bolus:</string>
    <string name="basal">Basal</string>
    <string name="sms_basal">Basal:</string>
    <string name="carbs">Carbs</string>
    <string name="changeyourinput">Change your input!</string>
    <string name="configbuilder_bgsource">BG Source</string>
    <string name="configbuilder_bgsource_description">Where should AndroidAPS gain  it\'s data from?</string>
    <string name="xdrip">xDrip</string>
    <string name="apsmode_title">APS Mode</string>

    <string name="closedloop">Closed Loop</string>
    <string name="openloop">Open Loop</string>
    <string name="lowglucosesuspend">Low Glucose Suspend</string>
    <string name="disabledloop">Loop Disabled</string>
    <string name="disableloop">Disable loop</string>
    <string name="enableloop">Enable loop</string>

    <string name="lgs">LGS</string>
    <string name="openloop_newsuggestion">New suggestion available</string>
    <string name="carbssuggestion">Carbs Suggestion</string>
    <string name="unsupportedclientver">Unsupported version of NSClient</string>
    <string name="unsupportednsversion">Unsupported version of Nightscout</string>
    <string name="loopdisabled">LOOP DISABLED BY CONSTRAINTS</string>
    <string name="treatments_wizard_basaliob_label">Basal IOB</string>
    <string name="bolusconstraintapplied">Bolus constraint applied</string>
    <string name="carbsconstraintapplied">Carbs constraint applied</string>
    <string name="careportal_bgcheck">BG Check</string>
    <string name="careportal_announcement">Announcement</string>
    <string name="careportal_note">Note</string>
    <string name="careportal_question">Question</string>
    <string name="careportal_exercise">Exercise</string>
    <string name="careportal_pumpsitechange">Pump Site Change</string>
    <string name="careportal_cgmsensorinsert">CGM Sensor Insert</string>
    <string name="careportal_cgmsensorstart">CGM Sensor Start</string>
    <string name="careportal_insulincartridgechange">Insulin Cartridge Change</string>
    <string name="careportal_profileswitch">Profile switch</string>
    <string name="careportal_snackbolus">Snack Bolus</string>
    <string name="careportal_mealbolus">Meal Bolus</string>
    <string name="careportal_correctionbolus">Correction Bolus</string>
    <string name="careportal_combobolus">Combo Bolus</string>
    <string name="careportal_tempbasalstart">Temp Basal Start</string>
    <string name="careportal_tempbasalend">Temp Basal End</string>
    <string name="careportal_carbscorrection">Carbs correction</string>
    <string name="careportal_openapsoffline">OpenAPS Offline</string>

    <string name="careportal_newnstreatment_eventtype">Event type</string>
    <string name="careportal_newnstreatment_other">Other</string>
    <string name="careportal_newnstreatment_meter">Meter</string>
    <string name="careportal_newnstreatment_sensor">Sensor</string>
    <string name="careportal_newnstreatment_carbs_label">Carbs</string>
    <string name="careportal_newnstreatment_insulin_label">Insulin</string>
    <string name="careportal_newnstreatment_carbtime_label">Carb time</string>
    <string name="careportal_newnstreatment_split_label">Split</string>
    <string name="careportal_newnstreatment_duration_label">Duration</string>
    <string name="careportal_newnstreatment_percent_label">Percent</string>
    <string name="careportal_newnstreatment_absolute_label">Absolute</string>
    <string name="careportal_newnstreatment_notes_label">Notes</string>
    <string name="event_time_label">Event time</string>
    <string name="careportal_newnstreatment_profile_label">Profile</string>
    <string name="careportal_newnstreatment_enteredby_title">Entered By</string>
    <string name="careportal_newnstreatment_glucosetype">Glucose type</string>
    <string name="noprofile">No profile loaded from NS yet</string>
    <string name="overview_tempbasal_button">TempBasal</string>
    <string name="overview_extendedbolus_button">Extended Bolus</string>
    <string name="configbuilder_nightscoutversion_label">Nightscout version:</string>
    <string name="missing_carbs">Missing %1$dg</string>
    <string name="exported">Preferences exported</string>
    <string name="export_to">Export settings to</string>
    <string name="import_from">Import settings from</string>
    <string name="setting_imported">Settings imported</string>
    <string name="filenotfound">File not found</string>
    <string name="nav_export">Export settings</string>
    <string name="nav_import">Import settings</string>
    <string name="openapsma_maxbasal_title">Max U/hr a Temp Basal can be set to</string>
    <string name="openapsma_maxbasal_summary">This value is called max basal in OpenAPS context</string>
    <string name="openapsma_maxiob_title">Maximum basal IOB OpenAPS can deliver [U]</string>
    <string name="openapsma_maxiob_summary">This value is called Max IOB in OpenAPS context\nThis is maximal insulin in [U] APS can deliver at once.</string>
    <string name="dismiss">DISMISS</string>
    <string name="language" translatable="false">Language</string>

    <string name="password_preferences_encrypt_prompt">You will be asked for master password, which will be used to encrypt exported preferences.</string>
    <string name="password_preferences_decrypt_prompt">You will be asked for master password, which is needed to decrypt imported preferences.</string>
    <string name="preferences_export_canceled">Export canceled! Preferences were NOT exported!</string>
    <string name="preferences_import_canceled">Import canceled! Preferences were NOT imported!</string>

    <string name="check_preferences_before_import">Please check preferences before importing:</string>
    <string name="check_preferences_cannot_import">Preferences cannot be imported!</string>
    <string name="check_preferences_dangerous_import">Preferences should not be imported!</string>
    <string name="check_preferences_details_btn">Explain import issues…</string>
    <string name="check_preferences_details_title">Import issues details</string>
    <string name="check_preferences_import_btn">Import</string>
    <string name="check_preferences_import_anyway_btn">Import anyway (DANGEROUS!)</string>

    <string name="metadata_warning_different_flavour">Preferences were created with different variant of AAPS (%1$s) while you have: %2$s.\n\nSome settings may be missing or invalid - after importing please check and update your preferences.</string>
    <string name="metadata_warning_different_device">Preferences were created on a different device. It is OK if you are importing from older/different phone, but make sure imported preferences are correct!</string>
    <string name="metadata_warning_outdated_format">You are using the outdated legacy format from old versions of AAPS, which is not secure! Only use it as a last resort, if you do not have an export in current, JSON format.</string>
    <string name="metadata_warning_old_export">Imported preferences are already %1$s days old! Maybe you have more up-to-date preferences or you choose the wrong file? Remember to export preferences regularly!</string>
    <string name="metadata_warning_date_format">Invalid date-time format!</string>

    <string name="metadata_label_format">File format</string>
    <string name="metadata_label_created_at">Created at</string>
    <string name="metadata_label_aaps_version">AAPS Version</string>
    <string name="metadata_label_aaps_flavour">Build Variant</string>
    <string name="metadata_label_device_name">Exporting device patient name</string>
    <string name="metadata_label_device_model">Exporting device model</string>
    <string name="metadata_label_encryption">File encryption</string>

    <string name="metadata_format_old">Old export format</string>
    <string name="metadata_format_new">New encrypted format</string>
    <string name="metadata_format_debug">New debug format (unencrypted)</string>
    <string name="metadata_format_other">Unknown export format</string>

    <string name="prefdecrypt_settings_tampered">Settings file tampered</string>
    <string name="prefdecrypt_settings_secure">Settings file is secure</string>
    <string name="prefdecrypt_settings_unencrypted">Using not secure, unencrypted settings format</string>
    <string name="prefdecrypt_wrong_json">JSON format error, missing required field (format, content, metadata or security)</string>
    <string name="prefdecrypt_wrong_password">Decryption error, the given password cannot decrypt the file</string>

    <string name="prefdecrypt_issue_missing_file_hash">File checksum (hash) missing, cannot verify the authenticity of settings!</string>
    <string name="prefdecrypt_issue_modified">File was modified after export!</string>
    <string name="prefdecrypt_issue_parsing">Decryption error, parsing preferences failed!</string>
    <string name="prefdecrypt_issue_wrong_pass">Decryption error, the provided password is invalid or settings file was modified! It may happen that the imported file was exported with a different Master password.</string>
    <string name="prefdecrypt_issue_wrong_format">Missing encryption configuration, settings format is invalid!</string>
    <string name="prefdecrypt_issue_wrong_algorithm">Unsupported or not specified encryption algorithm!</string>

    <string name="danarpump">DanaR</string>
    <string name="connecting">Connecting</string>
    <string name="connected">Connected</string>
    <string name="disconnected">Disconnected</string>
    <string name="danar_pump_settings">Dana pump settings</string>
    <string name="end_user_license_agreement">End User License Agreement</string>
    <string name="end_user_license_agreement_text">MUST NOT BE USED TO MAKE MEDICAL DECISIONS. THERE IS NO WARRANTY FOR THE PROGRAM, TO THE EXTENT PERMITTED BY APPLICABLE LAW. EXCEPT WHEN OTHERWISE STATED IN WRITING THE COPYRIGHT HOLDERS AND/OR OTHER PARTIES PROVIDE THE PROGRAM “AS IS” WITHOUT WARRANTY OF ANY KIND, EITHER EXPRESSED OR IMPLIED, INCLUDING, BUT NOT LIMITED TO, THE IMPLIED WARRANTIES OF MERCHANTABILITY AND FITNESS FOR A PARTICULAR PURPOSE. THE ENTIRE RISK AS TO THE QUALITY AND PERFORMANCE OF THE PROGRAM IS WITH YOU. SHOULD THE PROGRAM PROVE DEFECTIVE, YOU ASSUME THE COST OF ALL NECESSARY SERVICING, REPAIR OR CORRECTION.</string>
    <string name="end_user_license_agreement_i_understand">I UNDERSTAND AND AGREE</string>
    <string name="save">Save</string>
    <string name="nobtadapter">No bluetooth adapter found</string>
    <string name="devicenotfound">Selected device not found</string>
    <string name="connectionerror">Pump connection error</string>
    <string name="danar_iob_label">Pump IOB</string>
    <string name="danar_dailyunits">Daily units</string>
    <string name="pump_lastbolus_label">Last bolus</string>
    <string name="hoursago">%1$.1fh ago</string>
    <string name="danar_invalidinput">Invalid input data</string>
    <string name="danar_valuenotsetproperly">Value not set properly</string>
    <string name="reloadprofile">Reload profile</string>
    <string name="danar_viewprofile">View profile</string>
    <string name="enacted">Enacted</string>
    <string name="comment">Comment</string>
    <string name="success">Success</string>
    <string name="percent">Percent</string>
    <string name="absolute">Absolute</string>
    <string name="canceltemp">Cancel temp basal</string>
    <string name="carbsreq">"%dg Additional Carbs Required Within %d Minutes</string>
    <string name="smscommunicator">SMS Communicator</string>
    <string name="waitingforpumpresult">Waiting for result</string>
    <string name="smscommunicator_allowednumbers">Allowed phone numbers</string>
    <string name="smscommunicator_allowednumbers_summary">+XXXXXXXXXX;+YYYYYYYYYY</string>
    <string name="smscommunicator_bolusreplywithcode">To deliver bolus %1$.2fU reply with code %2$s</string>
    <string name="smscommunicator_mealbolusreplywithcode">To deliver meal bolus %1$.2fU reply with code %2$s</string>
    <string name="smscommunicator_temptargetwithcode">To set the Temp Target %1$s reply with code %2$s</string>
    <string name="smscommunicator_temptargetcancel">To cancel Temp Target reply with code %1$s</string>
    <string name="smscommunicator_stopsmswithcode">To disable the SMS Remote Service reply with code %1$s.\n\nKeep in mind that you\'ll able to reactivate it directly from the AAPS master smartphone only.</string>
    <string name="smscommunicator_stoppedsms">SMS Remote Service stopped. To reactivate it, use AAPS on master smartphone.</string>
    <string name="smscommunicator_calibrationreplywithcode">To send calibration %1$.2f reply with code %2$s</string>
    <string name="smscommunicator_bolusfailed">Bolus failed</string>
    <string name="key_smscommunicator_remotebolusmindistance" translatable="false">smscommunicator_remotebolusmindistance</string>
    <string name="smscommunicator_remotebolusmindistance_summary">Minimum number of minutes that must elapse between one remote bolus and the next</string>
    <string name="smscommunicator_remotebolusmindistance">How many minutes must elapse, at least, between one bolus and the next</string>
    <string name="smscommunicator_remotebolusmindistance_caveat">For your safety, to edit this preference you need to add at least 2 phone numbers.</string>
    <string name="bolusdelivered">Bolus %1$.2fU delivered successfully</string>
    <string name="bolusrequested">Going to deliver %1$.2fU</string>
    <string name="smscommunicator_bolusdelivered">Bolus %1$.2fU delivered successfully</string>
    <string name="smscommunicator_mealbolusdelivered">Meal Bolus %1$.2fU delivered successfully</string>
    <string name="smscommunicator_mealbolusdelivered_tt">Target %1$s for %2$d minutes</string>
    <string name="smscommunicator_tt_set">Target %1$s for %2$d minutes set successfully</string>
    <string name="smscommunicator_tt_canceled">Temp Target canceled successfully</string>
    <string name="bolusdelivering">Delivering %1$.2fU</string>
    <string name="smscommunicator_remotecommandsallowed">Allow remote commands via SMS</string>
    <string name="glucosetype_finger">Finger</string>
    <string name="glucosetype_sensor">Sensor</string>
    <string name="manual">Manual</string>
    <string name="careportal_temporarytarget">Temporary target</string>
    <string name="careportal_temporarytargetcancel">Temporary target cancel</string>
    <string name="danarprofile">DanaR profile settings</string>
    <string name="danarprofile_dia">DIA [h]</string>
    <string name="danarprofile_dia_summary">Duration of Insulin Activity</string>
    <string name="failedupdatebasalprofile">Failed to update basal profile</string>
    <string name="danar_historyreload">Reload</string>
    <string name="uploading">Uploading</string>
    <string name="danar_ebolus">E bolus</string>
    <string name="danar_dsbolus">DS bolus</string>
    <string name="danar_debolus">DE bolus</string>
    <string name="danar_error">error</string>
    <string name="danar_refill">refill</string>
    <string name="danar_basalhour">basal hour</string>
    <string name="danar_glucose">glucose</string>
    <string name="danar_carbohydrate">carbohydrate</string>
    <string name="danar_alarm">alarm</string>
    <string name="danar_totaluploaded">Total %1$d records uploaded</string>
    <string name="danar_sbolus">S bolus</string>
    <string name="danar_history_alarm">Alarms</string>
    <string name="danar_history_basalhours">Basal Hours</string>
    <string name="danar_history_bolus">Boluses</string>
    <string name="danar_history_carbohydrates">Carbohydrates</string>
    <string name="danar_history_dailyinsulin">Daily insulin</string>
    <string name="danar_history_errors">Errors</string>
    <string name="danar_history_glucose">Glucose</string>
    <string name="danar_history_refill">Refill</string>
    <string name="danar_history_syspend">Suspend</string>
    <string name="danar_history_connectingfor">Connecting for %1$d s</string>
    <string name="danar_password_title">Pump password</string>
    <string name="wrongpumppassword">Wrong pump password!</string>
    <string name="pumpbusy">Pump is busy</string>
    <string name="overview_bolusprogress_delivered">Delivered</string>
    <string name="overview_bolusprogress_stoped">Stopped</string>
    <string name="bolusstopped">Bolus stopped</string>
    <string name="bolusstopping">Stopping bolus</string>
    <string name="occlusion">Occlusion</string>
    <string name="overview_bolusprogress_stop">Stop</string>
    <string name="overview_bolusprogress_stoppressed">STOP PRESSED</string>
    <string name="waitingforpump">Waiting for pump</string>
    <string name="overview_bolusprogress_goingtodeliver">Going to deliver %1$.2fU</string>
    <string name="youareonallowedlimit">You reached allowed limit</string>
    <string name="noprofileselected">No profile selected</string>
    <string name="smscommunicator_loophasbeendisabled">Loop has been disabled</string>
    <string name="smscommunicator_loophasbeenenabled">Loop has been enabled</string>
    <string name="smscommunicator_loopisdisabled">Loop is disabled</string>
    <string name="smscommunicator_loopisenabled">Loop is enabled</string>
    <string name="valuelimitedto">%1$.2f limited to %2$.2f</string>
    <string name="valueoutofrange">Value %1$s is out of hard limits</string>
    <string name="smscommunicator_remotecommandnotallowed">Remote command is not allowed</string>
    <string name="smscommunicator_remotebolusnotallowed">Remote bolus not available. Try again later.</string>
    <string name="smscommunicator_basalreplywithcode">To start basal %1$.2fU/h for %2$d min reply with code %3$s</string>
    <string name="smscommunicator_profilereplywithcode">To switch profile to %1$s %2$d%% reply with code %3$s</string>
    <string name="smscommunicator_extendedreplywithcode">To start extended bolus %1$.2fU for %2$d min reply with code %3$s</string>
    <string name="smscommunicator_carbsreplywithcode">To enter %1$dg at %2$s reply with code %3$s</string>
    <string name="smscommunicator_basalpctreplywithcode">To start basal %1$d%% for %2$d min reply with code %3$s</string>
    <string name="smscommunicator_suspendreplywithcode">To suspend loop for %1$d minutes reply with code %2$s</string>
    <string name="smscommunicator_tempbasalset">Temp basal %1$.2fU/h for %2$d min started successfully</string>
    <string name="smscommunicator_extendedset">Extended bolus %1$.2fU for %2$d min started successfully</string>
    <string name="smscommunicator_carbsset">Carbs %1$dg entered successfully</string>
    <string name="smscommunicator_carbsfailed">Entering %1$dg of carbs failed</string>
    <string name="smscommunicator_tempbasalset_percent">Temp basal %1$d%% for %2$d min started successfully</string>
    <string name="smscommunicator_tempbasalfailed">Temp basal start failed</string>
    <string name="smscommunicator_extendedfailed">Extended bolus start failed</string>
    <string name="smscommunicator_basalstopreplywithcode">To stop temp basal reply with code %1$s</string>
    <string name="smscommunicator_extendedstopreplywithcode">To stop extended bolus reply with code %1$s</string>
    <string name="smscommunicator_tempbasalcanceled">Temp basal canceled</string>
    <string name="smscommunicator_extendedcanceled">Extended bolus canceled</string>
    <string name="smscommunicator_tempbasalcancelfailed">Canceling temp basal failed</string>
    <string name="smscommunicator_extendedcancelfailed">Canceling extended bolus failed</string>
    <string name="smscommunicator_unknowncommand">Unknown command or wrong reply</string>

    <string name="quickwizard">QuickWizard</string>
    <string name="quickwizardsettings">QuickWizard settings</string>
    <string name="overview_editquickwizard_buttontext">Button text:</string>
    <string name="overview_editquickwizard_carbs">Carbs:</string>
    <string name="overview_editquickwizard_valid">Valid:</string>
    <string name="overview_editquickwizardlistactivity_add">Add</string>
    <string name="overview_quickwizard_item_edit_button">Edit</string>
    <string name="overview_quickwizard_item_remove_button">Remove</string>
    <string name="mealbolus">Meal</string>
    <string name="correctionbous">Corr</string>
    <string name="actions">Actions</string>
    <string name="androidaps_start">AndroidAPS started</string>
    <string name="ns_upload_only">NS upload only (disabled sync)</string>
    <string name="ns_upload_only_summary">NS upload only. Not effective on SGV unless a local source like xDrip is selected. Not effective on Profiles while NS-Profiles is used.</string>
    <string name="pumpNotInitialized">Pump not initialized!</string>
    <string name="pumpNotInitializedProfileNotSet">Pump not initialized, profile not set!</string>
    <string name="primefill">Prime/Fill</string>
    <string name="fillwarning">Please make sure the amount matches the specification of your infusion set!</string>
    <string name="othersettings_title">Other</string>
    <string name="fillbolus_title">Fill/Prime standard insulin amounts.</string>
    <string name="button1">Button 1</string>
    <string name="button2">Button 2</string>
    <string name="button3">Button 3</string>
    <string name="units_colon">Units:</string>
    <string name="units">Units</string>
    <string name="mgdl">mg/dl</string>
    <string name="mmol">mmol/l</string>
    <string name="dia">DIA</string>
    <string name="target_range">Target range:</string>
    <string name="prefs_range_title">Range for Visualization</string>
    <string name="prefs_range_summary">High and low mark for the charts in Overview and Smartwatch</string>
    <string name="low_mark">LOW mark</string>
    <string name="high_mark">HIGH mark</string>
    <string name="wear">Wear</string>
    <string name="resend_all_data">Resend All Data</string>
    <string name="open_settings_on_wear">Open Settings on Wear</string>
    <string name="pumperror">Pump Error</string>
    <string name="lowbattery">Low Battery</string>
    <string name="pumpshutdown">Pump Shutdown</string>
    <string name="batterydischarged">Pump Battery Discharged</string>
    <string name="danarkoreanpump">DanaR Korean</string>
    <string name="basal_rate">Basal rate:</string>
    <string name="profile_set_failed">Setting of basal profile failed</string>
    <string name="profile_set_ok">Basal profile in pump updated</string>
    <string name="danar_disableeasymode">Disable EasyUI mode in pump</string>
    <string name="danar_enableextendedbolus">Enable extended boluses on pump</string>
    <string name="danar_switchtouhmode">Change mode from U/d to U/h on pump</string>
    <string name="basalvaluebelowminimum">Basal value below minimum. Profile not set!</string>
    <string name="sms_actualbg">BG:</string>
    <string name="sms_lastbg">Last BG:</string>
    <string name="mdi">MDI</string>
    <string name="MM640g">MM640g</string>
    <string name="ongoingnotificaction">Ongoing Notification</string>
    <string name="old_data">OLD DATA</string>
    <string name="minago">%1$d min ago</string>
    <string name="sms_minago">%1$dmin ago</string>
    <string name="localprofile">Local Profile</string>
    <string name="openapsama">OpenAPS AMA</string>
    <string name="short_avgdelta">Short avg. delta</string>
    <string name="long_avgdelta">Long avg. delta</string>
    <string name="array_of_elements">Array of %1$d elements.\nActual value:</string>
    <string name="openapsma_autosensdata_label">Autosens data</string>
    <string name="openapsma_scriptdebugdata_label">Script debug</string>
    <string name="openapsama_useautosens">Use Autosens feature</string>
    <string name="refresheventsfromnightscout">Refresh events from NS</string>
    <string name="deletefuturetreatments">Delete treatments in the future</string>
    <string name="eatingsoon">Eating Soon</string>
    <string name="hypo">Hypo</string>
    <string name="activity">Activity</string>
    <string name="removerecord">Remove record</string>
    <string name="danar_stats">DanaR Stats</string>
    <string name="danar_stats_cumulative_tdd">Cumulative TDD</string>
    <string name="danar_stats_expweight">Exponentially Weighted TDD</string>
    <string name="danar_stats_basalrate">Basal</string>
    <string name="danar_stats_bolus">Bolus</string>
    <string name="danar_stats_tdd">TDD</string>
    <string name="danar_stats_date">Date</string>
    <string name="danar_stats_ratio">Ratio</string>
    <string name="danar_stats_amount_days"># Days</string>
    <string name="danar_stats_weight">Weight</string>
    <string name="danar_stats_warning_Message">Possibly inaccurate if using boluses for priming/filling!</string>
    <string name="danar_stats_olddata_Message">Old Data Please Press "RELOAD"</string>
    <string name="danar_stats_tbb">Total Base Basal</string>
    <string name="danar_stats_tbb2">TBB * 2</string>
    <string name="initializing">Initializing ...</string>
    <string name="actions_shortname">ACT</string>
    <string name="configbuilder_shortname">CONF</string>
    <string name="loop_shortname">LOOP</string>
    <string name="simpleprofile_shortname">SP</string>
    <string name="oaps_shortname">OAPS</string>
    <string name="localprofile_shortname">LP</string>
    <string name="danarpump_shortname">DANA</string>
    <string name="overview_shortname">HOME</string>
    <string name="virtualpump_shortname">VPUMP</string>
    <string name="profileviewer_shortname">NSPROFILE</string>
    <string name="treatments_shortname">TREAT</string>
    <string name="careportal_shortname">CP</string>
    <string name="objectives_shortname">OBJ</string>
    <string name="wear_shortname">WEAR</string>
    <string name="smscommunicator_shortname">SMS</string>
    <string name="short_tabtitles">Shorten tab titles</string>
    <string name="always_use_shortavg">Always use short average delta instead of simple delta</string>
    <string name="always_use_shortavg_summary">Useful when data from unfiltered sources like xDrip gets noisy.</string>
    <string name="advancedsettings_title">Advanced Settings</string>
    <string name="key_advancedsettings" translatable="false">key_advancedsettings</string>
    <string name="danar_model">Model: %1$02X Protocol: %2$02X Code: %3$02X</string>
    <string name="profile">Profile</string>
    <string name="openapsama_max_daily_safety_multiplier_summary">Default value: 3 This is a key OpenAPS safety cap. What this does is limit your basals to be 3x (in this people) your biggest basal rate. You likely will not need to change this, but you should be aware that’s what is discussed about “3x max daily; 4x current” for safety caps.</string>
    <string name="openapsama_current_basal_safety_multiplier_summary">Default value: 4 This is the other half of the key OpenAPS safety caps, and the other half of “3x max daily; 4x current” of the safety caps. This means your basal, regardless of max basal set on your pump, cannot be any higher than this number times the current level of your basal. This is to prevent people from getting into dangerous territory by setting excessively high max basals before understanding how the algorithm works. Again, the default is 4x; most people will never need to adjust this and are instead more likely to need to adjust other settings if they feel like they are “running into” this safety cap.</string>
    <string name="key_openapsama_autosens_max" translatable="false">autosens_max</string>
    <string name="openapsama_autosens_max_summary">Default value: 1.2\nThis is a multiplier cap for autosens (and soon autotune) to set a 20%% max limit on how high the autosens ratio can be, which in turn determines how high autosens can adjust basals, how low it can adjust ISF, and how low it can set the BG target.</string>
    <string name="key_openapsama_autosens_min" translatable="false">autosens_min</string>
    <string name="openapsama_autosens_min_summary">Default value: 0.7\nThe other side of the autosens safety limits, putting a cap on how low autosens can adjust basals, and how high it can adjust ISF and BG targets.</string>
    <string name="key_openapsama_autosens_adjusttargets" translatable="false">autosens_adjust_targets</string>
    <string name="openapsama_autosens_adjusttargets">Autosens adjust targets too</string>
    <string name="openapsama_autosens_adjusttargets_summary">Default value: true\nThis is used to allow autosens to adjust BG targets, in addition to ISF and basals.</string>
    <string name="key_openapsama_bolussnooze_dia_divisor" translatable="false">bolussnooze_dia_divisor</string>
    <string name="openapsama_bolussnooze_dia_divisor_summary">Default value: 2\nBolus snooze is enacted after you do a meal bolus, so the loop won’t counteract with low temps when you’ve just eaten. The example here and default is 2; so a 3 hour DIA means that bolus snooze will be gradually phased out over 1.5 hours (3DIA/2).</string>
    <string name="openapsama_min_5m_carbimpact" translatable="false">min_5m_carbimpact</string>
    <string name="openapsama_min_5m_carbimpact_summary">Default value: 3.0 (AMA) or 8.0 (SMB). This is a setting for default carb absorption impact per 5 minutes. The default is an expected 3mg/dl/5min. This affects how fast COB are decayed, and how much carb absorption is assumed in calculating future predicted BG, when BG is falling more than expected, or not rising as much as expected.</string>
    <string name="openapsama_link_to_preferncejson_doc_txt">Attention!\nNormally you do not have to change these values below. Please CLICK HERE and READ the text and make sure you UNDERSTAND it before change any of these values.</string>
    <string name="openapsama_link_to_preferncejson_doc" translatable="false">http://openaps.readthedocs.io/en/latest/docs/walkthrough/phase-3/beyond-low-glucose-suspend.html</string>
    <string name="smscommunicator_invalidphonennumber">Invalid SMS phone number</string>
    <string name="overview_calibration">Calibration</string>
    <string name="send_calibration">Send calibration %1$.1f to xDrip?</string>
    <string name="xdripnotinstalled">xDrip+ not installed</string>
    <string name="calibrationsent">Calibration sent to xDrip</string>
    <string name="smscommunicator_calibrationsent">Calibration sent. Receiving must be enabled in xDrip.</string>
    <string name="smscommunicator_calibrationfailed">xDrip is not receiving calibrations</string>
    <string name="pumpsuspended">Pump suspended</string>
    <string name="gettingpumpstatus">Getting pump status</string>
    <string name="settingtempbasal">Setting temp basal</string>
    <string name="stoppingtempbasal">Stopping temp basal</string>
    <string name="settingextendedbolus">Setting extended bolus</string>
    <string name="stoppingextendedbolus">Stopping extended bolus</string>
    <string name="updatingbasalrates">Updating basal rates</string>
    <string name="disconnecting">Disconnecting</string>
    <string name="executing">Executing</string>
    <string name="virtualpump_settings">Virtual pump settings</string>
    <string name="virtualpump_uploadstatus_title">Upload status to NS</string>
    <string name="wrongpassword">Wrong password</string>
    <string name="approachingdailylimit">Approaching insulin daily limit</string>
    <string name="nsclientinternal">NSClient</string>
    <string name="nsclientinternal_shortname">NSCI</string>
    <string name="nsclientinternal_url">URL:</string>
    <string name="nsclientinternal_autoscroll">Autoscroll</string>
    <string name="restart">Restart</string>
    <string name="nsclientinternal_title">NSClient</string>
    <string name="nsclientinternal_url_title">Nightscout URL</string>
    <string name="nsclientinternal_url_dialogmessage">Enter Your Nightscout URL</string>
    <string name="nsclientinternal_secret_title">NS API secret</string>
    <string name="nsclientinternal_secret_dialogtitle">NS API secret</string>
    <string name="nsclientinternal_secret_dialogmessage">Enter NS API secret (min 12 chars)</string>
    <string name="deliver_now">Deliver now</string>
    <string name="clear_queue">Clear queue</string>
    <string name="show_queue">Show queue</string>
    <string name="queue">Queue:</string>
    <string name="status">Status:</string>
    <string name="paused">Paused</string>
    <string name="key_nsclientinternal_url" translatable="false">nsclientinternal_url</string>
    <string name="key_nsclientinternal_api_secret" translatable="false">nsclientinternal_api_secret</string>
    <string name="key_danar_bt_name" translatable="false">danar_bt_name</string>
    <string name="key_danar_password" translatable="false">danar_password</string>
    <string name="key_danar_useextended" translatable="false">danar_useextended</string>
    <string name="key_danar_visualizeextendedaspercentage" translatable="false">danar_visualizeextendedaspercentage"</string>
    <string name="clearlog">Clear log</string>
    <string name="key_nsclientinternal_autoscroll" translatable="false">nsclientinternal_autoscroll</string>
    <string name="key_nsclientinternal_paused" translatable="false">nsclientinternal_paused</string>
    <string name="nowritepermission">NSCLIENT has no write permission. Wrong API secret?</string>
    <string name="wear_settings">Wear settings</string>
    <string name="wear_detailedIOB_title">Show detailed IOB</string>
    <string name="wear_detailedIOB_summary">Break down IOB into bolus and basal IOB on the watchface</string>
    <string name="nosuccess">not successful - please check phone</string>
    <string name="notavailable">Not available</string>
    <string name="key_smscommunicator_allowednumbers" translatable="false">smscommunicator_allowednumbers</string>
    <string name="key_smscommunicator_remotecommandsallowed" translatable="false">smscommunicator_remotecommandsallowed</string>
    <string name="patientage">Patient age</string>
    <string name="child">Child</string>
    <string name="teenage">Teenage</string>
    <string name="adult">Adult</string>
    <string name="resistantadult">Insulin resistant adult</string>
    <string name="key_age" translatable="false">age</string>
    <string name="key_child" translatable="false">child</string>
    <string name="key_teenage" translatable="false">teenage</string>
    <string name="key_adult" translatable="false">adult</string>
    <string name="key_resistantadult" translatable="false">resistantadult</string>
    <string name="patientage_summary">Please select patient age to setup safety limits</string>
    <string name="patient_name">Patient name</string>
    <string name="patient_name_summary">Please provide patient name or nickname to differentiate among multiple setups</string>
    <string name="patient_name_default" comment="This is default patient display name, when user does not provide real one">User</string>
    <string name="key_patient_name" translatable="false">patient_name</string>
    <string name="key_i_understand" translatable="false">I_understand</string>
    <string name="Glimp">Glimp</string>
    <string name="needwhitelisting">%1$s needs battery optimalization whitelisting for proper performance</string>
    <string name="loopsuspended">Loop suspended</string>
    <string name="loopsuspendedfor">Suspended (%1$d m)</string>
    <string name="loopsuperbolusfor">Superbolus (%1$d m)</string>
    <string name="suspendloop">Suspend loop</string>
    <string name="suspendloopfor1h">Suspend loop for 1h</string>
    <string name="suspendloopfor2h">Suspend loop for 2h</string>
    <string name="suspendloopfor3h">Suspend loop for 3h</string>
    <string name="suspendloopfor10h">Suspend loop for 10 h</string>
    <string name="suspendloopforXmin">Suspend loop for %1$d min</string>
    <string name="disconnectpumpfor15m">Disconnect pump for 15 min</string>
    <string name="disconnectpumpfor30m">Disconnect pump for 30 min</string>
    <string name="disconnectpumpfor1h">Disconnect pump for 1 h</string>
    <string name="disconnectpumpfor2h">Disconnect pump for 2 h</string>
    <string name="disconnectpumpfor3h">Disconnect pump for 3 h</string>
    <string name="resume">Resume</string>
    <string name="reconnect">Reconnect Pump</string>
    <string name="smscommunicator_wrongduration">Wrong duration</string>
    <string name="smscommunicator_loopsuspended">Loop suspended</string>
    <string name="smscommunicator_loopresumed">Loop resumed</string>
    <string name="treatments_wizard_bgtrend_label">15min trend</string>
    <string name="treatments_wizard_cob_label">COB</string>
    <string name="superbolus">Superbolus</string>
    <string name="ns_logappstartedevent">Log app start to NS</string>
    <string name="key_ns_logappstartedevent" translatable="false">ns_logappstartedevent</string>
    <string name="restartingapp">Exiting application to apply settings.</string>
    <string name="danarv2pump">DanaRv2</string>
    <string name="configbuilder_insulin">Insulin</string>
    <string name="configbuilder_insulin_description">Which type of insulin are you using?</string>
    <string name="fastactinginsulin">Fast Acting Insulin</string>
    <string name="fastactinginsulincomment">Novorapid, Novolog, Humalog</string>
    <string name="ultrafastactinginsulincomment">Fiasp</string>
    <string name="insulin_shortname">INS</string>
    <string name="key_usesuperbolus" translatable="false">key_usersuperbolus</string>
    <string name="enablesuperbolus">Enable superbolus in wizard</string>
    <string name="enablesuperbolus_summary">Enable superbolus functionality in wizard. Do not enable until you learn what it really does. IT MAY CAUSE INSULIN OVERDOSE IF USED BLINDLY!</string>
    <string name="key_show_statuslights" translatable="false">show_statuslights</string>
    <string name="show_statuslights">Show status lights on home screen</string>
    <string name="key_statuslights_cage_warning" translatable="false">statuslights_cage_warning</string>
    <string name="statuslights_cage_warning">Threshold warning canula age [h]</string>
    <string name="key_statuslights_cage_critical" translatable="false">statuslights_cage_critical</string>
    <string name="statuslights_cage_critical">Threshold critical canula age [h]</string>
    <string name="key_statuslights_iage_warning" translatable="false">statuslights_iage_warning</string>
    <string name="statuslights_iage_warning">Threshold warning insulin age [h]</string>
    <string name="key_statuslights_iage_critical" translatable="false">statuslights_iage_critical</string>
    <string name="statuslights_iage_critical">Threshold critical insulin age [h]</string>
    <string name="key_statuslights_sage_warning" translatable="false">statuslights_sage_warning</string>
    <string name="statuslights_sage_warning">Threshold warning sensor age [h]</string>
    <string name="key_statuslights_sage_critical" translatable="false">statuslights_sage_critical</string>
    <string name="statuslights_sage_critical">Threshold critical sensor age [h]</string>
    <string name="key_statuslights_bage_warning" translatable="false">statuslights_bage_warning</string>
    <string name="statuslights_bage_warning">Threshold warning battery age [h]</string>
    <string name="key_statuslights_bage_critical" translatable="false">statuslights_bage_critical</string>
    <string name="statuslights_bage_critical">Threshold critical battery age [h]</string>
    <string name="key_statuslights_res_warning" translatable="false">statuslights_res_warning</string>
    <string name="statuslights_res_warning">Threshold warning reservoir level [U]</string>
    <string name="key_statuslights_res_critical" translatable="false">statuslights_res_critical</string>
    <string name="statuslights_res_critical">Threshold critical reservoir level [U]</string>
    <string name="key_statuslights_bat_warning" translatable="false">statuslights_bat_warning</string>
    <string name="statuslights_bat_warning">Threshold warning battery level [%]</string>
    <string name="key_statuslights_bat_critical" translatable="false">statuslights_bat_critical</string>
    <string name="statuslights_bat_critical">Threshold critical battery level [%]</string>
    <string name="iob">IOB</string>
    <string name="cob">COB</string>
    <string name="virtualpump_firmware_label">Firmware</string>
    <string name="pump_lastconnection_label">Last connection</string>
    <string name="danar_bluetooth_status">Bluetooth status</string>
    <string name="nav_about">About</string>
    <string name="smscommunicator_missingsmspermission">Missing SMS permission</string>
    <string name="smscommunicator_missingphonestatepermission">Missing phone state permission</string>
    <string name="xdripstatus_settings">xDrip Status (watch)</string>
    <string name="xdripstatus">xDrip Statusline (watch)</string>
    <string name="xdripstatus_shortname">xds</string>
    <string name="wear_showbgi_title">Show BGI</string>
    <string name="wear_showbgi_summary">Add BGI to status line</string>
    <string name="ns_noupload">No upload to NS</string>
    <string name="ns_noupload_summary">All data sent to NS are dropped. AAPS is connected to NS but no change in NS is done</string>
    <string name="key_ns_upload_only" translatable="false">ns_upload_only</string>
    <string name="key_ns_noupload" translatable="false">ns_noupload</string>
    <string name="basal_step">Basal Step</string>
    <string name="bolus_step">Bolus Step</string>
    <string name="overview_extendedbolus_cancel_button">Cancel Extended Bolus</string>
    <string name="careportal_sensorage_label">Sensor age</string>
    <string name="careportal_canulaage_label">Canula age</string>
    <string name="careportal_insulinage_label">Insulin age</string>
    <string name="hours">hours</string>
    <string name="invalidprofile">Invalid profile !!!</string>
    <string name="doprofileswitch">Do Profile Switch</string>
    <string name="careportal_pbage_label">Pump battery age</string>
    <string name="careportal_pumpbatterychange">Pump Battery Change</string>
    <string name="ns_alarmoptions">Alarm options</string>
    <string name="key_nsalarm_urgent_high" translatable="false">nsalarm_urgent_high</string>
    <string name="key_nsalarm_high" translatable="false">nsalarm_high</string>
    <string name="key_nsalarm_low" translatable="false">nsalarm_low</string>
    <string name="key_nsalarm_urgent_low" translatable="false">nsalarm_urgent_low</string>
    <string name="key_nsalarm_staledata" translatable="false">nsalarm_staledata</string>
    <string name="key_nsalarm_urgent_staledata" translatable="false">nsalarm_urgent_staledata</string>
    <string name="key_nsalarm_staledatavalue" translatable="false">nsalarm_staledatavalue</string>
    <string name="key_nsalarm_urgent_staledatavalue" translatable="false">nsalarm_urgent_staledatavalue</string>
    <string name="nsalarm_urgenthigh">Urgent high</string>
    <string name="nsalarm_high">High</string>
    <string name="nsalarm_low">Low</string>
    <string name="nsalarm_urgentlow">Urgent low</string>
    <string name="nsalarm_staledata">Stale data</string>
    <string name="nsalarm_urgentstaledata">Urgent stale data</string>
    <string name="nsalarm_staledatavalue_label">Stale data threshold [min]</string>
    <string name="nsalarm_urgent_staledatavalue_label">Urgent stale data threshold [min]</string>
    <string name="openapsama_autosens_period">Interval for autosens [h]</string>
    <string name="openapsama_autosens_period_summary">Amount of hours in the past for sensitivity detection (carbs absorption time is excluded)</string>
    <string name="key_openapsama_autosens_period" translatable="false">openapsama_autosens_period</string>
    <string name="key_nsclient_localbroadcasts" translatable="false">nsclient_localbroadcasts</string>
    <string name="pump">Pump</string>
    <string name="openaps">OpenAPS</string>
    <string name="uploader">Uploader</string>
    <string name="configbuilder_sensitivity">Sensitivity detection</string>
    <string name="configbuilder_sensitivity_description">Which sensitivity algorithm should be used?</string>
    <string name="sensitivity_shortname">SENS</string>
    <string name="sensitivityoref0">Sensitivity Oref0</string>
    <string name="sensitivityoref1">Sensitivity Oref1</string>
    <string name="sensitivityaaps">Sensitivity AAPS</string>
    <string name="absorptionsettings_title">Absorption settings</string>
    <string name="key_absorption_maxtime" translatable="false">absorption_maxtime</string>
    <string name="key_absorption_cutoff" translatable="false">absorption_cutoff</string>

    <string name="absorption_maxtime_title">Meal max absorption time [h]</string>
    <string name="absorption_maxtime_summary">Time in hours where is expected all carbs from meal will be absorbed</string>
    <string name="key_rangetodisplay" translatable="false">rangetodisplay</string>
    <string name="danar_visualizeextendedaspercentage_title">Visualize extended bolus as %%</string>
    <string name="careportal_sensorage_label_short">SAGE</string>
    <string name="careportal_insulinage_label_short">IAGE</string>
    <string name="careportal_canulaage_label_short">CAGE</string>
    <string name="careportal_pbage_label_short">PBAGE</string>
    <string name="openaps_short">OAPS</string>
    <string name="uploader_short">UPLD</string>
    <string name="basal_short">BAS</string>
    <string name="virtualpump_extendedbolus_label_short">EXT</string>
    <string name="keep_screen_on_title">Keep screen on</string>
    <string name="keep_screen_on_summary">Prevent Android to turn screen off. It will consume lot of energy when not plugged to power outlet.</string>
    <string name="sensitivity_warning">By turning on Autosense feature remember to enter all eated carbs. Otherwise carbs deviations will be identified wrong as sensitivity change !!</string>
    <string name="sensitivityweightedaverage">Sensitivity WeightedAverage</string>
    <string name="mdtp_ok">OK</string>
    <string name="mdtp_cancel">Cancel</string>
    <string name="notloadedplugins">Not all profiles loaded!</string>
    <string name="valuesnotstored">Values not stored!</string>
    <string name="combopump" translatable="false">Accu-Chek Combo</string>
    <string name="combopump_shortname" translatable="false">COMBO</string>
    <string name="ns_localbroadcasts">Enable broadcasts to other apps (like xDrip). Do not enable if you have more than one instance of AAPS or NSClient installed!</string>
    <string name="ns_localbroadcasts_title">Enable local Broadcasts.</string>
    <string name="careportal_activity_label">ACTIVITY &amp; FEEDBACK</string>
    <string name="careportal_carbsandbolus_label">CARBS &amp; BOLUS</string>
    <string name="careportal_cgm_label">CGM &amp; OPENAPS</string>
    <string name="careportal_pump_label">PUMP</string>
    <string name="careportal_newnstreatment_duration_min_label">Duration [min]</string>
    <string name="openapssmb">OpenAPS SMB</string>
    <string name="smb_shortname">SMB</string>
    <string name="key_use_smb" translatable="false">use_smb</string>
    <string name="key_use_uam" translatable="false">use_uam</string>
    <string name="key_smb_enable_carbs_suggestions" translatable="false">key_smb_enable_carbs_suggestions</string>
    <string name="key_smb_enable_carbs_suggestions_threshold" translatable="false">key_smb_enable_carbs_suggestions_threshold</string>
    <string name="enableuam">Enable UAM</string>
    <string name="enablesmb">Enable SMB</string>
    <string name="enablecarbssuggestions">Enable Carbs Suggestions</string>
    <string name="enable_carbs_suggestions_threshold">Minimum Carbs Required For Suggestion</string>
    <string name="enable_carbs_suggestions_threshold_summary">Minimum grams of carbs to display a carbs suggestion alert. Carbs suggestions below this number will not trigger a notification.</string>
    <string name="enablesmb_summary">Use Super Micro Boluses instead of temp basal for faster action</string>
    <string name="enableuam_summary">Detection of Unannounced meals</string>
    <string name="enablecarbssuggestions_summary">Enable carbs suggestions when BG is predicted to go below threshold</string>
    <string name="key_insulin_oref_peak" translatable="false">insulin_oref_peak</string>
    <string name="insulin_oref_peak">IOB Curve Peak Time</string>
    <string name="insulin_peak_time">Peak Time [min]</string>
    <string name="free_peak_oref">Free-Peak Oref</string>
    <string name="rapid_acting_oref">Rapid-Acting Oref</string>
    <string name="ultrarapid_oref">Ultra-Rapid Oref</string>
    <string name="dia_too_short">DIA of %1$f too short - using %2$f instead!</string>
    <string name="activate_profile">Activate profile</string>
    <string name="date">Date</string>
    <string name="invalid">INVALID</string>
    <string name="waitingforpairing">Waiting for pairing on pump</string>
    <string name="pairingok">Pairing OK</string>
    <string name="pairingtimedout">Pairing timed out</string>
    <string name="pairing">Pairing</string>
    <string name="key_danars_pairingkey" translatable="false">danars_pairing_key_</string>
    <string name="key_danars_address" translatable="false">danars_address</string>
    <string name="key_danars_name" translatable="false">danars_name</string>
    <string name="danars_nodeviceavailable">No device found so far</string>
    <string name="emptyreservoir">Empty reservoir</string>
    <string name="bloodsugarmeasurementalert">Blood sugar measurement alert</string>
    <string name="remaininsulinalert">Remaining insulin level</string>
    <string name="danarspump">DanaRS</string>
    <string name="danarspump_shortname">Dana</string>
    <string name="selectedpump">Selected pump</string>
    <string name="pairpump">Pair new pump</string>
    <string name="bolusspeed">Bolus speed</string>
    <string name="key_danars_bolusspeed" translatable="false">danars_bolusspeed</string>
    <string name="danar_setbasalstep001">Set basal step to 0.01 U/h</string>
    <string name="serialnumber">Serial number</string>
    <string name="key_wizard_include_cob" translatable="false">wizard_include_cob</string>
    <string name="key_wizard_include_trend_bg" translatable="false">wizard_include_trend_bg</string>
    <string name="careportal_newnstreatment_percentage_label">Percentage</string>
    <string name="careportal_newnstreatment_timeshift_label">Time shift</string>
    <string name="default_temptargets">Default Temp-Targets</string>
    <string name="eatingsoon_duration">eatingsoon duration</string>
    <string name="eatingsoon_target">eatingsoon target</string>
    <string name="activity_duration">activity duration</string>
    <string name="activity_target">activity target</string>
    <string name="hypo_duration">hypo duration</string>
    <string name="hypo_target">hypo target</string>
    <string name="key_eatingsoon_duration" translatable="false">eatingsoon_duration</string>
    <string name="key_eatingsoon_target" translatable="false">eatingsoon_target</string>
    <string name="key_activity_duration" translatable="false">activity_duration</string>
    <string name="key_activity_target" translatable="false">activity_target</string>
    <string name="key_hypo_duration" translatable="false">hypo_duration</string>
    <string name="key_hypo_target" translatable="false">hypo_target</string>
    <string name="danar_history_prime">Prime</string>
    <string name="gettingextendedbolusstatus">Getting extended bolus status</string>
    <string name="gettingbolusstatus">Getting bolus status</string>
    <string name="gettingtempbasalstatus">Getting temporary basal status</string>
    <string name="gettingpumpsettings">Getting pump settings</string>
    <string name="gettingpumptime">Getting pump time</string>
    <string name="reuse">reuse</string>
    <string name="wearcontrol_title">Controls from Watch</string>
    <string name="wearcontrol_summary">Set Temp-Targets and enter Treatments from the watch.</string>
    <string name="connectiontimedout">Connection timed out</string>
    <string name="food">Food</string>
    <string name="shortgramm">g</string>
    <string name="shortminute">m</string>
    <string name="shorthour">h</string>
    <string name="shortday">d</string>
    <string name="none"><![CDATA[<none>]]></string>
    <string name="shortkilojoul">kJ</string>
    <string name="shortenergy">En</string>
    <string name="shortprotein">Pr</string>
    <string name="shortfat">Fat</string>
    <string name="active"><![CDATA[<Active>]]></string>
    <string name="waitingforestimatedbolusend">Waiting for bolus end. Remaining %1$d sec.</string>
    <string name="processinghistory">Processing event</string>
    <string name="startingbolus">Starting bolus delivery</string>
    <string name="executingrightnow">Command is executed right now</string>
    <string name="pumpdrivercorrected">Pump driver corrected</string>
    <string name="pump_unreachable">Pump unreachable</string>
    <string name="missed_bg_readings">Missed BG readings</string>
    <string name="key_raise_notifications_as_android_notifications" translatable="false">raise_urgent_alarms_as_android_notification</string>
    <string name="raise_notifications_as_android_notifications">Use system notifications for alerts and notifications</string>
    <string name="key_enable_pump_unreachable_alert" translatable="false">enable_pump_unreachable_alert</string>
    <string name="key_enable_missed_bg_readings_alert" translatable="false">enable_missed_bg_readings</string>
    <string name="localalertsettings_title">Local alerts</string>
    <string name="enable_missed_bg_readings_alert">Alert if no BG data is received</string>
    <string name="enable_pump_unreachable_alert">Alert if pump is unreachable</string>
    <string name="pump_unreachable_threshold">Pump unreachable threshold [min]</string>
    <string name="key_pump_unreachable_threshold" translatable="false">pump_unreachable_threshold</string>
    <string name="key_missed_bg_readings_threshold" translatable="false">missed_bg_readings_threshold</string>
    <string name="urgent_alarm">Urgent Alarm</string>
    <string name="info">INFO</string>
    <string name="key_btwatchdog" translatable="false">bt_watchdog</string>
    <string name="key_btwatchdog_lastbark" translatable="false">bt_watchdog_last</string>
    <string name="bluetooth">Bluetooth</string>
    <string name="btwatchdog_title">BT Watchdog</string>
    <string name="btwatchdog_summary">Switches off the phone\'s bluetooth for one second if no connection to the pump is possible. This may help on some phones where the bluetooth stack freezes.</string>
    <string name="eversense">Eversense App (patched)</string>
    <string name="dexcomg5_nsupload_title">Upload BG data to NS</string>
    <string name="key_dexcomg5_nsupload" translatable="false">dexcomg5_nsupload</string>
    <string name="bgsource_upload">BG upload settings</string>
    <string name="wear_detailed_delta_title">Show detailed delta</string>
    <string name="wear_detailed_delta_summary">Show delta with one more decimal place</string>
    <string name="key_smbinterval" translatable="false">smbinterval</string>
    <string name="smbinterval_summary">How frequently SMBs will be given in min</string>
    <string name="smbmaxminutes">SMB max minutes</string>
    <string name="smbmaxminutes_summary">Max minutes of basal to limit SMB to</string>
    <string name="uamsmbmaxminutes">UAM SMB max minutes</string>
    <string name="uamsmbmaxminutes_summary">Max minutes of basal to limit SMB to for UAM</string>
    <string name="key_carbsReqThreshold" translatable="false">carbsReqThreshold</string>
    <string name="carbsReqThreshold">Carb suggestion threshold</string>
    <string name="carbsReqThreshold_summary">When Carbs are suggested, how many carbs will prompt a notification</string>
    <string name="unsupportedfirmware">Unsupported pump firmware</string>
    <string name="dexcomg5_xdripupload_title">Send BG data to xDrip+</string>
    <string name="key_dexcomg5_xdripupload" translatable="false">dexcomg5_xdripupload</string>
    <string name="dexcomg5_xdripupload_summary">In xDrip+ select 640g/Eversense data source</string>
    <string name="nsclientbg">NSClient BG</string>
    <string name="minimalbasalvaluereplaced">Basal value replaced by minimal supported value: %1$s</string>
    <string name="maximumbasalvaluereplaced">Basal value replaced by maximum supported value: %1$s</string>
    <string name="overview_editquickwizard_usebg">BG calculation</string>
    <string name="overview_editquickwizard_usebolusiob">Bolus IOB calculation</string>
    <string name="overview_editquickwizard_usebasaliob">Basal IOB calculation</string>
    <string name="overview_editquickwizard_usetrend">Trend calculation</string>
    <string name="overview_editquickwizard_usesuperbolus">Superbolus calculation</string>
    <string name="yes">Yes</string>
    <string name="no">No</string>
    <string name="positiveonly">Positive only</string>
    <string name="negativeonly">Negative only</string>
    <string name="overview_editquickwizard_usecob">COB calculation</string>
    <string name="overview_editquickwizard_usetemptarget">Temporary target calculation</string>
    <string name="loopenabled">Loop enabled</string>
    <string name="apsselected">APS selected</string>
    <string name="nsclienthaswritepermission">NSClient has write permission</string>
    <string name="closedmodeenabled">Closed mode enabled</string>
    <string name="maxiobset">Maximal IOB set properly</string>
    <string name="hasbgdata">BG available from selected source</string>
    <string name="basalprofilenotaligned">Basal values not aligned to hours: %1$s</string>
    <string name="zerovalueinprofile">Invalid profile: %1$s</string>
    <string name="combo_programming_bolus">Programming pump for bolusing</string>
    <string name="combo_refresh">Refresh</string>
    <string name="combo_pump_state_label">State</string>
    <string name="combo_pump_activity_label">Activity</string>
    <string name="combo_no_pump_connection">No connection for %1$d min</string>
    <string name="combo_tbr_remaining">%1$d%% (%2$d min remaining)</string>
    <string name="combo_last_bolus" translatable="false">%1$.1f %2$s (%3$s)</string>
    <string name="combo_pump_state_initializing">Initializing</string>
    <string name="combo_pump_state_suspended_due_to_error">Suspended due to error</string>
    <string name="combo_pump_state_suspended_by_user">Suspended by user</string>
    <string name="combo_pump_state_running">Running</string>
    <string name="combo_pump_action_cancelling_tbr">Cancelling TBR</string>
    <string name="combo_pump_action_setting_tbr">Setting TBR (%1$d%% / %2$d min)</string>
    <string name="combo_pump_action_bolusing">Bolusing (%1$.1f U)</string>
    <string name="combo_pump_action_refreshing">Refreshing</string>
    <string name="combo_pump_unsupported_operation">Requested operation not supported by pump</string>
    <string name="combo_low_suspend_forced_notification">Unsafe usage: extended or multiwave boluses are active. Loop mode has been set to low-suspend only 6 hours. Only normal boluses are supported in loop mode</string>
    <string name="combo_force_disabled_notification">Unsafe usage: the pump uses a different basal rate profile than the first. The loop has been disabled. Select the first profile on the pump and refresh.</string>
    <string name="bolus_frequency_exceeded">A bolus with the same amount was requested within the last two minutes. To prevent accidental double boluses and to guard against bugs this is disallowed.</string>
    <string name="combo_pump_connected_now">Now</string>
    <string name="combo_activity_reading_pump_history">Reading pump history</string>
    <string name="danar_history">Pump history</string>
    <string name="combo_activity_setting_basal_profile">Setting basal profile</string>
    <string name="combo_pump_cartridge_low_warrning">Pump cartridge level is low</string>
    <string name="combo_pump_battery_low_warrning">Pump battery is low</string>
    <string name="combo_is_in_error_state">The pump is showing the error E%1$d: %2$s</string>
    <string name="combo_reservoir_low">Low</string>
    <string name="combo_reservoir_empty">Empty</string>
    <string name="combo_reservoir_normal">Normal</string>
    <string name="combo_notification_check_time_date">Pump clock update needed</string>
    <string name="combo_warning">Warning</string>
    <string name="combo_pump_tbr_cancelled_warrning">TBR CANCELLED warning was confirmed</string>
    <string name="combo_error_no_connection_no_bolus_delivered">The pump could not be reached. No bolus was given</string>
    <string name="combo_error_no_bolus_delivered">Bolus delivery failed. It appears no bolus was delivered. To be sure, please check the pump to avoid a double bolus and then bolus again. To guard against bugs, boluses are not automatically retried.</string>
    <string name="combo_error_partial_bolus_delivered">Only %1$.2f U of the requested bolus of %2$.2f U was delivered due to an error. Please check the pump to verify this and take appropriate actions.</string>
    <string name="combo_error_bolus_verification_failed">Delivering the bolus and verifying the pump\'s history failed, please check the pump. If a bolus was delivered, it will be added to treatments during the next connection to the pump.</string>
    <string name="combo_reservoir_level_insufficient_for_bolus">Not enough insulin for bolus left in reservoir</string>
    <string name="extendedbolusdeliveryerror">Extended bolus delivery error</string>
    <string name="insightpump_shortname">Sight</string>
    <string name="ago">ago</string>
    <string name="format_hours">%1$.2f h</string>
    <string name="format_mins">%1$d mins</string>
    <string name="format_mins_short">%1$dm</string>
    <string name="key_enableSMB_always" translatable="false">enableSMB_always</string>
    <string name="key_enableSMB_with_COB" translatable="false">enableSMB_with_COB</string>
    <string name="key_enableSMB_with_temptarget" translatable="false">enableSMB_with_temptarget</string>
    <string name="key_enableSMB_after_carbs" translatable="false">enableSMB_after_carbs</string>
    <string name="key_allowSMB_with_high_temptarget" translatable="false">enableSMB_with_high_temptarget</string>
    <string name="enablesmbalways">Enable SMB always</string>
    <string name="enablesmbalways_summary">Enable SMB always independently to boluses. Possible only with BG source with nice filtering of data like G5</string>
    <string name="enablesmbaftercarbs">Enable SMB after carbs</string>
    <string name="enablesmbaftercarbs_summary">Enable SMB for 6h after carbs, even with 0 COB. Possible only with BG source with nice filtering of data like G5</string>
    <string name="enablesmbwithcob">Enable SMB with COB</string>
    <string name="enablesmbwithcob_summary">Enable SMB when there is COB active.</string>
    <string name="enablesmbwithtemptarget">Enable SMB with temp targets</string>
    <string name="enablesmbwithtemptarget_summary">Enable SMB when there is temp target active (eating soon, exercise)</string>
    <string name="enablesmbwithhightemptarget">Enable SMB with high temp targets</string>
    <string name="enablesmbwithhightemptarget_summary">Enable SMB when there is high temp target active (exercise)</string>
    <string name="let_temp_basal_run">Let temp basal run</string>
    <string name="mute">Mute</string>
    <string name="overview_insulin_label">Insulin</string>
    <string name="overview_carbs_label">Carbs</string>
    <string name="overview_buttons_selection">Buttons</string>
    <string name="key_show_calibration_button" translatable="false">show_calibration_button</string>
    <string name="key_show_cgm_button" translatable="false">show_cgm_button</string>
    <string name="key_show_carbs_button" translatable="false">show_carbs_button</string>
    <string name="key_show_wizard_button" translatable="false">show_wizard_button</string>
    <string name="key_show_insulin_button" translatable="false">show_insulin_button</string>
    <string name="key_show_treatment_button" translatable="false">show_treatment_button</string>
    <string name="show_calibration_button_summary">Sends a calibration to xDrip+ or open G5 calibration dialog</string>
    <string name="show_cgm_button_summary">Opens xDrip+, back buttons returns to AAPS</string>
    <string name="key_insulin_button_increment_1" translatable="false">insulin_button_increment_1</string>
    <string name="key_insulin_button_increment_2" translatable="false">insulin_button_increment_2</string>
    <string name="key_insulin_button_increment_3" translatable="false">insulin_button_increment_3</string>
    <string name="key_carbs_button_increment_1" translatable="false">carbs_button_increment_1</string>
    <string name="key_carbs_button_increment_2" translatable="false">carbs_button_increment_2</string>
    <string name="key_carbs_button_increment_3" translatable="false">carbs_button_increment_3</string>
    <string name="carb_increment_button_message">Number of carbs to add when button is pressed</string>
    <string name="insulin_increment_button_message">Amount of insulin to add when button is pressed</string>
    <string name="error_starting_cgm">Could not launch CGM application.  Make sure it is installed.</string>
    <string name="overview_cgm">CGM</string>
    <string name="nav_historybrowser">History browser</string>
    <string name="wear_notifysmb_title">Notify on SMB</string>
    <string name="wear_notifysmb_summary">Show SMB on the watch like a standard bolus.</string>
    <string name="key_ns_create_announcements_from_errors" translatable="false">ns_create_announcements_from_errors</string>
    <string name="ns_create_announcements_from_errors_title">Create announcements from errors</string>
    <string name="ns_create_announcements_from_errors_summary">Create Nightscout announcement for error dialogs and local alerts (also viewable in Careportal under Treatments)</string>
    <string name="eversense_shortname" translatable="false">EVR</string>
    <string name="wear_predictions_summary">Show the predictions on the watchface.</string>
    <string name="wear_predictions_title">Predictions</string>
    <string name="data_choices">Data Choices</string>
    <string name="fabric_upload">Fabric Upload</string>
    <string name="allow_automated_crash_reporting">Allow automated crash reporting and feature usage data to be sent to the developers via the fabric.io service.</string>
    <string name="g5appnotdetected">Please update your Dexcom app to supported version</string>
    <string name="dexcom_app_not_installed">Dexcom app is not installed.</string>
    <string name="start_activity_tt">Start Activity TT</string>
    <string name="start_eating_soon_tt">Start Eating soon TT</string>
    <string name="temptargetshort">TT</string>
    <string name="do_not_bolus_record_only">Do not bolus, record only</string>
    <string name="category">Category</string>
    <string name="subcategory">Subcategory</string>
    <string name="bolusrecordedonly">Bolus will be recorded only</string>
    <string name="ns_autobackfill_summary">Autobackfill missig BGs from NS</string>
    <string name="key_ns_autobackfill" translatable="false">ns_autobackfill</string>
    <string name="loop_smbsetbypump_label">SMB set by pump</string>
    <string name="overview_show_activity">Activity</string>
    <string name="overview_show_sensitivity">Sensitivity</string>
    <string name="overview_show_deviations">Deviations</string>
    <string name="overview_show_cob">Carbs On Board</string>
    <string name="overview_show_iob">Insulin On Board</string>
    <string name="overview_show_basals">Basals</string>
    <string name="no_action_selected">No action selected, nothing will happen</string>
    <string name="start_hypo_tt">Start Hypo TT</string>
    <string name="closed_loop_disabled_on_dev_branch">Running dev version. Closed loop is disabled.</string>
    <string name="key_fromNSAreCommingFakedExtendedBoluses" translatable="false">fromNSAreCommingFakedExtendedBoluses</string>
    <string name="engineering_mode_enabled">Engineering mode enabled</string>
    <string name="not_eng_mode_or_release">Engineering mode not enabled and not on release branch</string>
    <string name="pump_basebasalrate">%1$.2f U/h</string>
    <string name="combo_actvity_reading_basal_profile">Reading basal profile</string>
    <string name="combo_bolus_rejected_due_to_pump_history_change">The pump history has changed after the bolus calculation was performed. The bolus was not delivered. Please recalculate if a bolus is still needed.</string>
    <string name="combo_error_updating_treatment_record">Bolus successfully delivered, but adding the treatment entry failed. This can happen if two small boluses of the same size are administered within the last two minutes. Please check the pump history and treatment entries and use the Careportal to add missing entries. Make sure not to add any entries for the exact same minute and same amount.</string>
    <string name="combo_high_temp_rejected_due_to_pump_history_changes">Rejecting high temp since calculation didn\'t consider recently changed pump history</string>
    <string name="combo_activity_checking_pump_state">Refreshing pump state</string>
    <string name="combo_warning_pump_basal_rate_changed">The basal rate on the pump has changed and will be updated soon</string>
    <string name="combo_error_failure_reading_changed_basal_rate">Basal rate changed on pump, but reading it failed</string>
    <string name="combo_activity_checking_for_history_changes">Checking for history changes</string>
    <string name="combo_error_multiple_boluses_with_identical_timestamp">Multiple boluses with the same amount within the same minute were just imported. Only one record could be added to treatments. Please check the pump and manually add a bolus record using the Careportal tab. Make sure to create a bolus with a time no other bolus uses.</string>
    <string name="about_link_urls">\n\nhttp://www.androidaps.org\nhttp://www.androidaps.de (de)\n\nfacebook:\nhttp://facebook.androidaps.org\nhttp://facebook.androidaps.de (de)</string>
    <string name="combo_check_date">The last bolus is older than 24 hours or is in the future. Please check the date on the pump is set correctly.</string>
    <string name="combo_suspious_bolus_time">Time/date of the delivered bolus on pump seems wrong, IOB is likely incorrect. Please check pump time/date.</string>
    <string name="profileswitch_ismissing">ProfileSwitch missing. Please do a profile switch or press \"Activate Profile\" in the LocalProfile.</string>
    <string name="combo_bolus_count">Bolus count</string>
    <string name="combo_tbr_count">TBR count</string>
    <string name="pumpisnottempbasalcapable">Pump is not temp basal capable</string>
    <string name="novalidbasalrate">No valid basal rate read from pump</string>
    <string name="closedmodedisabledinpreferences">Closed loop mode disabled in preferences</string>
    <string name="autosensdisabledinpreferences">Autosens disabled in preferences</string>
    <string name="smbdisabledinpreferences">SMB disabled in preferences</string>
    <string name="uamdisabledinpreferences">UAM disabled in preferences</string>
    <string name="uamdisabledoref1notselected">UAM disabled because it rely on Oref1 sensitivity plugin</string>
    <string name="limitingbasalratio">Limiting max basal rate to %1$.2f U/h because of %2$s</string>
    <string name="pumplimit">pump limit</string>
    <string name="key_openapsma_max_basal" translatable="false">openapsma_max_basal</string>
    <string name="key_openapsama_current_basal_safety_multiplier" translatable="false">openapsama_current_basal_safety_multiplier</string>
    <string name="key_openapsama_max_daily_safety_multiplier" translatable="false">openapsama_max_daily_safety_multiplier</string>
    <string name="itmustbepositivevalue">it must be positive value</string>
    <string name="maxbasalmultiplier">max basal multiplier</string>
    <string name="maxdailybasalmultiplier">max daily basal multiplier</string>
    <string name="key_openapsma_max_iob" translatable="false">openapsma_max_iob</string>
    <string name="smb_frequency_exceeded">A bolus was delivered within the last 3 minutes, skipping SMB</string>
    <string name="basal_set_correctly">Basal set correctly</string>
    <string name="limitingpercentrate">Limiting max percent rate to %1$d%% because of %2$s</string>
    <string name="key_treatmentssafety_maxbolus" translatable="false">treatmentssafety_maxbolus</string>
    <string name="limitingbolus">Limiting bolus to %1$.1f U because of %2$s</string>
    <string name="limitingextendedbolus">Limiting extended bolus to %1$.1f U because of %2$s</string>
    <string name="limitingmaxiob">Limiting max IOB to %1$.1f U because of %2$s</string>
    <string name="limitingcarbs">Limiting carbs to %1$d g because of %2$s</string>
    <string name="limitingiob">Limiting IOB to %1$.1f U because of %2$s</string>
    <string name="maxvalueinpreferences">max value in preferences</string>
    <string name="hardlimit">hard limit</string>
    <string name="key_treatmentssafety_maxcarbs" translatable="false">treatmentssafety_maxcarbs</string>
    <string name="unsafeusage">unsafe usage</string>
    <string name="key_openapsama_useautosens" translatable="false">openapsama_useautosens</string>
    <string name="readstatusfailed">Read status failed</string>
    <string name="record_pump_site_change">Record pump site change</string>
    <string name="record_insulin_cartridge_change">Record insulin cartridge change</string>
    <string name="smbalwaysdisabled">SMB always and after carbs disabled because active BG source doesn\'t support advanced filtering</string>
    <string name="smbnotallowedinopenloopmode">SMB not allowed in open loop mode</string>
    <string name="food_short">Food</string>
    <string name="iobcobcalculator" translatable="false">IobCobCalculator</string>
    <string name="reset">reset</string>
    <string name="waitingfortimesynchronization">Waiting for time synchronization (%1$d sec)</string>
    <string name="loopdisconnectedfor">Disconnected (%1$d m)</string>
    <string name="key_openapssmb_max_iob" translatable="false">openapsmb_max_iob</string>
    <string name="openapssmb_maxiob_title">Maximum total IOB OpenAPS can\'t go over [U]</string>
    <string name="openapssmb_maxiob_summary">This value is called Max IOB in OpenAPS context\nOpenAPS will not add more insulin if current IOB is greater than this value</string>
    <string name="pump_stopped">Pump stopped</string>
    <string name="pump_started">Pump started</string>
    <string name="pump_paused">Pump paused</string>
    <string name="absorption_cutoff_title">Meal max absorption time [h]</string>
    <string name="absorption_cutoff_summary">Time at which any meal is considered absorbed. Remaining carbs will be cut off.</string>
    <string name="time">Time</string>
    <string name="key_show_notes_entry_dialogs" translatable="false">show_notes_entry_dialogs</string>
    <string name="overview_show_notes_field_in_dialogs_title">Show notes field in treatment dialogs</string>
    <string name="title_activity_setup_wizard" translatable="false">SetupWizardActivity</string>
    <string name="next_button">Next</string>
    <string name="previous_button">Prev</string>
    <string name="nav_setupwizard">Setup Wizard</string>
    <string name="setupwizard_finish">FINISH</string>
    <string name="setupwizard_language_prompt">Select your language</string>
    <string name="key_language" translatable="false">language</string>
    <string name="key_openapsama_min_5m_carbimpact" translatable="false">openapsama_min_5m_carbimpact</string>
    <string name="boluserrorcode">Asked: %1$.2fU Delivered: %2$.2fU Error code: %3$s</string>
    <string name="firstinsulinincrement">First insulin increment</string>
    <string name="secondinsulinincrement">Second insulin increment</string>
    <string name="thirdinsulinincrement">Third insulin increment</string>
    <string name="firstcarbsincrement">First carbs increment</string>
    <string name="secondcarbsincrement">Second carbs increment</string>
    <string name="thirdcarbsincrement">Third carbs increment</string>
    <string name="cgm">CGM</string>
    <string name="key_ns_wifionly" translatable="false">ns_wifionly</string>
    <string name="key_ns_wifi_ssids" translatable="false">ns_wifi_ssids</string>
    <string name="key_ns_allowroaming" translatable="false">ns_allowroaming</string>
    <string name="key_ns_chargingonly" translatable="false">ns_chargingonly</string>
    <string name="ns_wifionly">Use WiFi connection only</string>
    <string name="ns_wifi_ssids">WiFi SSID</string>
    <string name="ns_chargingonly">Only if charging</string>
    <string name="connectionsettings_title">Connection settings</string>
    <string name="ns_wifi_allowedssids">Allowed SSIDs (semicolon separated)</string>
    <string name="ns_allowroaming">Allow connection in roaming</string>
    <string name="key_always_use_shortavg" translatable="false">always_use_shortavg</string>
    <string name="openapsama_autosens_max">Max autosens ratio</string>
    <string name="openapsama_autosens_min">Min autosens ratio</string>
    <string name="openapsama_bolussnooze_dia_divisor">Bolus snooze dia divisor</string>
    <string name="openapsama_max_daily_safety_multiplier">Max daily safety multiplier</string>
    <string name="openapsama_current_basal_safety_multiplier">Current basal safety multiplier</string>
    <string name="value_unavailable_short">n/a</string>
    <string translatable="false" name="key_virtualpump_type">virtualpump_type</string>
    <string name="virtualpump_type">Virtual Pump Type</string>
    <string name="virtualpump_definition">Pump Definition</string>
    <string name="virtualpump_pump_def">Bolus: Step=%1$s\nExtended Bolus: [Step=%2$s, Duration=%3$smin-%4$sh]\nBasal: Step=%5$s\nTBR: %6$s (by %7$s), Duration=%8$smin-%9$sh\n%10$s</string>
    <string name="virtualpump_pump_def_extended_note">* Only discrete values no ranges are supported as granularity for basal/bolus in virtual pump.</string>
    <string name="ns_autobackfill_title">Autobackfill BG</string>
    <string name="wear_wizard_settings">Wizard Settings</string>
    <string translatable="false" name="key_wearwizard_bg">wearwizard_bg</string>
    <string translatable="false" name="key_wearwizard_tt">wearwizard_tt</string>
    <string translatable="false" name="key_wearwizard_trend">wearwizard_trend</string>
    <string translatable="false" name="key_wearwizard_cob">wearwizard_cob</string>
    <string translatable="false" name="key_wearwizard_bolusiob">wearwizard_bolusiob</string>
    <string translatable="false" name="key_wearwizard_basaliob">wearwizard_basaliob</string>
    <string name="wear_wizard_settings_summary">Calculations included in the Wizard result:</string>
    <string name="wear_display_settings">Display Settings</string>
    <string name="wear_general_settings">General Settings</string>
    <string name="enable_nsclient">Enable NSClient</string>
    <string name="welcometosetupwizard">Welcome to setup wizard. It will guide you through the setup process\n</string>
    <string name="pumpsetup">Pump setup</string>
    <string name="readstatus">Read status</string>
    <string name="adjustprofileinns">Changes must be done in NS</string>
    <string name="exitwizard">Skip setup wizard</string>
    <string name="setupwizard_loop_description">Press the button below to enable AndroidAPS to suggest/make basal changes</string>
    <string name="apssetup">Configure APS plugin</string>
    <string name="key_setupwizard_processed" translatable="false">startupwizard_processed</string>
    <string name="sensitivitysetup">Configure Sensitivity plugin</string>
    <string name="setupwizard_sensitivity_description">Sensitivity plugin is used for sensitivity detection and COB calculation. For more info visit:</string>
    <string name="setupwizard_sensitivity_url">https://github.com/MilosKozak/AndroidAPS/wiki/Sensitivity-detection-and-COB</string>
    <string name="nsclientinfotext">NSClient handles connection to Nightscout. You can skip this part now but you will not be able to pass objectives until you set it up.</string>
    <string name="diawarning">Please remember: new insulin profiles require DIA at least 5h. DIA 5–6h on new profile is equal to DIA 3h on old insulin profiles.</string>
    <string name="bgsourcesetup">Configure BG source</string>
    <string name="setupwizard_profile_description">Please select source of profile. If patient is a child you should use NS profile. If there is nobody following you on Nightscout you will probably prefer Local profile. Please remember that you are only selecting the profile source. To use it you must activate it by executing \"Profile switch\"</string>
    <string name="setupwizard_aps_description">Select one from availables algorithms. They are sorted from oldest to newest. Newer algorithm is usually more powerful and more aggressive. Thus if you are new looper you may probably start with AMA and not with latest one. Do not forget to read the OpenAPS documentation and configure it before use.</string>
    <string name="startobjective">Start your first objective</string>
    <string name="permission">Permission</string>
    <string name="askforpermission">Ask for permission</string>
    <string name="needsystemwindowpermission">Application needs system window permission for notifications</string>
    <string name="needlocationpermission">Application needs location permission for BT scan</string>
    <string name="needstoragepermission">Application needs storage permission to be able store log files</string>
    <string name="request">Request</string>
    <string name="insulinsourcesetup">Configure Insulin plugin</string>
    <string name="exit">Exit</string>
    <string name="danar_useroptions">User options</string>
    <string name="danar_timedisplay">Display time format</string>
    <string name="danar_buttonscroll">Button scroll</string>
    <string name="danar_beep">Beep on button press</string>
    <string name="danar_pumpalarm">Alarm</string>
    <string name="danar_pumpalarm_sound">Sound</string>
    <string name="danar_pumpalarm_vibrate">Vibrate</string>
    <string name="danar_pumpalarm_both">Both</string>
    <string name="danar_screentimeout">LCD on time [seconds]</string>
    <string name="danar_backlight">Backlight on time [seconds]</string>
    <string name="danar_glucoseunits">Glucose units</string>
    <string name="danar_shutdown">Shutdown [hours]</string>
    <string name="danar_lowreservoir">Low reservoir [Units]</string>
    <string name="danar_saveuseroptions">Save options to pump</string>
    <string name="option_on">On</string>
    <string name="option_off">Off</string>
    <string name="open_navigation">Open navigation</string>
    <string name="close_navigation">Close navigation</string>
    <string name="nav_plugin_preferences">Plugin preferences</string>
    <string name="completed_well_done">Completed, well done!</string>
    <string name="not_completed_yet">Not completed yet</string>
    <string name="time_elapsed">Time elapsed</string>
    <string name="poctech">Poctech</string>
    <string name="description_source_poctech">Receive BG values from Poctech app</string>
    <string name="description_source_tomato">Receive BG values from Tomato app (MiaoMiao device)</string>
    <string translatable="false" name="key_high_temptarget_raises_sensitivity">high_temptarget_raises_sensitivity</string>
    <string translatable="false" name="key_low_temptarget_lowers_sensitivity">low_temptarget_lowers_sensitivity</string>
    <string name="high_temptarget_raises_sensitivity_title">High temptarget raises sensitivity</string>
    <string name="high_temptarget_raises_sensitivity_summary"><![CDATA[Raise sensitivity for temptargets >= 100]]></string>
    <string name="low_temptarget_lowers_sensitivity_title">Low temptarget lowers sensitivity</string>
    <string name="low_temptarget_lowers_sensitivity_summary"><![CDATA[Lower sensitivity for temptargets < 100]]></string>
    <string name="key_resistance_lowers_target" translatable="false">resistance_lowers_target</string>
    <string name="resistance_lowers_target_title">Resistance lowers target</string>
    <string name="resistance_lowers_target_summary">When resistance is detected, lower the target glucose</string>
    <string name="key_sensitivity_raises_target" translatable="false">sensitivity_raises_target</string>
    <string name="sensitivity_raises_target_title">Sensitivity raises target</string>
    <string name="sensitivity_raises_target_summary">When sensitivity is detected, raise the target glucose</string>
    <string name="combo_invalid_setup">Invalid pump setup, check the docs and verify that the Quick Info menu is named QUICK INFO using the 360 configuration software.</string>
    <string name="custom">Custom</string>
    <string name="largetimedifftitle">Large Time Difference</string>
    <string name="largetimediff">Large time difference:\nTime in pump is off by more than 1.5 hours.\nPlease adjust the time manually on the pump and make sure that reading the history from the pump does not cause unexpected behaviour.\nIf possible, remove the history from the pump before changing the time or disable the closed loop for one DIA after the last wrong history entry but minimum one DIA from now.</string>
    <string name="key_keep_screen_on" translatable="false">keep_screen_on</string>
    <string name="careportal_removestartedevents">Clean AndroidAPS started</string>
    <string name="storedsettingsfound">Stored settings found</string>
    <string name="allow_hardware_pump_text">Attention: If you activate and connect to a hardware pump, AndroidAPS will copy the basal settings from the profile to the pump, overwriting the existing basal rate stored on the pump. Make sure you have the correct basal setting in AndroidAPS. If you are not sure or don\'t want to overwrite the basal settings on your pump, press cancel and repeat switching to the pump at a later time.</string>
    <string name="error_adding_treatment_title">Treatment data incomplete</string>
    <string name="maintenance_settings">Maintenance Settings</string>
    <string name="maintenance_email">Email recipient</string>
    <string name="key_maintenance_encrypt_exported_prefs" translatable="false">maintenance_encrypt_exported_prefs</string>
    <string name="maintenance_encrypt_exported_prefs">Encrypt exported settings</string>
    <string name="key_maintenance_logs_email" translatable="false">maintenance_logs_email</string>
    <string name="key_maintenance_logs_amount" translatable="false">maintenance_logs_amount</string>
    <string name="key_logshipper_amount" translatable="false">logshipper_amount</string>
    <string name="maintenance_amount">No of Logs to send</string>
    <string name="maintenance">Maintenance</string>
    <string name="maintenance_shortname">MAINT</string>
    <string name="description_maintenance">Provides several functions for maintenance (eg. log sending, log deletion).</string>
    <string name="send_all_logs">Send Logs by Email</string>
    <string name="delete_logs">Delete Logs</string>

    <string name="error_adding_treatment_message">A treatment (insulin: %1$.2f, carbs: %2$d, at: %3$s) could not be added to treatments. Please check and manually add a record as appropriate.</string>
    <string name="generated_ecarbs_note">eCarbs: %1$d g (%2$d h), delay: %3$d m</string>
    <string name="openaps_noasdata">No autosens data available</string>
    <string name="nav_logsettings">Log settings</string>
    <string name="resettodefaults">Reset to defaults</string>
    <string name="nsmalfunction">NSClient malfunction. Consider NS and NSClient restart.</string>
    <string name="as">AS</string>
    <string name="versionavailable">Version %1$s available</string>
    <string name="time_offset">Time offset</string>
    <string name="key_aps_mode" translatable="false">aps_mode</string>
    <string name="setupwizard_preferred_aps_mode">Preferred APS mode</string>
    <string name="treatments_wizard_total_label">Total</string>
    <string name="calculation_short">Calc</string>
    <string name="handshaking">Handshaking</string>
    <string name="sendlogfiles">Send today\'s log files to developers along with this time. Unexpected situation.</string>
    <string name="maxbolusviolation">Max bolus violation</string>
    <string name="commanderror">Command error</string>
    <string name="speederror">Speed error</string>
    <string name="insulinlimitviolation">Insulin limit violation</string>
    <string name="key_loop_openmode_min_change" translatable="false">loop_openmode_min_change</string>
    <string name="loop_openmode_min_change">Minimal request change [%]</string>
    <string name="loop_openmode_min_change_summary" formatted="false">Open Loop will popup new change request only if change is bigger than this value in %. Default value is 20%</string>
    <string name="key_short_tabtitles" translatable="false">short_tabtitles</string>
    <string name="pairfirst">Please pair your pump with your phone!</string>
    <string name="searching_for_devices">Searching for devices…</string>
    <string name="please_wait">Please wait…</string>
    <string name="pairing_completed">Pairing completed</string>
    <string name="code_compare">Do the codes displayed on this device and on your pump match?</string>
    <string name="insight_pairing">Insight pairing</string>
    <string name="insight_local">Accu-Chek Insight</string>
    <string name="insight_delivered">%1$.2fU / %2$.2fU delivered</string>
    <string name="insight_alert_formatter">%1$s: %2$s</string>
    <string name="tube_changed">Tube changed</string>
    <string name="pump_time_updated">Pump time updated</string>
    <string name="confirm">Confirm</string>
    <string name="mute_alert">Mute</string>
    <string name="pump_alert">Pump alert</string>
    <string name="log_site_changes">Log site changes</string>
    <string name="log_reservoir_changes">Log reservoir changes</string>
    <string name="log_tube_changes">Log tube changes</string>
    <string name="log_battery_changes">Log battery changes</string>
    <string name="log_operating_mode_changes">Log operating mode changes</string>
    <string name="log_alerts">Log alerts</string>
    <string name="enable_tbr_emulation">Enable TBR emulation</string>
    <string name="enable_tbr_emulation_summary">Use extended boluses instead of TBRs to bypass the 250%% limit</string>
    <string name="disconnect_delay">Disconnect delay [s]</string>
    <string name="serial_number">Serial number</string>
    <string name="release_software_version">Release software version</string>
    <string name="ui_processor_software_version">UI processor software version</string>
    <string name="pc_processor_software_version">PC processor software version</string>
    <string name="md_tel_processor_software_version">MD tel processor software version</string>
    <string name="safety_processor_software_version">Safety processor software version</string>
    <string name="bt_info_page_version">BT info page version</string>
    <string name="bluetooth_address">Bluetooth address</string>
    <string name="system_id_appendix">System ID appendix</string>
    <string name="manufacturing_date">Manufacturing date</string>
    <string name="delete_pairing">Delete pairing</string>
    <string name="pairing_information">Pairing information</string>
    <string name="start_pump">Start pump</string>
    <string name="stop_pump">Stop pump</string>
    <string name="operating_mode">Operating mode</string>
    <string name="insight_status">Status</string>
    <string name="tdd_bolus">TDD Bolus</string>
    <string name="tdd_basal">TDD Basal</string>
    <string name="tdd_total">TDD Total</string>
    <string name="recovering">Recovering</string>
    <string name="not_paired">Not paired</string>
    <string name="last_connected">Last connected</string>
    <string name="started">Started</string>
    <string name="stopped">Stopped</string>
    <string name="tbr_formatter">%1$d%% for %2$d / %3$d min</string>
    <string name="extended_bolus">Extended bolus</string>
    <string name="multiwave_bolus">Multiwave bolus</string>
    <string name="eb_formatter">%1$.2f / %2$.2f U for %3$d min</string>
    <string name="enable_tbr_over_notification">Enable notification of TBR end\n(pump setting)</string>
    <string name="disable_tbr_over_notification">Disable notification of TBR end\n(pump setting)</string>
    <string name="refresh">Refresh</string>
    <string name="description_pump_insight_local">Pump integration for Accu-Chek Insight pumps</string>
    <string name="not_inserted">Not inserted</string>
    <string name="short_status_last_connected">Last conn: %1$d min ago</string>
    <string name="short_status_tbr">TBR: %1$d%% for %2$d / %3$d min</string>
    <string name="short_status_extended">Extended: %1$.2f / %2$.2f U for %3$d min</string>
    <string name="short_status_multiwave">Multiwave: %1$.2f / %2$.2f U for %3$d min</string>
    <string name="short_status_tdd">TDD: %1$.2f</string>
    <string name="short_status_reservoir">Reser.: %1$.2fU</string>
    <string name="short_status_battery">Batt.: %1$d%%</string>
    <string name="max_recovery_duration">Max. recovery duration [s]</string>
    <string name="min_recovery_duration">Min. recovery duration [s]</string>
    <string name="recovery_duration">Recovery duration</string>
    <string name="timeout_during_handshake">Timeout during handshake - reset bluetooth</string>
    <string name="weekday_sunday_short">Sun</string>
    <string name="weekday_saturday_short">Sat</string>
    <string name="weekday_friday_short">Fri</string>
    <string name="weekday_thursday_short">Thu</string>
    <string name="weekday_wednesday_short">Wed</string>
    <string name="weekday_tuesday_short">Tue</string>
    <string name="weekday_monday_short">Mon</string>
    <string name="automation_description">User defined automation tasks</string>
    <string name="automation_missing_task_name">Please enter a task name.</string>
    <string name="automation_missing_trigger">Please specify at least one trigger.</string>
    <string name="automation_missing_action">Please specify at least one action.</string>
    <string name="alreadyenabled">Already enabled</string>
    <string name="alreadydisabled">Already disabled</string>
    <string name="alreadysuspended">Already suspended</string>
    <string name="resumeloop">Resume loop</string>
    <string name="notsuspended">Not suspended</string>
    <string name="starttemptarget">Start temp target</string>
    <string name="stoptemptarget">Stop temp target</string>
    <string name="islesser">is lesser than</string>
    <string name="isequalorlesser">is equal or lesser than</string>
    <string name="isequal">is equal to</string>
    <string name="isequalorgreater">is equal or greater than</string>
    <string name="isgreater">is greater than</string>
    <string name="isnotavailable">is not available</string>
    <string name="unknown">unknown</string>
    <string name="glucoseisnotavailable">Glucose is not available</string>
    <string name="glucosecomparedmgdl">Glucose %1$s %2$.0f %3$s</string>
    <string name="glucosecomparedmmol">Glucose %1$s %2$.1f %3$s</string>
    <string name="percentagecompared">Profile pct %1$s %2$d</string>
    <string name="iobcompared">IOB %1$s %2$.1f</string>
    <string name="and">And</string>
    <string name="or">Or</string>
    <string name="xor">Exclusive or</string>
    <string name="atspecifiedtime">At %1$s</string>
    <string name="use_network_location">Use network location</string>
    <string name="use_gps_location">Use GPS location</string>
    <string name="use_passive_location">Use passive location</string>
    <string name="locationservice">Location service</string>
    <string name="key_location" translatable="false">location</string>
    <string name="automation_short">Auto</string>
    <string name="automation">Automation</string>

    <string name="profile_total">== ∑  %1$s U</string>
    <string name="profile_ins_units_per_hour">U/h</string>
    <string name="profile_carbs_per_unit">g/U</string>
    <string name="profile_per_unit">/U</string>
    <string name="key_dexcom_lognssensorchange" translatable="false">dexcom_lognssensorchange</string>
    <string name="dexcom_lognssensorchange_title">Log sensor change to NS</string>
    <string name="dexcom_lognssensorchange_summary">Create event \"Sensor Change\" in NS automaticaly on sensor start</string>
    <string name="tomato">Tomato (MiaoMiao)</string>
    <string name="tomato_short">Tomato</string>

    <string name="unit_second">second</string>
    <string name="unit_minute">minute</string>
    <string name="unit_hour">hour</string>
    <string name="unit_day">day</string>
    <string name="unit_week">week</string>
    <string name="unit_seconds">seconds</string>
    <string name="unit_minutes">minutes</string>
    <string name="unit_hours">hours</string>
    <string name="unit_days">days</string>
    <string name="unit_weeks">weeks</string>
    <string name="key_tidepool_username" translatable="false">tidepool_username</string>
    <string name="key_tidepool_password" translatable="false">tidepool_password</string>
    <string name="key_tidepool_dev_servers" translatable="false">tidepool_dev_servers</string>
    <string name="key_tidepool_test_login" translatable="false">tidepool_test_login</string>
    <string name="key_tidepool_only_while_charging" translatable="false">tidepool_only_while_charging</string>
    <string name="key_tidepool_only_while_unmetered" translatable="false">tidepool_only_while_unmetered</string>
    <string name="summary_tidepool_username">Your Tidepool login user name, normally your email address</string>
    <string name="title_tidepool_username">Login User Name</string>
    <string name="summary_tidepool_password">Your Tidepool login password</string>
    <string name="title_tidepool_password">Login Password</string>
    <string name="title_tidepool_test_login">Test Tidepool Login</string>
    <string name="summary_tidepool_dev_servers">If enabled, uploads will go to https://int-app.tidepool.org instead of the regular https://app.tidepool.org/</string>
    <string name="title_tidepool_dev_servers">Use Integration (test) servers</string>
    <string name="tidepool">Tidepool</string>
    <string name="tidepool_shortname">TDP</string>
    <string name="description_tidepool">Uploads data to Tidepool</string>
    <string name="key_tidepool_last_end" translatable="false">tidepool_last_end</string>
    <string name="tidepool_upload_cgm">Upload CGM data</string>
    <string name="key_tidepool_upload_cgm" translatable="false">tidepool_upload_cgm</string>
    <string name="key_tidepool_upload_bolus" translatable="false">tidepool_upload_bolus</string>
    <string name="tidepool_upload_bolus">Upload treatments (insulin, carbs)</string>
    <string name="key_tidepool_upload_tbr" translatable="false">tidepool_upload_tbr</string>
    <string name="tidepool_upload_tbr">Upload temporary basals</string>
    <string name="key_tidepool_upload_profile" translatable="false">tidepool_upload_profile</string>
    <string name="tidepool_upload_profile">Upload profile switches, temp targets</string>
    <string name="key_tidepool_upload_bg" translatable="false">tidepool_upload_bg</string>
    <string name="tidepool_upload_bg">Upload BG tests</string>

    <string name="key_smbmaxminutes" translatable="false">smbmaxminutes</string>
    <string name="key_uamsmbmaxminutes" translatable="false">uamsmbmaxminutes</string>
    <string name="dst_plugin_name" translatable="false">Daylight Saving time</string>
    <string name="dst_in_24h_warning">Daylight Saving time change in 24h or less</string>
    <string name="dst_loop_disabled_warning">Daylight Saving time change less than 3 hours ago - Closed loop disabled</string>
    <string name="storage">internal storage constraint</string>
    <string name="diskfull">Free at least %1$d MB from internal storage! Loop disabled!</string>
    <string name="wrongformat">Wrong format</string>
    <string name="sms_wrongcode">Wrong code. Command cancelled.</string>
    <string name="notconfigured">Not configured</string>
    <string name="profileswitchcreated">Profile switch created</string>
    <string name="recurringTime">Recurring time</string>
    <string name="every">Every</string>
    <string name="never">Never</string>
    <string name="mins">%1$dmins</string>
    <string name="condition">Condition:</string>
    <string name="action">Action:</string>
    <string name="iob_u">IOB [U]:</string>
    <string name="glucose_u">Glucose [%1$s]:</string>
    <string name="delete_short">DEL</string>
    <string name="add_short">ADD</string>
    <string name="copy_short">COPY</string>
    <string name="addnew">Add new</string>
    <string name="versionChecker">Version Checker</string>
    <string name="key_last_time_this_version_detected" translatable="false">last_time_this_version_detected</string>
    <string name="key_last_versionchecker_warning" translatable="false">last_versionchecker_waring</string>
    <string name="key_last_versionchecker_plugin_warning" translatable="false">last_versionchecker_plugin_waring</string>
    <string name="key_last_revoked_certs_check" translatable="false">last_revoked_certs_check</string>
    <string name="signature_verifier">Signature verifier</string>
    <string name="running_invalid_version">We have detected that you are running an invalid version. Loop disabled!</string>

    <string name="old_version">old version</string>
    <string name="very_old_version">very old version</string>
    <string name="new_version_warning">New version for at least %1$d days available! Fallback to LGS after %2$d days, loop will be disabled after %3$d days</string>
    <string name="twohours">2h</string>
    <string name="formatinsulinunits">%1$.2fU</string>

    <string name="dexcom_app_patched">Dexcom App (patched)</string>
    <string name="dexcom_short">DXCM</string>
    <string name="description_source_dexcom">Receive BG values from the patched Dexcom app.</string>

    <string name="notification">Notification</string>
    <string name="notification_message">Notification: %1$s</string>
    <string name="message_short">Msg:</string>
    <string name="profilepercentage">Profile percentage</string>
    <string name="percent_u">Percent [%]:</string>
    <string name="startprofile">Start profile %1$d%% for %2$d min</string>
    <string name="startprofileforever">Start profile %1$d%%</string>
    <string name="exists">exists</string>
    <string name="notexists">not exists</string>
    <string name="temptargetcompared">Temp target %1$s</string>
    <string name="btdevicecompared">Bluetooth connection to device %1$s %2$s</string>
    <string name="btdevice">Connection to Bluetooth device </string>
    <string name="wifissidcompared">WiFi SSID %1$s %2$s</string>
    <string name="autosenscompared">Autosens %1$s %2$s %%</string>
    <string name="autosenslabel">Autosens %</string>
    <string name="deltacompared">%3$s %1$s %2$s</string>
    <string name="deltalabel">BG difference</string>
    <string name="deltalabel_u">BG difference [%1$s]</string>
    <string name="currentlocation">Current Location</string>
    <string name="location">Location</string>
    <string name="latitude_short">Lat:</string>
    <string name="longitude_short">Lon:</string>
    <string name="distance_short">Dist [m]:</string>
    <string name="name_short">Name:</string>
    <string name="locationis">%1$s %2$s</string>
    <string name="location_mode">When </string>
    <string name="location_inside">When you are inside the area</string>
    <string name="location_outside">When you are outside the area</string>
    <string name="location_going_in">When you enter the area named</string>
    <string name="location_going_out">When you leave the area named</string>
    <string name="lastboluslabel">Last bolus ago</string>
    <string name="lastboluscompared">Last bolus time %1$s %2$s min ago</string>
    <string name="triggercoblabel">COB</string>
    <string name="cobcompared">COB %1$s %2$.0f</string>
    <string name="taskname">Task name</string>
    <string name="edit_short">EDIT</string>
    <string name="please_choose_an_action_type">Choose an action type</string>
    <string name="please_choose_a_trigger_type">Choose a trigger type</string>
    <string name="triggers">Triggers:</string>
    <string name="remove_label">REMOVE</string>
    <string name="preconditions">Preconditions:</string>


    <!-- Pump Abstract -->
    <string name="pump_operation_not_supported_by_pump_driver">Operation not supported by pump and/or driver.</string>
    <string name="pump_operation_not_yet_supported_by_pump">Operation not YET supported by pump.</string>

    <!-- Medtronic (MDT) - Base -->
    <string name="medtronic_name" translatable="false">Medtronic</string>
    <string name="medtronic_name_short" translatable="false">MDT</string>
    <string name="description_pump_medtronic">Pump integration for Medtronic, requires RileyLink device and specific Pump Model</string>

    <!-- MDT Configuration -->
    <string name="key_medtronic_serial" translatable="false">pref_medtronic_serial</string>
    <string name="key_medtronic_pump_type" translatable="false">pref_medtronic_pump_type</string>
    <string name="key_medtronic_frequency" translatable="false">pref_medtronic_frequency</string>
    <string name="key_medtronic_max_bolus" translatable="false">pref_medtronic_max_bolus</string>
    <string name="key_medtronic_max_basal" translatable="false">pref_medtronic_max_basal</string>
    <string name="key_medtronic_bolus_delay" translatable="false">pref_medtronic_bolus_delay</string>
    <string name="key_medtronic_encoding" translatable="false">pref_medtronic_encoding</string>
    <string name="key_medtronic_battery_type" translatable="false">pref_medtronic_battery_type</string>
    <string name="key_medtronic_bolus_debug" translatable="false">pref_medtronic_bolus_debug</string>
    <string name="key_rileylink_mac_address" translatable="false">pref_rileylink_mac_address</string>
    <string name="key_medtronic_pump_frequency_us_ca" translatable="false">medtronic_pump_frequency_us_ca</string>
    <string name="key_medtronic_pump_frequency_worldwide" translatable="false">medtronic_pump_frequency_worldwide</string>
    <string name="key_medtronic_pump_encoding_4b6b_local" translatable="false">medtronic_pump_encoding_4b6b_local</string>
    <string name="key_medtronic_pump_encoding_4b6b_rileylink" translatable="false">medtronic_pump_encoding_4b6b_rileylink</string>
    <string name="key_medtronic_pump_battery_no" translatable="false">medtronic_pump_battery_no</string>
    <string name="key_medtronic_pump_battery_alkaline" translatable="false">medtronic_pump_battery_alkaline</string>
    <string name="key_medtronic_pump_battery_lithium" translatable="false">medtronic_pump_battery_lithium</string>
    <string name="key_medtronic_pump_battery_nizn" translatable="false">medtronic_pump_battery_nizn</string>
    <string name="key_medtronic_pump_battery_nimh" translatable="false">medtronic_pump_battery_nimh</string>

    <string name="medtronic_serial_number">Pump Serial Number</string>
    <string name="medtronic_pump_type">Pump Type</string>
    <string name="medtronic_pump_frequency">Pump Frequency</string>
    <string name="medtronic_pump_bolus_delay">Delay before Bolus is started (s)</string>
    <string name="medtronic_pump_max_bolus">Max Bolus on Pump (U)</string>
    <string name="medtronic_pump_max_basal">Max Basal on Pump (U/h)</string>
    <string name="medtronic_pump_encoding">Medtronic Encoding</string>
    <string name="medtronic_pump_frequency_us_ca">US &amp; Canada (916 MHz)</string>
    <string name="medtronic_pump_frequency_worldwide">Worldwide (868 Mhz)</string>
    <string name="medtronic_pump_encoding_4b6b_local">Software 4b6b Encoding</string>
    <string name="medtronic_pump_encoding_4b6b_rileylink">Hardware 4b6b Encoding</string>
    <string name="medtronic_custom_action_wake_and_tune">Wake and Tune Up</string>
    <string name="medtronic_custom_action_clear_bolus_block">Clear Bolus Block</string>
    <string name="medtronic_custom_action_reset_rileylink">Reset RileyLink Config</string>
    <string name="medtronic_pump_battery_select">Battery Type (Power View)</string>
    <string name="medtronic_pump_battery_no">Not selected (Simple view)</string>
    <string name="medtronic_pump_battery_alkaline">Alkaline (Extended view)</string>
    <string name="medtronic_pump_battery_lithium">Lithium (Extended view)</string>
    <string name="medtronic_pump_battery_nizn">NiZn (Extended view)</string>
    <string name="medtronic_pump_battery_nimh">NiMH (Extended view)</string>
    <string name="medtronic_bolus_debugging">Bolus/Treatments Debugging</string>

    <!-- RL BLE Scanning -->
    <string name="rileylink_scanner_scan_scan">SCAN</string>
    <string name="rileylink_scanner_scan_stop">STOP</string>
    <string name="rileylink_scanner_selected_device">Selected</string>
    <string name="rileylink_scanner_title">RileyLink Scan</string>
    <string name="rileylink_scanner_ble_not_supported">Bluetooth Low Energy not supported.</string>
    <string name="rileylink_scanner_ble_not_enabled">Bluetooth not enabled.</string>
    <string name="location_not_found_title">Location Is Not Enabled</string>
    <string name="location_not_found_message">For Bluetooth discovery to work on newer devices, location must be enabled. AAPS does not track your location and it can be disabled after pairing is successful.</string>
    <string name="location_yes">Enable</string>
    <string name="location_no">No</string>
    <string name="rileylink_scanner_scanning">Scanning</string>
    <string name="rileylink_scanner_scanning_finished">Scanning finished</string>
    <string name="rileylink_scanner_scanning_error">Scanning error: %1$d</string>
    <string name="common_never">Never</string>

    <!-- RL Status Page -->
    <string name="rileylink_settings_tab1">Settings</string>
    <string name="rileylink_settings_tab2">History</string>
    <string name="rileylink_status">RileyLink Status</string>
    <string name="medtronic_pump_status">Pump Status</string>
    <string name="title_activity_rileylink_settings">RileyLink Settings</string>
    <string name="rileylink_title">RileyLink</string>
    <string name="rileylink_configured_address">Configured Address</string>
    <string name="rileylink_connected_device">Connected Device</string>
    <string name="rileylink_connection_status">Connection Status</string>
    <string name="rileylink_connection_error">Connection Error</string>
    <string name="rileylink_device">Device</string>
    <string name="rileylink_device_type">Device Type</string>
    <string name="rileylink_device_model">Device Model</string>
    <string name="rileylink_last_used_frequency">Last used frequency</string>
    <string name="rileylink_last_device_contact">Last device contact</string>
    <string name="rileylink_firmware_version">RL Firmware</string>


    <!-- RL State -->
    <string name="rileylink_state_bt_init">Bluetooth Initializing…</string>
    <string name="rileylink_state_bt_error">Bluetooth Error</string>
    <string name="rileylink_state_bt_ready">Bluetooth Ready</string>
    <string name="rileylink_state_not_started">Not Started</string>
    <string name="rileylink_state_rl_init">RileyLink Initialization…</string>
    <string name="rileylink_state_rl_error">RileyLink Error</string>
    <string name="rileylink_state_pc_tune_up">Tuning up RileyLink and Pump</string>
    <string name="rileylink_state_pc_error">Problem connecting to Pump</string>
    <string name="rileylink_state_connected">Connected</string>

    <!-- RL Errors -->
    <string name="rileylink_error_not_rl">Device is not RileyLink</string>
    <string name="rileylink_error_unreachable">RileyLink unreachable</string>
    <string name="rileylink_error_bt_disabled">Bluetooth disabled</string>
    <string name="rileylink_error_no_bt_adapter">No Bluetooth Adapter</string>
    <string name="rileylink_error_tuneup_failed">TuneUp Failed</string>
    <string name="rileylink_error_pump_unreachable">Pump unreachable</string>
    <string name="rileylink_error_pod_unreachable">Pod unreachable</string>
    <string name="rileylink_error_address_not_set_short">Not set</string>

    <!-- RL Target Device -->
    <string name="rileylink_target_device_medtronic">Medtronic Pump</string>
    <string name="rileylink_target_device_omnipod">Omnipod</string>


    <!-- MDT Errors -->
    <string name="medtronic_errors">Errors</string>
    <string name="medtronic_error_serial_not_set">Serial # not set.</string>
    <string name="medtronic_error_serial_invalid">Serial # invalid.</string>
    <string name="medtronic_error_pump_type_not_set">Pump Type not set.</string>
    <string name="medtronic_error_pump_type_invalid">Pump Type unsupported.</string>
    <string name="medtronic_error_pump_frequency_not_set">Pump Frequency not set.</string>
    <string name="medtronic_error_pump_frequency_invalid">Pump Frequency unsupported.</string>
    <string name="medtronic_error_rileylink_address_invalid">RileyLink Address invalid.</string>
    <string name="medtronic_error_pump_type_set_differs_from_detected">Pump type detected is not the same as configured type.</string>

    <string name="medtronic_error_pump_basal_profiles_not_enabled">Basal profiles/patterns setting is not enabled on pump. Enable it on the pump.</string>
    <string name="medtronic_error_pump_incorrect_basal_profile_selected">Basal profile set on pump is incorrect (must be STD).</string>
    <string name="medtronic_error_pump_wrong_tbr_type_set">Wrong TBR type set on pump (must be Absolute).</string>
    <string name="medtronic_error_pump_wrong_max_bolus_set">Wrong Max Bolus set on Pump (must be %1$.2f).</string>
    <string name="medtronic_error_pump_wrong_max_basal_set">Wrong Max Basal set on Pump (must be %1$.2f).</string>
    <string name="medtronic_error_operation_not_possible_no_configuration">Operation is not possible.\n\n You need to configure Medtronic Pump first, before you can use this operation.</string>
    <string name="medtronic_error_pump_24h_time_change_requested">Over 24h Time change was requested.</string>

    <!-- MDT History -->
    <string name="medtronic_history_group_basal">Basals</string>
    <string name="medtronic_history_group_configuration">Configurations</string>
    <string name="medtronic_history_group_notification">Notifications</string>
    <string name="medtronic_history_group_statistic">Statistics</string>
    <string name="medtronic_history_group_unknown">Unknowns</string>
    <string name="medtronic_history_group_all">All</string>
    <string name="medtronic_pump_history">Medtronic Pump History</string>


    <!-- MDT Pump Status -->
    <string name="medtronic_pump_status_never_contacted">Never contacted</string>
    <string name="medtronic_pump_status_waking_up">Waking up</string>
    <string name="medtronic_pump_status_error_comm">Error with communication</string>
    <string name="medtronic_pump_status_timeout_comm">Timeout on communication</string>
    <string name="medtronic_pump_status_pump_unreachable">Pump unreachable</string>
    <string name="medtronic_pump_status_invalid_config">Invalid configuration</string>
    <string name="medtronic_pump_status_active">Active</string>
    <string name="medtronic_pump_status_sleeping">Sleeping</string>

    <!-- <string name="medtronic_cmd_profile_not_set">Remote Basal profile setting is not supported. Please modify Basal profile on your pump manually.</string> -->
    <string name="medtronic_cmd_cancel_bolus_not_supported">You cancelled Bolus, after it was already set on Pump. Since Medtronic Pump doesn\'t support cancel, you will need to manually cancel it. Put the Pump into Suspend mode and then do Resume (if you still want to cancel). Application will pick up changes, on next update (in less than 5 minutes).</string>
    <string name="medtronic_cmd_cant_read_tbr">Could not read current TBR.</string>
    <string name="medtronic_cmd_cant_cancel_tbr_stop_op">Could not cancel current TBR. Stopping operation.</string>
    <string name="medtronic_cmd_set_profile_pattern_overflow">Profile set failed, because following patterns, have too big basal rate: %1$s</string>
    <string name="medtronic_cmd_bolus_could_not_be_delivered">Bolus could not be delivered.</string>
    <string name="medtronic_cmd_bolus_could_not_be_delivered_no_insulin">Bolus could not be delivered, because available insulin amount (%1$.2f) is less than bolus required (%2$.2f).</string>
    <string name="medtronic_cmd_tbr_could_not_be_delivered">TBR could not be set.</string>
    <string name="medtronic_cmd_cant_cancel_tbr">Could not cancel current TBR.</string>
    <string name="medtronic_cmd_basal_profile_could_not_be_set">Basal profile could not be set.</string>
    <string name="medtronic_cmd_basal_profile_not_set_is_same">Basal profile is the same, so it will not be set again.</string>

    <string name="medtronic_cmd_desc_get_history">Get History - Page %1$d (%2$d/16)</string>
    <string name="medtronic_cmd_desc_get_history_request">Get History - Page %1$d</string>
    <string name="medtronic_cmd_desc_get_time">Get Pump Time</string>
    <string name="medtronic_cmd_desc_get_settings">Get Settings</string>
    <string name="medtronic_cmd_desc_get_model">Get Pump Model</string>
    <string name="medtronic_cmd_desc_get_basal_profile">Get Basal Profile</string>
    <string name="medtronic_cmd_desc_set_basal_profile">Set Basal Profile</string>
    <string name="medtronic_cmd_desc_get_tbr">Get Temporary Basal</string>
    <string name="medtronic_cmd_desc_set_tbr">Set Temporary Basal</string>
    <string name="medtronic_cmd_desc_set_bolus">Set Bolus</string>
    <string name="profilename">Change profile to</string>
    <string name="changengetoprofilename">Change profile to %1$s</string>
    <string name="automation_trigger_pump_last_connection_label">Last connection to pump</string>
    <string name="automation_trigger_pump_last_connection_description">Last connection to pump [minutes ago]</string>
    <string name="automation_trigger_pump_last_connection_compared">Last connection to pump %1$s %2$s min ago</string>
    <string name="sendsmsactionlabel">Send SMS: %1$s</string>
    <string name="sendsmsactiondescription">Send SMS to all numbers</string>
    <string name="sendsmsactiontext">Send SMS with text</string>


    <string name="insulinFromCob"><![CDATA[COB vs IOB: <font color=\'%1$s\'>%2$+.2fU</font>]]></string>
    <string name="bolusconstraintappliedwarning"><![CDATA[<font color=\'%1$s\'>Bolus constraint applied: %2$.2fU to %3$.2fU</font>]]></string>
    <string name="slowabsorptiondetected"><![CDATA[<font color=\'%1$s\'>!!!!! Slow carbs absorption detected: %2$d%% of time. Double check your calculation. COB can be overestimated thus more insulin could be given !!!!!</font>]]></string>
    <string name="reservoirvalue">%1$.0f / %2$d U</string>
    <string name="key_boluswizard_percentage" translatable="false">boluswizard_percentage</string>
    <string name="partialboluswizard">Deliver this part of bolus wizard result [%]</string>
    <string name="deliverpartofboluswizard">Bolus wizard performs calculation but only this part of calculated insulin is delivered. Useful with SMB algorithm.</string>
    <string name="loading">Loading ...</string>
    <string name="snooze">Snooze</string>
    <string name="time_range">Time range</string>
    <string name="timerange_value">Time is between %1$s and %2$s</string>
    <string name="between">Between </string>

    <string name="close">Close</string>
    <string name="increasingmaxbasal">Increasing max basal value because setting is lower than your max basal in profile</string>
    <string name="smscommunicator_messagebody">Invalid message body</string>
    <string name="format_bg_isf">%1$s ISF: %2$.1f</string>
    <string name="format_carbs_ic">%1$.0fg IC: %2$.1f</string>
    <string name="format_cob_ic">%1$.1fg IC: %2$.1f</string>
    <string name="format_percent">%1$d%%</string>
    <string name="boluswizard">Bolus wizard</string>
    <string name="unit_minute_short">min</string>
    <string name="profile_name">Profile name:</string>
    <string name="selected_profile">Selected:</string>
    <string name="unitsnosemicolon">Units</string>
    <string name="key_units" translatable="false">units</string>
    <string name="doyouwantswitchprofile">Do you want to switch profile and discard changes made to current profile?</string>
    <string name="key_wizard_calculation_visible" translatable="false">wizard_calculation_visible</string>
    <string name="format_carbs">%1$dg</string>
    <string name="common_on">On</string>
    <string name="common_off">Off</string>
    <string name="objectives_button_unfinish">Clear finished</string>
    <string name="objectives_button_unstart">Clear started</string>
    <string name="timedetection">Time detection</string>
    <string name="doyouwantresetstart">Do you want reset objective start? You may lose your progress.</string>
    <string name="time_or_timezone_change">Time and/or Timezone change on pump</string>
    <string name="nopumpselected">No pump selected</string>
    <string name="setupwizard_units_prompt">Select units you want to display values in</string>
    <string name="key_ns_uploadlocalprofile" translatable="false">ns_uploadlocalprofile</string>
    <string name="ns_ploadlocalprofile">Upload local profile changes to NS</string>
    <string name="key_low_mark" translatable="false">low_mark</string>
    <string name="key_high_mark" translatable="false">high_mark</string>
    <string name="key_wear_detailediob" translatable="false">wear_detailediob</string>
    <string name="key_wear_showbgi" translatable="false">wear_showbgi</string>
    <string name="dia_short">DIA</string>
    <string name="ic_short">IC</string>
    <string name="isf_short">ISF</string>
    <string name="target_short">TARG</string>
    <string name="clone_label">Clone</string>
    <string name="saveorresetchangesfirst">Save or reset current changes first</string>
    <string name="deletecurrentprofile">Delete current profile?</string>
    <string name="copytolocalprofile">Create new local profile from this profile switch?</string>
    <string name="profilenamecontainsdot">Profile name contains dots.\nThis is not supported by NS.\nProfile is not uploaded to NS.</string>
    <string name="low_mark_comment">Lower value of in range area (display only)</string>
    <string name="high_mark_comment">Higher value of in range area (display only)</string>
    <string name="reorder_label">Reorder</string>

    <string name="age">Age:</string>
    <string name="weight">Weight:</string>
    <string name="id">ID:</string>
    <string name="submit">Submit</string>
    <string name="mostcommonprofile">Most common profile:</string>
    <string name="survey_comment">Note: Only data visible on this screen will be anonymously uploaded. ID is assigned to this installation of AndroidAPS. You can submit data again if your main profile get changed but let it running at least for a week to make result visible in time in range. Your help is appreciated.</string>
    <string name="nav_survey">Survey</string>
    <string name="invalidage">Invalid age entry</string>
    <string name="invalidweight">Invalid weight entry</string>
    <string name="tddformat"><![CDATA[<b>%1$s:</b> ∑: <b>%2$.2f</b> Bol: <b>%3$.2f</b> Bas: <b>%4$.2f</b>]]></string>
    <string name="tirformat"><![CDATA[<b>%1$s:</b> Low: <b>%2$02d%%</b> In: <b>%3$02d%%</b> High: <b>%4$02d%%</b>]]></string>
    <string name="average">Average</string>
    <string name="tdd">TDD</string>
    <string name="tir">TIR</string>
    <string name="activitymonitor">Activity monitor</string>
    <string name="doyouwantresetstats">Do you want to reset activity stats?</string>
    <string name="statistics">Statistics</string>
    <string name="randombg">Random BG</string>
    <string name="description_source_randombg">Generate random BG data (Demo mode only)</string>
    <string name="randombg_short">BG</string>
    <string name="tools">Tools</string>
    <string name="show_calculation">Show calcuation</string>
    <string name="error">Error</string>
    <string name="timeformat12h">12h</string>
    <string name="timeformat24h">24h</string>
    <string name="automation_event">Automation event</string>
    <string name="alreadyset">Already set</string>
    <string name="message">Message</string>
    <string name="clearqueueconfirm">Clear queue? All data in queue will be lost!</string>
    <string name="key_xdripstatus_detailediob" translatable="false">xdripstatus_detailediob</string>
    <string name="key_xdripstatus_showbgi" translatable="false">xdripstatus_showbgi</string>
    <string name="key_wear_detailed_delta" translatable="false">wear_detailed_delta</string>
    <string name="key_snoozedTo" translatable="false">snoozedTo</string>
    <string name="key_snooze_dst_in24h" translatable="false">snooze_dst_in24h</string>
    <string name="key_snooze_loopdisabled" translatable="false">snooze_loopdisabled</string>
    <string name="key_enable_fabric" translatable="false">enable_fabric</string>
    <string name="sixdigitnumber" translatable="false">^\\d{6}</string>
    <string name="ebstopsloop">Use of Extended bolus feature will stop closed loop mode for the time of running extended bolus. Do you really want it?</string>
    <string name="closed_loop_disabled_with_eb">Closed loop disabled because of running Extended bolus</string>
    <string name="extended_bolus_short">EB</string>
    <string name="phonechecker">\"PhoneChecker\"</string>
    <string name="chartmenu">Chart menu</string>
    <string name="sensitivity_short">AS</string>
    <string name="databroadcaster" translatable="false">Data Broadcaster</string>
    <string name="loop_smbrequest_time_label">SMB request time</string>
    <string name="loop_smbexecution_time_label">SMB execution time</string>
    <string name="loop_tbrrequest_time_label">Temp basal request time</string>
    <string name="loop_tbrexecution_time_label">Temp basal execution time</string>
<<<<<<< HEAD
    <string name="insight_alert_notification_channel">Insight Pump Alerts</string>

    <!-- SMS Communicator & OTP Authenticator -->

    <string name="key_smscommunicator_otp_enabled" translatable="false">smscommunicator_otp_enabled</string>
    <string name="key_smscommunicator_otp_password" translatable="false">smscommunicator_otp_password</string>
    <string name="key_smscommunicator_otp_secret" translatable="false">smscommunicator_otp_secret</string>

    <string name="smscommunicator_code_from_authenticator_for" comment="This is continuation of sentence: To [ACTION] reply with code">from Authenticator app for: %1$s</string>

    <string name="smscommunicator_otp_enabled">Enable Authenticator</string>
    <string name="smscommunicator_otp_enabled_summary">Authenticate commands using One Time Passwords generated by Google Authenticator or similar 2FA apps.</string>
    <string name="smscommunicator_otp_pin">Additional PIN at token end</string>
    <string name="smscommunicator_otp_pin_summary">Additional digits that should be memorised and glued at end of each generated One Time Password</string>

    <string name="smscomunicator_tab_otp_label">Authenticator setup</string>

    <string name="smscommunicator_otp_verify_label">OTP to check:</string>
    <string name="smscommunicator_otp_reset_btn">Reset Authenticators</string>
    <string name="smscommunicator_otp_reset_title">Reset Authenticator Key</string>
    <string name="smscommunicator_otp_reset_prompt">Are you sure to reset Authenticator key? It will render all currently configured Authenticators invalid, and you will need to set them up again.</string>
    <string name="smscommunicator_otp_reset_successful">New Authenticator Key was generated! Please use updated QRCode to provision authenticators.</string>

    <string name="smscommunicator_otp_step1_install_header">1. Install Authenticator</string>
    <string name="smscommunicator_otp_step2_provisioning_header">2. Scan code to setup AndroidAPS OTP codes</string>
    <string name="smscommunicator_otp_step3_test_header">3. Test One-Time-Password</string>
    <string name="smscommunicator_otp_reset_header">Reset Authenticators</string>
=======
    <string name="cob_required">(20g needed in 45min)</string>
    <string name="overview_carbs_required">(%dg needed in %dmin)</string>
>>>>>>> 72a3e825

    <string name="smscommunicator_otp_install_info">On each follower phone install Authenticator app that support RFC 6238 TOTP tokens. Popular free apps are:\n • Authy\n • Google Authenticator\n • LastPass Authenticator\n • FreeOTP Authenticator</string>
    <string name="smscommunicator_otp_provisioning_warning">DO NOT SHARE this code online!\nUse it only to setup Authenticator App on follower phones.</string>
    <string name="smscommunicator_otp_reset_warning">By reseting authenticator you make all already provisioned authenticators invalid. You will need to set up them again!</string>
    <string name="onconnect">On connect</string>
    <string name="ondisconnect">On disconnect</string>
    <string name="overview_show_predictions">Predictions</string>
    <string name="overview_show_deviationslope">Deviation slope</string>
    <string name="key_graphconfig" translatable="false">graphconfig</string>
    <string name="authorizationfailed">Authorization failed</string>
    <string name="overview_show_absinsulin">Absolute insulin</string>
    <string name="master_password_summary">Master password is used for backup encryption and to override security in application. Remember it or store on a safe place.</string>
    <string name="passwords_dont_match">Passwords don\'t match</string>
    <string name="current_master_password">Current master password</string>
    <string name="statuslights">Status lights</string>
    <string name="statuslights_copy_ns">Copy settings from NS</string>
    <string name="key_statuslights_copy_ns" translatable="false">statuslights_copy_ns</string>
    <string name="copyexistingvalues">Copy NS settings (if exists)?</string>
    <string name="key_statuslights_overview_advanced" translatable="false">statuslights_overview_advanced</string>
</resources><|MERGE_RESOLUTION|>--- conflicted
+++ resolved
@@ -1791,7 +1791,6 @@
     <string name="loop_smbexecution_time_label">SMB execution time</string>
     <string name="loop_tbrrequest_time_label">Temp basal request time</string>
     <string name="loop_tbrexecution_time_label">Temp basal execution time</string>
-<<<<<<< HEAD
     <string name="insight_alert_notification_channel">Insight Pump Alerts</string>
 
     <!-- SMS Communicator & OTP Authenticator -->
@@ -1819,10 +1818,6 @@
     <string name="smscommunicator_otp_step2_provisioning_header">2. Scan code to setup AndroidAPS OTP codes</string>
     <string name="smscommunicator_otp_step3_test_header">3. Test One-Time-Password</string>
     <string name="smscommunicator_otp_reset_header">Reset Authenticators</string>
-=======
-    <string name="cob_required">(20g needed in 45min)</string>
-    <string name="overview_carbs_required">(%dg needed in %dmin)</string>
->>>>>>> 72a3e825
 
     <string name="smscommunicator_otp_install_info">On each follower phone install Authenticator app that support RFC 6238 TOTP tokens. Popular free apps are:\n • Authy\n • Google Authenticator\n • LastPass Authenticator\n • FreeOTP Authenticator</string>
     <string name="smscommunicator_otp_provisioning_warning">DO NOT SHARE this code online!\nUse it only to setup Authenticator App on follower phones.</string>
@@ -1842,4 +1837,6 @@
     <string name="key_statuslights_copy_ns" translatable="false">statuslights_copy_ns</string>
     <string name="copyexistingvalues">Copy NS settings (if exists)?</string>
     <string name="key_statuslights_overview_advanced" translatable="false">statuslights_overview_advanced</string>
+    <string name="cob_required">(20g needed in 45min)</string>
+    <string name="overview_carbs_required">(%dg needed in %dmin)</string>
 </resources>