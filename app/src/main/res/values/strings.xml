--- conflicted
+++ resolved
@@ -1212,9 +1212,7 @@
     <string name="show_hide_records">Hide loop records</string>
     <string name="widget_description">AndroidAPS widget</string>
     <string name="configure">Configure opacity</string>
-<<<<<<< HEAD
     <string name="loop_status">Loop status</string>
-=======
 
     <string name="a11y_otp_qr_code">QR Code for setup one time password</string>
     <string name="a11y_open_settings">open settings</string>
@@ -1231,5 +1229,4 @@
     <string name="aidex_short">Aidex</string>
     <string name="description_source_aidex">Receive BG values from GlucoRx Aidex CGMS.</string>
   
->>>>>>> ac4a6544
 </resources>