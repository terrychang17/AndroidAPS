<resources>
    <string name="en_lang" translatable="false">English</string>
    <string name="cs_lang" translatable="false">Czech</string>
    <string name="af_lang" translatable="false">Afrikaans</string>
    <string name="bg_lang" translatable="false">Bulgarian</string>
    <string name="nl_lang" translatable="false">Dutch</string>
<!--    <string name="fi_lang" translatable="false">Finnish</string> -->
    <string name="fr_lang" translatable="false">French</string>
    <string name="de_lang" translatable="false">German</string>
    <string name="el_lang" translatable="false">Greek</string>
<!--   <string name="he_lang" translatable="false">Hebrew</string> -->
    <string name="zh_lang" translatable="false">Chinese</string>
<!--    <string name="ga_lang" translatable="false">Irish</string> -->
    <string name="it_lang" translatable="false">Italian</string>
<!--    <string name="ja_lang" translatable="false">Japanese</string> -->
    <string name="ko_lang" translatable="false">Korean</string>
    <string name="lt_lang" translatable="false">Lithuanian</string>
    <string name="pl_lang" translatable="false">Polish</string>
    <string name="pt_lang" translatable="false">Portuguese</string>
<!--    <string name="pt_BR_lang" translatable="false">Portuguese, Brazilian</string> -->
    <string name="ro_lang" translatable="false">Romanian</string>
    <string name="ru_lang" translatable="false">Russian</string>
    <string name="sk_lang" translatable="false">Slovak</string>
    <string name="es_lang" translatable="false">Spanish</string>
    <string name="sv_lang" translatable="false">Swedish</string>
    <string name="tr_lang" translatable="false">Turkish</string>

    <string name="treatmentssafety_title">Treatments safety</string>
    <string name="treatmentssafety_maxbolus_title">Max allowed bolus [U]</string>
    <string name="treatmentssafety_maxcarbs_title">Max allowed carbs [g]</string>

    <string name="nav_preferences">Preferences</string>
    <string name="nav_refreshtreatments">Refresh treatments from NS</string>
    <string name="nav_resetdb">Reset Databases</string>
    <string name="reset_db_confirm">Do you really want to reset the databases?</string>
    <string name="nav_exit">Exit</string>
    <string name="danar_useextended_title">Use extended boluses for >200%%</string>
    <string name="danar_bt_name_title">DanaR Bluetooth device</string>
    <string name="ns_sync_use_absolute_title">Always use basal absolute values</string>
    <string name="alert_dialog_storage_permission_text">Please reboot your phone or restart AndroidAPS from the System Settings \notherwise Android APS will not have logging (important to track and verify that the algorithms are working correctly)!</string>
    <string name="alert_dialog_permission_battery_optimization_failed">This device does not appear to support battery optimization whitelisting - you may experience performance issues.</string>

    <string name="description_actions">Some buttons to quickly access common features</string>
    <string name="description_careportal">Enter advanced log book entries.</string>
    <string name="description_config_builder">Used for configuring the active plugins</string>
    <string name="description_objectives">Learning program</string>
    <string name="description_food">Displays the food presets defined in Nightscout</string>
    <string name="description_insulin_rapid">Insulin preset for Humalog and NovoRapid / NovoLog</string>
    <string name="description_insulin_ultra_rapid">Insulin preset for Fiasp</string>
    <string name="description_insulin_free_peak">Allows you to define the peak of the insulin activity and should only be used by advanced users</string>
    <string name="description_loop">Activate or deactivate the implementation triggering the loop.</string>
    <string name="description_ns_client">Synchronizes your data with Nightscout</string>
    <string name="description_ma">State of the algorithm in 2016</string>
    <string name="description_ama">State of the algorithm in 2017</string>
    <string name="description_smb">Most recent algorithm for advanced users</string>
    <string name="description_overview">Displays the current state of your loop and buttons for most common actions</string>
    <string name="description_persistent_notification">Shows an ongoing notification with a short overview of what your loop is doing</string>
    <string name="description_profile_local">Define a profile which is available offline.</string>
    <string name="description_profile_nightscout">Provides the profile you have defined in Nightscout</string>
    <string name="description_profile_simple">Define a profile with only one time block.</string>
    <string name="description_pump_combo">Pump integration for Accu-Chek Combo pumps, requires having ruffy installed</string>
    <string name="description_pump_dana_r">Pump integration for DANA Diabecare R pumps</string>
    <string name="description_pump_dana_r_korean">Pump integration for domestic DANA Diabecare R pumps</string>
    <string name="description_pump_dana_r_v2">Pump integration for DANA Diabecare R pumps with upgraded firmware</string>
    <string name="description_pump_dana_rs">Pump integration for DANA Diabecare RS pumps</string>
    <string name="description_pump_mdi">Pump integration for people who do multiple daily injections for their diabetes therapy</string>
    <string name="description_pump_virtual">Pump integration for pumps which don\'t have any driver yet (Open Loop)</string>
    <string name="description_sensitivity_aaps">Sensitivity is calculated the same way like Oref0, but you can specify timeframe to the past. Minimal carb absorption is calculated from max carb absorption time from preferences.</string>
    <string name="description_sensitivity_oref0">Sensitivity is calculated from 24h data in the past and carbs (if not absorbed) are cut after time specified in preferences.</string>
    <string name="description_sensitivity_oref1">Sensitivity is calculated from 8h data in the past and carbs (if not absorbed) are cut after time specified in preferences. Plugin also calculates UAM.</string>
    <string name="description_sensitivity_weighted_average">Sensitivity is calculated as a weighted average from deviations. Newer deviations have higher weight. Minimal carb absorption is calculated from max carb absorption time from preferences. This algorithm is the fastest in following sensitivity changes.</string>
    <string name="description_source_eversense">Receive BG values from the patched Eversense app.</string>
    <string name="description_source_glimp">Receive BG values from Glimp.</string>
    <string name="description_source_mm640g">Receive BG values from the 600SeriesAndroidUploader.</string>
    <string name="description_source_ns_client">Downloads BG data from Nightscout</string>
    <string name="description_source_xdrip">Receive BG values from xDrip.</string>
    <string name="description_treatments">Saves all treatments that were made</string>
    <string name="description_wear">Monitor and control AndroidAPS using your WearOS watch.</string>
    <string name="description_xdrip_status_line">Show information about your loop on your xDrip+ watchface.</string>
    <string name="description_sms_communicator">Remote control AndroidAPS using SMS commands.</string>

    <string name="nsprofileview_units_label">Units</string>
    <string name="nsprofileview_dia_label">DIA</string>
    <string name="nsprofileview_ic_label">IC</string>
    <string name="nsprofileview_isf_label">ISF</string>
    <string name="nsprofileview_basal_label">Basal</string>
    <string name="nsprofileview_target_label">Target</string>
    <string name="noprofileset">NO PROFILE SET</string>
    <string name="treatments_insulin_label_string">Insulin:</string>
    <string name="treatments_carbs_label_string">Carbs:</string>
    <string name="treatments_iob_label_string">IOB:</string>
    <string name="sms_iob">IOB:</string>
    <string name="treatments_iobtotal_label_string">Total IOB:</string>
    <string name="treatments_iobactivitytotal_label_string">Total IOB activity:</string>
    <string name="tempbasals_realduration_label_string">Dur:</string>
    <string name="tempbasals_netratio_label_string">Ratio:</string>
    <string name="tempbasals_netinsulin_label_string">Ins:</string>
    <string name="tempbasals_iob_label_string">IOB:</string>
    <string name="tempbasals_iobtotal_label_string">Total IOB:</string>
    <string name="treatments_newtreatment_insulinamount_label">Insulin</string>
    <string name="treatments_newtreatment_carbsamount_label">Carbs</string>
    <string name="treatments_wizard_bg_label">BG</string>
    <string name="treatments_wizard_tt_label">TT</string>
    <string name="treatments_wizard_carbs_label">Carbs</string>
    <string name="treatments_wizard_correction_label">Corr</string>
    <string name="insulin_unit_shortname">U</string>
    <string name="treatments_wizard_bolusiob_label">Bolus IOB</string>
    <string name="openapsma_run">Run now</string>
    <string name="vitualpump_label">VIRTUAL PUMP</string>
    <string name="pump_basebasalrate_label">Base basal rate</string>
    <string name="pump_tempbasal_label">Temp basal</string>
    <string name="virtualpump_extendedbolus_label">Extended bolus</string>
    <string name="pump_battery_label">Battery</string>
    <string name="pump_reservoir_label">Reservoir</string>
    <string name="virtualpump_resultok">OK</string>
    <string name="openapsma_lastrun_label">Last run</string>
    <string name="openapsma_inputparameters_label">Input parameters</string>
    <string name="openapsma_glucosestatus_label">Glucose status</string>
    <string name="openapsma_currenttemp_label">Current temp</string>
    <string name="openapsma_iobdata_label">IOB data</string>
    <string name="openapsma_profile_label">Profile</string>
    <string name="openapsma_mealdata_label">Meal data</string>
    <string name="result">Result</string>
    <string name="openapsma_noglucosedata">No glucose data available</string>
    <string name="nochangerequested">No change requested</string>
    <string name="openapsma_request_label">Request</string>
    <string name="rate">Rate</string>
    <string name="duration">Duration</string>
    <string name="reason">Reason</string>
    <string name="glucose">Glucose</string>
    <string name="delta">Delta</string>
    <string name="sms_delta">Delta:</string>

    <string name="configbuilder">Config Builder</string>
    <string name="objectives">Objectives</string>
    <string name="openapsma">OpenAPS MA</string>
    <string name="overview">Overview</string>
    <string name="nsprofile">NS Profile</string>
    <string name="simpleprofile">Simple profile</string>
    <string name="tempbasal">TempBasal</string>
    <string name="treatments">Treatments</string>
    <string name="virtualpump">Virtual Pump</string>
    <string name="careportal">Careportal</string>


    <string name="configbuilder_pump">Pump</string>
    <string name="configbuilder_pump_description">Which pump would you like to use with AndroidAPS?</string>
    <string name="configbuilder_treatments">Treatments</string>
    <string name="configbuilder_treatments_description">Which plugin should be used for treatment handling?</string>
    <string name="configbuilder_profile">Profile</string>
    <string name="configbuilder_profile_description">Which profile should AndroidAPS use?</string>
    <string name="configbuilder_aps">APS</string>
    <string name="configbuilder_aps_description">Which APS algorithm should make therapy adjustments?</string>
    <string name="configbuilder_general">General</string>
    <string name="configbuilder_general_description">These are some general plugins you might find useful.</string>
    <string name="configbuilder_constraints_description">Which constraints are applied?</string>
    <string name="days">days</string>
    <string name="constraints">Constraints</string>

    <string name="loop">Loop</string>
    <string name="configbuilder_loop">Loop</string>
    <string name="configbuilder_loop_description">Use this to activate AndroidAPS\' loop integration.</string>
    <string name="loop_aps_label">APS</string>
    <string name="loop_constraintsprocessed_label">After processed constraints</string>
    <string name="loop_tbrsetbypump_label">Temp basal set by pump</string>
    <string name="openapsma_lastenact_label">Last enacted</string>
    <string name="ok">OK</string>
    <string name="cancel">Cancel</string>
    <string name="noapsselected">NO APS SELECTED OR PROVIDED RESULT</string>
    <string name="safety">Safety</string>
    <string name="openapsma_disabled">Plugin is disabled</string>
    <string name="constraints_violation">Constraints violation</string>
    <string name="treatmentdeliveryerror">Bolus delivery error</string>
    <string name="tempbasaldeliveryerror">Tempbasal delivery error</string>
    <string name="overview_newtempbasal_basalpercent">Basal value [%%]</string>
    <string name="overview_newtempbasal_percent_label">%% (100%% = current)</string>
    <string name="setbasalquestion">Accept new temp basal:</string>
    <string name="overview_treatment_label">Treatment</string>
    <string name="overview_calculator_label">Calculator</string>
    <string name="constraintapllied">Constraint applied!</string>
    <string name="confirmation">Confirmation</string>
    <string name="entertreatmentquestion">Enter new treatment:</string>
    <string name="bolus">Bolus</string>
    <string name="sms_bolus">Bolus:</string>
    <string name="basal">Basal</string>
    <string name="sms_basal">Basal:</string>
    <string name="carbs">Carbs</string>
    <string name="changeyourinput">Change your input!</string>
    <string name="setextendedbolusquestion">Set new extended bolus:</string>
    <string name="configbuilder_bgsource">BG Source</string>
    <string name="configbuilder_bgsource_description">Where should AndroidAPS gain  it\'s data from?</string>
    <string name="xdrip">xDrip</string>
    <string name="apsmode_title">APS Mode</string>

    <string name="closedloop">Closed Loop</string>
    <string name="openloop">Open Loop</string>
    <string name="disabledloop">Loop Disabled</string>
    <string name="disableloop">Disable loop</string>
    <string name="enableloop">Enable loop</string>

    <string name="openloop_newsuggestion">New suggestion available</string>
    <string name="unsupportedclientver">Unsupported version of NSClient</string>
    <string name="unsupportednsversion">Unsupported version of Nightscout</string>
    <string name="nsclientnotinstalled">NSClient not installed. Record lost!</string>
    <string name="loopdisabled">LOOP DISABLED BY CONSTRAINTS</string>
    <string name="treatments_wizard_basaliob_label">Basal IOB</string>
    <string name="bolusconstraintapplied">Bolus constraint applied</string>
    <string name="carbsconstraintapplied">Carbs constraint applied</string>
    <string name="careportal_bgcheck">BG Check</string>
    <string name="careportal_announcement">Announcement</string>
    <string name="careportal_note">Note</string>
    <string name="careportal_question">Question</string>
    <string name="careportal_exercise">Exercise</string>
    <string name="careportal_pumpsitechange">Pump Site Change</string>
    <string name="careportal_cgmsensorinsert">CGM Sensor Insert</string>
    <string name="careportal_cgmsensorstart">CGM Sensor Start</string>
    <string name="careportal_insulincartridgechange">Insulin Cartridge Change</string>
    <string name="careportal_profileswitch">Profile Switch</string>
    <string name="careportal_snackbolus">Snack Bolus</string>
    <string name="careportal_mealbolus">Meal Bolus</string>
    <string name="careportal_correctionbolus">Correction Bolus</string>
    <string name="careportal_combobolus">Combo Bolus</string>
    <string name="careportal_tempbasalstart">Temp Basal Start</string>
    <string name="careportal_tempbasalend">Temp Basal End</string>
    <string name="careportal_carbscorrection">Carbs correction</string>
    <string name="careportal_openapsoffline">OpenAPS Offline</string>

    <string name="careportal_newnstreatment_eventtype">Event type</string>
    <string name="careportal_newnstreatment_other">Other</string>
    <string name="careportal_newnstreatment_meter">Meter</string>
    <string name="careportal_newnstreatment_sensor">Sensor</string>
    <string name="careportal_newnstreatment_carbs_label">Carbs</string>
    <string name="careportal_newnstreatment_insulin_label">Insulin</string>
    <string name="careportal_newnstreatment_carbtime_label">Carb time</string>
    <string name="careportal_newnstreatment_split_label">Split</string>
    <string name="careportal_newnstreatment_duration_label">Duration</string>
    <string name="careportal_newnstreatment_percent_label">Percent</string>
    <string name="careportal_newnstreatment_absolute_label">Absolute</string>
    <string name="careportal_newnstreatment_notes_label">Notes</string>
    <string name="careportal_newnstreatment_eventtime_label">Event time</string>
    <string name="careportal_newnstreatment_profile_label">Profile</string>
    <string name="careportal_newnstreatment_enteredby_title">Entered By</string>
    <string name="careportal_newnstreatment_glucosetype">Glucose type</string>
    <string name="noprofile">No profile loaded from NS yet</string>
    <string name="overview_tempbasal_button">TempBasal</string>
    <string name="overview_extendedbolus_button">Extended Bolus</string>
    <string name="configbuilder_nightscoutversion_label">Nightscout version:</string>
    <string name="missing">Missing</string>
    <string name="exported">Preferences exported</string>
    <string name="export_to">Export settings to</string>
    <string name="import_from">Import settings from</string>
    <string name="setting_imported">Settings imported</string>
    <string name="filenotfound">File not found</string>
    <string name="nav_export">Export settings</string>
    <string name="nav_import">Import settings</string>
    <string name="openapsma_maxbasal_title">Max U/hr a Temp Basal can be set to</string>
    <string name="openapsma_maxbasal_summary">This value is called max basal in OpenAPS context</string>
    <string name="openapsma_maxiob_title">Maximum basal IOB OpenAPS can deliver [U]</string>
    <string name="openapsma_maxiob_summary">This value is called Max IOB in OpenAPS context\nThis is maximal insulin in [U] APS can deliver at once.</string>
    <string name="dismiss">DISMISS</string>
    <string name="language" translatable="false">Language</string>

    <string name="danarpump">DanaR</string>
    <string name="connecting">Connecting</string>
    <string name="connected">Connected</string>
    <string name="disconnected">Disconnected</string>
    <string name="danar_pump_settings">DanaR pump settings</string>
    <string name="end_user_license_agreement">End User License Agreement</string>
    <string name="end_user_license_agreement_text">MUST NOT BE USED TO MAKE MEDICAL DECISIONS. THERE IS NO WARRANTY FOR THE PROGRAM, TO THE EXTENT PERMITTED BY APPLICABLE LAW. EXCEPT WHEN OTHERWISE STATED IN WRITING THE COPYRIGHT HOLDERS AND/OR OTHER PARTIES PROVIDE THE PROGRAM “AS IS” WITHOUT WARRANTY OF ANY KIND, EITHER EXPRESSED OR IMPLIED, INCLUDING, BUT NOT LIMITED TO, THE IMPLIED WARRANTIES OF MERCHANTABILITY AND FITNESS FOR A PARTICULAR PURPOSE. THE ENTIRE RISK AS TO THE QUALITY AND PERFORMANCE OF THE PROGRAM IS WITH YOU. SHOULD THE PROGRAM PROVE DEFECTIVE, YOU ASSUME THE COST OF ALL NECESSARY SERVICING, REPAIR OR CORRECTION.</string>
    <string name="end_user_license_agreement_i_understand">I UNDERSTAND AND AGREE</string>
    <string name="save">Save</string>
    <string name="nobtadapter">No bluetooth adapter found</string>
    <string name="devicenotfound">Selected device not found</string>
    <string name="connectionerror">Pump connection error</string>
    <string name="danar_iob_label">Pump IOB</string>
    <string name="danar_dailyunits">Daily units</string>
    <string name="pump_lastbolus_label">Last bolus</string>
    <string name="hoursago">%1$.1fh ago</string>
    <string name="danar_invalidinput">Invalid input data</string>
    <string name="danar_valuenotsetproperly">Value not set properly</string>
    <string name="reloadprofile">Reload profile</string>
    <string name="danar_viewprofile">View profile</string>
    <string name="enacted">Enacted</string>
    <string name="comment">Comment</string>
    <string name="success">Success</string>
    <string name="percent">Percent</string>
    <string name="absolute">Absolute</string>
    <string name="canceltemp">Cancel temp basal</string>
    <string name="smscommunicator">SMS Communicator</string>
    <string name="waitingforpumpresult">Waiting for result</string>
    <string name="smscommunicator_allowednumbers">Allowed phone numbers</string>
    <string name="smscommunicator_allowednumbers_summary">+XXXXXXXXXX;+YYYYYYYYYY</string>
    <string name="smscommunicator_bolusreplywithcode">To deliver bolus %1$.2fU reply with code %2$s</string>
    <string name="smscommunicator_calibrationreplywithcode">To send calibration %1$.2f reply with code %2$s</string>
    <string name="smscommunicator_bolusfailed">Bolus failed</string>
    <string name="bolusdelivered">Bolus %1$.2fU delivered successfully</string>
    <string name="bolusrequested">Going to deliver %1$.2fU</string>
    <string name="smscommunicator_bolusdelivered">Bolus %1$.2fU delivered successfully</string>
    <string name="bolusdelivering">Delivering %1$.2fU</string>
    <string name="smscommunicator_remotecommandsallowed">Allow remote commands via SMS</string>
    <string name="glucosetype_finger">Finger</string>
    <string name="glucosetype_sensor">Sensor</string>
    <string name="manual">Manual</string>
    <string name="careportal_temporarytarget">Temporary Target</string>
    <string name="careportal_temporarytargetcancel">Temporary Target Cancel</string>
    <string name="danarprofile">DanaR profile settings</string>
    <string name="danarprofile_dia">DIA [h]</string>
    <string name="danarprofile_dia_summary">Duration of Insulin Activity</string>
    <string name="failedupdatebasalprofile">Failed to update basal profile</string>
    <string name="danar_historyreload">Reload</string>
    <string name="uploading">Uploading</string>
    <string name="danar_ebolus">E bolus</string>
    <string name="danar_dsbolus">DS bolus</string>
    <string name="danar_debolus">DE bolus</string>
    <string name="danar_error">error</string>
    <string name="danar_refill">refill</string>
    <string name="danar_basalhour">basal hour</string>
    <string name="danar_glucose">glucose</string>
    <string name="danar_carbohydrate">carbohydrate</string>
    <string name="danar_alarm">alarm</string>
    <string name="danar_totaluploaded">Total %1$d records uploaded</string>
    <string name="danar_sbolus">S bolus</string>
    <string name="danar_history_alarm">Alarms</string>
    <string name="danar_history_basalhours">Basal Hours</string>
    <string name="danar_history_bolus">Boluses</string>
    <string name="danar_history_carbohydrates">Carbohydrates</string>
    <string name="danar_history_dailyinsulin">Daily insulin</string>
    <string name="danar_history_errors">Errors</string>
    <string name="danar_history_glucose">Glucose</string>
    <string name="danar_history_refill">Refill</string>
    <string name="danar_history_syspend">Suspend</string>
    <string name="danar_history_connectingfor">Connecting for %1$d s</string>
    <string name="danar_password_title">Pump password</string>
    <string name="wrongpumppassword">Wrong pump password!</string>
    <string name="pumpbusy">Pump is busy</string>
    <string name="overview_bolusprogress_delivered">Delivered</string>
    <string name="overview_bolusprogress_stoped">Stopped</string>
    <string name="bolusstopped">Bolus stopped</string>
    <string name="bolusstopping">Stopping bolus</string>
    <string name="occlusion">Occlusion</string>
    <string name="overview_bolusprogress_stop">Stop</string>
    <string name="overview_bolusprogress_stoppressed">STOP PRESSED</string>
    <string name="waitingforpump">Waiting for pump</string>
    <string name="overview_bolusprogress_goingtodeliver">Going to deliver %1$.2fU</string>
    <string name="youareonallowedlimit">You reached allowed limit</string>
    <string name="noprofileselected">No profile selected</string>
    <string name="smscommunicator_loophasbeendisabled">Loop has been disabled</string>
    <string name="smscommunicator_loophasbeenenabled">Loop has been enabled</string>
    <string name="smscommunicator_loopisdisabled">Loop is disabled</string>
    <string name="smscommunicator_loopisenabled">Loop is enabled</string>
    <string name="valuelimitedto">%1$.2f limited to %2$.2f</string>
    <string name="valueoutofrange">Value %1$s is out of hard limits</string>
    <string name="smscommunicator_remotecommandnotallowed">Remote command is not allowed</string>
    <string name="smscommunicator_remotebolusnotallowed">Remote bolus not available. Try again later.</string>
    <string name="smscommunicator_basalreplywithcode">To start basal %1$.2fU/h for %2$d min reply with code %3$s</string>
    <string name="smscommunicator_profilereplywithcode">To switch profile to %1$s %2$d%% reply with code %3$s</string>
    <string name="smscommunicator_extendedreplywithcode">To start extended bolus %1$.2fU for %2$d min reply with code %3$s</string>
    <string name="smscommunicator_basalpctreplywithcode">To start basal %1$d%% for %2$d min reply with code %3$s</string>
    <string name="smscommunicator_suspendreplywithcode">To suspend loop for %1$d minutes reply with code %2$s</string>
    <string name="smscommunicator_tempbasalset">Temp basal %1$.2fU/h for %2$d min started successfully</string>
    <string name="smscommunicator_extendedset">Extended bolus %1$.2fU for %2$d min started successfully</string>
    <string name="smscommunicator_tempbasalset_percent">Temp basal %1$d%% for %2$d min started successfully</string>
    <string name="smscommunicator_tempbasalfailed">Temp basal start failed</string>
    <string name="smscommunicator_extendedfailed">Extended bolus start failed</string>
    <string name="smscommunicator_basalstopreplywithcode">To stop temp basal reply with code %1$s</string>
    <string name="smscommunicator_extendedstopreplywithcode">To stop extended bolus reply with code %1$s</string>
    <string name="smscommunicator_tempbasalcanceled">Temp basal canceled</string>
    <string name="smscommunicator_extendedcanceled">Extended bolus canceled</string>
    <string name="smscommunicator_tempbasalcancelfailed">Canceling temp basal failed</string>
    <string name="smscommunicator_extendedcancelfailed">Canceling extended bolus failed</string>
    <string name="smscommunicator_unknowncommand">Unknown command or wrong reply</string>

    <string name="quickwizard">QuickWizard</string>
    <string name="quickwizardsettings">QuickWizard settings</string>
    <string name="overview_editquickwizard_buttontext">Button text:</string>
    <string name="overview_editquickwizard_carbs">Carbs:</string>
    <string name="overview_editquickwizard_valid">Valid:</string>
    <string name="overview_editquickwizardlistactivity_add">Add</string>
    <string name="overview_quickwizard_item_edit_button">Edit</string>
    <string name="overview_quickwizard_item_remove_button">Remove</string>
    <string name="mealbolus">Meal</string>
    <string name="correctionbous">Corr</string>
    <string name="actions">Actions</string>
    <string name="androidaps_start">AndroidAPS started</string>
    <string name="ns_upload_only">NS upload only (disabled sync)</string>
    <string name="ns_upload_only_summary">NS upload only. Not effective on SGV unless a local source like xDrip is selected. Not effective on Profiles while NS-Profiles is used.</string>
    <string name="pumpNotInitialized">Pump not initialized!</string>
    <string name="pumpNotInitializedProfileNotSet">Pump not initialized, profile not set!</string>
    <string name="primefill">Prime/Fill</string>
    <string name="fillwarning">Please make sure the amount matches the specification of your infusion set!</string>
    <string name="othersettings_title">Other</string>
    <string name="fillbolus_title">Fill/Prime standard insulin amounts.</string>
    <string name="button1">Button 1</string>
    <string name="button2">Button 2</string>
    <string name="button3">Button 3</string>
    <string name="units">Units:</string>
    <string name="mgdl">mg/dl</string>
    <string name="mmol">mmol/l</string>
    <string name="dia">DIA:</string>
    <string name="target_range">Target range:</string>
    <string name="prefs_range_title">Range for Visualization</string>
    <string name="prefs_range_summary">High and low mark for the charts in Overview and Smartwatch</string>
    <string name="low_mark">LOW mark</string>
    <string name="high_mark">HIGH mark</string>
    <string name="wear">Wear</string>
    <string name="resend_all_data">Resend All Data</string>
    <string name="open_settings_on_wear">Open Settings on Wear</string>
    <string name="pumperror">Pump Error</string>
    <string name="lowbattery">Low Battery</string>
    <string name="pumpshutdown">Pump Shutdown</string>
    <string name="batterydischarged">Pump Battery Discharged</string>
    <string name="danarkoreanpump">DanaR Korean</string>
    <string name="basal_rate">Basal rate:</string>
    <string name="profile_set_failed">Setting of basal profile failed</string>
    <string name="profile_set_ok">Basal profile in pump updated</string>
    <string name="danar_disableeasymode">Disable EasyUI mode in pump</string>
    <string name="danar_enableextendedbolus">Enable extended boluses on pump</string>
    <string name="danar_switchtouhmode">Change mode from U/d to U/h on pump</string>
    <string name="basalvaluebelowminimum">Basal value below minimum. Profile not set!</string>
    <string name="sms_actualbg">BG:</string>
    <string name="sms_lastbg">Last BG:</string>
    <string name="mdi">MDI</string>
    <string name="MM640g">MM640g</string>
    <string name="ongoingnotificaction">Ongoing Notification</string>
    <string name="old_data">OLD DATA</string>
    <string name="minago">%1$d min ago</string>
    <string name="sms_minago">%1$dmin ago</string>
    <string name="localprofile">Local Profile</string>
    <string name="openapsama">OpenAPS AMA</string>
    <string name="short_avgdelta">Short avg. delta</string>
    <string name="long_avgdelta">Long avg. delta</string>
    <string name="array_of_elements">Array of %1$d elements.\nActual value:</string>
    <string name="openapsma_autosensdata_label">Autosens data</string>
    <string name="openapsma_scriptdebugdata_label">Script debug</string>
    <string name="openapsama_useautosens">Use Autosens feature</string>
    <string name="refresheventsfromnightscout">Refresh events from NS</string>
    <string name="deletefuturetreatments">Delete treatments in the future</string>
    <string name="eatingsoon">Eating Soon</string>
    <string name="hypo">Hypo</string>
    <string name="activity">Activity</string>
    <string name="removerecord">Remove record:</string>
    <string name="danar_stats">DanaR Stats</string>
    <string name="danar_stats_cumulative_tdd">Cumulative TDD</string>
    <string name="danar_stats_expweight">Exponentially Weighted TDD</string>
    <string name="danar_stats_basalrate">Basal</string>
    <string name="danar_stats_bolus">Bolus</string>
    <string name="danar_stats_tdd">TDD</string>
    <string name="danar_stats_date">Date</string>
    <string name="danar_stats_ratio">Ratio</string>
    <string name="danar_stats_amount_days"># Days</string>
    <string name="danar_stats_weight">Weight</string>
    <string name="danar_stats_warning_Message">Possibly inaccurate if using boluses for priming/filling!</string>
    <string name="danar_stats_olddata_Message">Old Data Please Press "RELOAD"</string>
    <string name="danar_stats_tbb">Total Base Basal</string>
    <string name="danar_stats_tbb2">TBB * 2</string>
    <string name="initializing">Initializing ...</string>
    <string name="actions_shortname">ACT</string>
    <string name="configbuilder_shortname">CONF</string>
    <string name="loop_shortname">LOOP</string>
    <string name="simpleprofile_shortname">SP</string>
    <string name="oaps_shortname">OAPS</string>
    <string name="localprofile_shortname">LP</string>
    <string name="danarpump_shortname">DANA</string>
    <string name="overview_shortname">HOME</string>
    <string name="virtualpump_shortname">VPUMP</string>
    <string name="profileviewer_shortname">NSPROFILE</string>
    <string name="treatments_shortname">TREAT</string>
    <string name="careportal_shortname">CP</string>
    <string name="objectives_shortname">OBJ</string>
    <string name="wear_shortname">WEAR</string>
    <string name="smscommunicator_shortname">SMS</string>
    <string name="short_tabtitles">Shorten tab titles</string>
    <string name="always_use_shortavg">Always use short average delta instead of simple delta</string>
    <string name="always_use_shortavg_summary">Useful when data from unfiltered sources like xDrip gets noisy.</string>
    <string name="advancedsettings_title">Advanced Settings</string>
    <string name="key_advancedsettings" translatable="false">key_advancedsettings</string>
    <string name="danar_model">Model: %1$02X Protocol: %2$02X Code: %3$02X</string>
    <string name="profile">Profile</string>
    <string name="openapsama_max_daily_safety_multiplier_summary">Default value: 3 This is a key OpenAPS safety cap. What this does is limit your basals to be 3x (in this people) your biggest basal rate. You likely will not need to change this, but you should be aware that’s what is discussed about “3x max daily; 4x current” for safety caps.</string>
    <string name="openapsama_current_basal_safety_multiplier_summary">Default value: 4 This is the other half of the key OpenAPS safety caps, and the other half of “3x max daily; 4x current” of the safety caps. This means your basal, regardless of max basal set on your pump, cannot be any higher than this number times the current level of your basal. This is to prevent people from getting into dangerous territory by setting excessively high max basals before understanding how the algorithm works. Again, the default is 4x; most people will never need to adjust this and are instead more likely to need to adjust other settings if they feel like they are “running into” this safety cap.</string>
    <string name="key_openapsama_autosens_max" translatable="false">autosens_max</string>
    <string name="openapsama_autosens_max_summary">Default value: 1.2\nThis is a multiplier cap for autosens (and soon autotune) to set a 20%% max limit on how high the autosens ratio can be, which in turn determines how high autosens can adjust basals, how low it can adjust ISF, and how low it can set the BG target.</string>
    <string name="key_openapsama_autosens_min" translatable="false">autosens_min</string>
    <string name="openapsama_autosens_min_summary">Default value: 0.7\nThe other side of the autosens safety limits, putting a cap on how low autosens can adjust basals, and how high it can adjust ISF and BG targets.</string>
    <string name="key_openapsama_autosens_adjusttargets" translatable="false">autosens_adjust_targets</string>
    <string name="openapsama_autosens_adjusttargets">Autosens adjust targets too</string>
    <string name="openapsama_autosens_adjusttargets_summary">Default value: true\nThis is used to allow autosens to adjust BG targets, in addition to ISF and basals.</string>
    <string name="key_openapsama_bolussnooze_dia_divisor" translatable="false">bolussnooze_dia_divisor</string>
    <string name="openapsama_bolussnooze_dia_divisor_summary">Default value: 2\nBolus snooze is enacted after you do a meal bolus, so the loop won’t counteract with low temps when you’ve just eaten. The example here and default is 2; so a 3 hour DIA means that bolus snooze will be gradually phased out over 1.5 hours (3DIA/2).</string>
    <string name="openapsama_min_5m_carbimpact" translatable="false">min_5m_carbimpact</string>
    <string name="openapsama_min_5m_carbimpact_summary">Default value: 3.0 (AMA) or 8.0 (SMB). This is a setting for default carb absorption impact per 5 minutes. The default is an expected 3mg/dl/5min. This affects how fast COB are decayed, and how much carb absorption is assumed in calculating future predicted BG, when BG is falling more than expected, or not rising as much as expected.</string>
    <string name="openapsama_link_to_preferncejson_doc_txt">Attention!\nNormally you do not have to change these values below. Please CLICK HERE and READ the text and make sure you UNDERSTAND it before change any of these values.</string>
    <string name="openapsama_link_to_preferncejson_doc" translatable="false">http://openaps.readthedocs.io/en/latest/docs/walkthrough/phase-3/beyond-low-glucose-suspend.html</string>
    <string name="error_only_numeric_digits_allowed">Only numeric digits are allowed.</string>
    <string name="error_only_numeric_digits_range_allowed">Only numeric digits within the range %1$s - %2$s are allowed.</string>
    <string name="error_field_must_not_be_empty">The field must not be empty</string>
    <string name="error_phone_not_valid">Phone number not valid</string>
    <string name="smscommunicator_invalidphonennumber">Invalid SMS phone number</string>
    <string name="overview_calibration">Calibration</string>
    <string name="send_calibration">Send calibration %1$.1f to xDrip?</string>
    <string name="xdripnotinstalled">xDrip+ not installed</string>
    <string name="calibrationsent">Calibration sent to xDrip</string>
    <string name="smscommunicator_calibrationsent">Calibration sent. Receiving must be enabled in xDrip.</string>
    <string name="smscommunicator_calibrationfailed">xDrip is not receiving calibrations</string>
    <string name="pumpsuspended">Pump suspended</string>
    <string name="gettingpumpstatus">Getting pump status</string>
    <string name="settingtempbasal">Setting temp basal</string>
    <string name="stoppingtempbasal">Stopping temp basal</string>
    <string name="settingextendedbolus">Setting extended bolus</string>
    <string name="stoppingextendedbolus">Stopping extended bolus</string>
    <string name="updatingbasalrates">Updating basal rates</string>
    <string name="disconnecting">Disconnecting</string>
    <string name="executing">Executing</string>
    <string name="virtualpump_settings">Virtual pump settings</string>
    <string name="virtualpump_uploadstatus_title">Upload status to NS</string>
    <string name="wrongpassword">Wrong password</string>
    <string name="settings_password">Password for settings</string>
    <string name="unlock_settings">Unlock settings</string>
    <string name="approachingdailylimit">Approaching insulin daily limit</string>
    <string name="nsclientinternal">NSClient</string>
    <string name="nsclientinternal_shortname">NSCI</string>
    <string name="nsclientinternal_url">URL:</string>
    <string name="nsclientinternal_autoscroll">Autoscroll</string>
    <string name="restart">Restart</string>
    <string name="nsclientinternal_title">NSClient</string>
    <string name="nsclientinternal_url_title">Nightscout URL</string>
    <string name="nsclientinternal_url_dialogmessage">Enter Your Nightscout URL</string>
    <string name="nsclientinternal_secret_title">NS API secret</string>
    <string name="nsclientinternal_secret_dialogtitle">NS API secret</string>
    <string name="nsclientinternal_secret_dialogmessage">Enter NS API secret (min 12 chars)</string>
    <string name="deliver_now">Deliver now</string>
    <string name="clear_queue">Clear queue</string>
    <string name="show_queue">Show queue</string>
    <string name="queue">Queue:</string>
    <string name="status">Status:</string>
    <string name="paused">Paused</string>
    <string name="key_nsclientinternal_url" translatable="false">nsclientinternal_url</string>
    <string name="key_nsclientinternal_api_secret" translatable="false">nsclientinternal_api_secret</string>
    <string name="key_danar_bt_name" translatable="false">danar_bt_name</string>
    <string name="key_danar_password" translatable="false">danar_password</string>
    <string name="key_danar_useextended" translatable="false">danar_useextended</string>
    <string name="key_danar_visualizeextendedaspercentage" translatable="false">danar_visualizeextendedaspercentage"</string>
    <string name="key_danarprofile_dia" translatable="false">danarprofile_dia</string>
    <string name="clearlog">Clear log</string>
    <string name="key_nsclientinternal_autoscroll" translatable="false">nsclientinternal_autoscroll</string>
    <string name="key_nsclientinternal_paused" translatable="false">nsclientinternal_paused</string>
    <string name="nowritepermission">NSCLIENT has no write permission. Wrong API secret?</string>
    <string name="wear_settings">Wear settings</string>
    <string name="wear_detailedIOB_title">Show detailed IOB</string>
    <string name="wear_detailedIOB_summary">Break down IOB into bolus and basal IOB on the watchface</string>
    <string name="nosuccess">not successful - please check phone</string>
    <string name="notavailable">Not available</string>
    <string name="key_smscommunicator_allowednumbers" translatable="false">smscommunicator_allowednumbers</string>
    <string name="key_smscommunicator_remotecommandsallowed" translatable="false">smscommunicator_remotecommandsallowed</string>
    <string name="patientage">Patient age</string>
    <string name="child">Child</string>
    <string name="teenage">Teenage</string>
    <string name="adult">Adult</string>
    <string name="resistantadult">Insulin resistant adult</string>
    <string name="key_age" translatable="false">age</string>
    <string name="key_child" translatable="false">child</string>
    <string name="key_teenage" translatable="false">teenage</string>
    <string name="key_adult" translatable="false">adult</string>
    <string name="key_resistantadult" translatable="false">resistantadult</string>
    <string name="patientage_summary">Please select patient age to setup safety limits</string>
    <string name="key_i_understand" translatable="false">I_understand</string>
    <string name="Glimp">Glimp</string>
    <string name="needwhitelisting">%1$s needs battery optimalization whitelisting for proper performance</string>
    <string name="loopsuspended">Loop suspended</string>
    <string name="loopsuspendedfor">Suspended (%1$d m)</string>
    <string name="loopsuperbolusfor">Superbolus (%1$d m)</string>
    <string name="suspendloop">Suspend loop</string>
    <string name="suspendloopfor1h">Suspend loop for 1h</string>
    <string name="suspendloopfor2h">Suspend loop for 2h</string>
    <string name="suspendloopfor3h">Suspend loop for 3h</string>
    <string name="suspendloopfor10h">Suspend loop for 10 h</string>
    <string name="suspendloopforXmin">Suspend loop for %1$d min</string>
    <string name="disconnectpumpfor15m">Disconnect pump for 15 min</string>
    <string name="disconnectpumpfor30m">Disconnect pump for 30 min</string>
    <string name="disconnectpumpfor1h">Disconnect pump for 1 h</string>
    <string name="disconnectpumpfor2h">Disconnect pump for 2 h</string>
    <string name="disconnectpumpfor3h">Disconnect pump for 3 h</string>
    <string name="resume">Resume</string>
    <string name="reconnect">Reconnect Pump</string>
    <string name="smscommunicator_wrongduration">Wrong duration</string>
    <string name="smscommunicator_loopsuspended">Loop suspended</string>
    <string name="smscommunicator_loopresumed">Loop resumed</string>
    <string name="treatments_wizard_bgtrend_label">15min trend</string>
    <string name="treatments_wizard_cob_label">COB</string>
    <string name="superbolus">Superbolus</string>
    <string name="ns_logappstartedevent">Log app start to NS</string>
    <string name="key_ns_logappstartedevent" translatable="false">ns_logappstartedevent</string>
    <string name="restartingapp">Exiting application to apply settings.</string>
    <string name="danarv2pump">DanaRv2</string>
    <string name="configbuilder_insulin">Insulin</string>
    <string name="configbuilder_insulin_description">Which type of insulin are you using?</string>
    <string name="fastactinginsulin">Fast Acting Insulin</string>
    <string name="fastactinginsulincomment">Novorapid, Novolog, Humalog</string>
    <string name="ultrafastactinginsulincomment">Fiasp</string>
    <string name="insulin_shortname">INS</string>
    <string name="key_usesuperbolus" translatable="false">key_usersuperbolus</string>
    <string name="enablesuperbolus">Enable superbolus in wizard</string>
    <string name="enablesuperbolus_summary">Enable superbolus functionality in wizard. Do not enable until you learn what it really does. IT MAY CAUSE INSULIN OVERDOSE IF USED BLINDLY!</string>
    <string name="key_show_statuslights" translatable="false">key_show_statuslights</string>
    <string name="key_show_statuslights_extended" translatable="false">key_show_statuslights_extended</string>
    <string name="show_statuslights">Show status lights on home screen</string>
    <string name="show_statuslights_extended">Show extended status lights on home screen</string>
    <string name="show_statuslights_extended_summary">Enable extended status lights for cage, iage, sage, reservoir and battery level on home screen.</string>
    <string name="key_statuslights_res_warning" translatable="false">key_statuslights_res_warning</string>
    <string name="statuslights_res_warning">Threshold warning reservoir level [U]</string>
    <string name="key_statuslights_res_critical" translatable="false">key_statuslights_res_critical</string>
    <string name="statuslights_res_critical">Threshold critical reservoir level [U]</string>
    <string name="key_statuslights_bat_warning" translatable="false">key_statuslights_bat_warning</string>
    <string name="statuslights_bat_warning">Threshold warning battery level [%%]</string>
    <string name="key_statuslights_bat_critical" translatable="false">key_statuslights_bat_critical</string>
    <string name="statuslights_bat_critical">Threshold critical battery level [%%]</string>
    <string name="iob">IOB</string>
    <string name="cob">COB</string>
    <string name="virtualpump_firmware_label">Firmware</string>
    <string name="pump_lastconnection_label">Last connection</string>
    <string name="danar_bluetooth_status">Bluetooth status</string>
    <string name="nav_about">About</string>
    <string name="smscommunicator_missingsmspermission">Missing SMS permission</string>
    <string name="smscommunicator_missingphonestatepermission">Missing phone state permission</string>
    <string name="xdripstatus_settings">xDrip Status (watch)</string>
    <string name="xdripstatus">xDrip Statusline (watch)</string>
    <string name="xdripstatus_shortname">xds</string>
    <string name="wear_showbgi_title">Show BGI</string>
    <string name="wear_showbgi_summary">Add BGI to status line</string>
    <string name="ns_noupload">No upload to NS</string>
    <string name="ns_noupload_summary">All data sent to NS are dropped. AAPS is connected to NS but no change in NS is done</string>
    <string name="key_ns_upload_only" translatable="false">ns_upload_only</string>
    <string name="key_ns_noupload" translatable="false">ns_noupload</string>
    <string name="basal_step">Basal Step</string>
    <string name="bolus_step">Bolus Step</string>
    <string name="extendedbolus">ExtendedBolus</string>
    <string name="temptarget">TempTarget</string>
    <string name="overview_extendedbolus_cancel_button">Cancel Extended Bolus</string>
    <string name="careportal_sensorage_label">Sensor age</string>
    <string name="careportal_canulaage_label">Canula age</string>
    <string name="careportal_insulinage_label">Insulin age</string>
    <string name="hours">hours</string>
    <string name="overview_newtempbasal_basaltype_label">Basal type</string>
    <string name="invalidprofile">Invalid profile !!!</string>
    <string name="profileswitch">ProfileSwitch</string>
    <string name="careportal_pbage_label">Pump battery age</string>
    <string name="careportal_pumpbatterychange">Pump Battery Change</string>
    <string name="ns_alarmoptions">Alarm options</string>
    <string name="key_nsalarm_urgent_high" translatable="false">nsalarm_urgent_high</string>
    <string name="key_nsalarm_high" translatable="false">nsalarm_high</string>
    <string name="key_nsalarm_low" translatable="false">nsalarm_low</string>
    <string name="key_nsalarm_urgent_low" translatable="false">nsalarm_urgent_low</string>
    <string name="key_nsalarm_staledata" translatable="false">nsalarm_staledata</string>
    <string name="key_nsalarm_urgent_staledata" translatable="false">nsalarm_urgent_staledata</string>
    <string name="key_nsalarm_staledatavalue" translatable="false">nsalarm_staledatavalue</string>
    <string name="key_nsalarm_urgent_staledatavalue" translatable="false">nsalarm_urgent_staledatavalue</string>
    <string name="nsalarm_urgenthigh">Urgent high</string>
    <string name="nsalarm_high">High</string>
    <string name="nsalarm_low">Low</string>
    <string name="nsalarm_urgentlow">Urgent low</string>
    <string name="nsalarm_staledata">Stale data</string>
    <string name="nsalarm_urgentstaledata">Urgent stale data</string>
    <string name="nsalarm_staledatavalue_label">Stale data threshold [min]</string>
    <string name="nsalarm_urgent_staledatavalue_label">Urgent stale data threshold [min]</string>
    <string name="openapsama_autosens_period">Interval for autosens [h]</string>
    <string name="openapsama_autosens_period_summary">Amount of hours in the past for sensitivity detection (carbs absorption time is excluded)</string>
    <string name="key_openapsama_autosens_period" translatable="false">openapsama_autosens_period</string>
    <string name="key_nsclient_localbroadcasts" translatable="false">nsclient_localbroadcasts</string>
    <string name="pump">Pump</string>
    <string name="openaps">OpenAPS</string>
    <string name="uploader">Uploader</string>
    <string name="configbuilder_sensitivity">Sensitivity detection</string>
    <string name="configbuilder_sensitivity_description">Which sensitivity algorithm should be used?</string>
    <string name="sensitivity_shortname">SENS</string>
    <string name="sensitivityoref0">Sensitivity Oref0</string>
    <string name="sensitivityoref1">Sensitivity Oref1</string>
    <string name="sensitivityaaps">Sensitivity AAPS</string>
    <string name="absorptionsettings_title">Absorption settings</string>
    <string name="key_absorption_maxtime" translatable="false">absorption_maxtime</string>
    <string name="key_absorption_cutoff" translatable="false">absorption_cutoff</string>

    <string name="absorption_maxtime_title">Meal max absorption time [h]</string>
    <string name="absorption_maxtime_summary">Time in hours where is expected all carbs from meal will be absorbed</string>
    <string name="key_rangetodisplay" translatable="false">rangetodisplay</string>
    <string name="danar_visualizeextendedaspercentage_title">Visualize extended bolus as %%</string>
    <string name="careportal_sensorage_label_short">SAGE</string>
    <string name="careportal_insulinage_label_short">IAGE</string>
    <string name="careportal_canulaage_label_short">CAGE</string>
    <string name="careportal_pbage_label_short">PBAGE</string>
    <string name="openaps_short">OAPS</string>
    <string name="uploader_short">UPLD</string>
    <string name="basal_short">BAS</string>
    <string name="virtualpump_extendedbolus_label_short">EXT</string>
    <string name="keep_screen_on_title">Keep screen on</string>
    <string name="keep_screen_on_summary">Prevent Android to turn screen off. It will consume lot of energy when not plugged to power outlet.</string>
    <string name="sensitivity_warning">By turning on Autosense feature remember to enter all eated carbs. Otherwise carbs deviations will be identified wrong as sensitivity change !!</string>
    <string name="sensitivityweightedaverage">Sensitivity WeightedAverage</string>
    <string name="mdtp_ok">OK</string>
    <string name="mdtp_cancel">Cancel</string>
    <string name="notloadedplugins">Not all profiles loaded!</string>
    <string name="valuesnotstored">Values not stored!</string>
    <string name="combopump" translatable="false">Accu-Chek Combo</string>
    <string name="combopump_shortname" translatable="false">COMBO</string>
    <string name="ns_localbroadcasts">Enable broadcasts to other apps (like xDrip). Do not enable if you have more than one instance of AAPS or NSClient installed!</string>
    <string name="ns_localbroadcasts_title">Enable local Broadcasts.</string>
    <string name="careportal_activity_label">ACTIVITY &amp; FEEDBACK</string>
    <string name="careportal_carbsandbolus_label">CARBS &amp; BOLUS</string>
    <string name="careportal_cgm_label">CGM &amp; OPENAPS</string>
    <string name="careportal_pump_label">PUMP</string>
    <string name="overview_newtempbasal_basalabsolute">Basal value [U/h]</string>
    <string name="careportal_newnstreatment_duration_min_label">Duration [min]</string>
    <string name="openapssmb">OpenAPS SMB</string>
    <string name="smb_shortname">SMB</string>
    <string name="key_use_smb" translatable="false">use_smb</string>
    <string name="key_use_uam" translatable="false">use_uam</string>
    <string name="enableuam">Enable UAM</string>
    <string name="enablesmb">Enable SMB</string>
    <string name="enablesmb_summary">Use Super Micro Boluses instead of temp basal for faster action</string>
    <string name="enableuam_summary">Detection of Unannounced meals</string>
    <string name="key_insulin_oref_peak" translatable="false">insulin_oref_peak</string>
    <string name="insulin_oref_peak">IOB Curve Peak Time</string>
    <string name="insulin_peak_time">Peak Time [min]</string>
    <string name="free_peak_oref">Free-Peak Oref</string>
    <string name="rapid_acting_oref">Rapid-Acting Oref</string>
    <string name="ultrarapid_oref">Ultra-Rapid Oref</string>
    <string name="dia_too_short">DIA of %1$f too short - using %2$f instead!</string>
    <string name="activate_profile">Activate profile</string>
    <string name="date">Date</string>
    <string name="invalid">INVALID</string>
    <string name="waitingforpairing">Waiting for pairing on pump</string>
    <string name="pairingok">Pairing OK</string>
    <string name="pairingtimedout">Pairing timed out</string>
    <string name="pairing">PAIRING</string>
    <string name="key_danars_pairingkey" translatable="false">danars_pairing_key_</string>
    <string name="key_danars_address" translatable="false">danars_address</string>
    <string name="key_danars_name" translatable="false">danars_name</string>
    <string name="danars_nodeviceavailable">No device found so far</string>
    <string name="emptyreservoir">Empty reservoir</string>
    <string name="bloodsugarmeasurementalert">Blood sugar measurement alert</string>
    <string name="remaininsulinalert">Remaining insulin level</string>
    <string name="danarspump">DanaRS</string>
    <string name="danarspump_shortname">Dana</string>
    <string name="selectedpump">Selected pump</string>
    <string name="pairpump">Pair new pump</string>
    <string name="bolusspeed">Bolus speed</string>
    <string name="key_danars_bolusspeed" translatable="false">danars_bolusspeed</string>
    <string name="danar_setbasalstep001">Set basal step to 0.01 U/h</string>
    <string name="serialnumber">Serial number</string>
    <string name="key_wizard_include_cob" translatable="false">wizard_include_cob</string>
    <string name="key_wizard_include_trend_bg" translatable="false">wizard_include_trend_bg</string>
    <string name="careportal_newnstreatment_percentage_label">Percentage</string>
    <string name="careportal_newnstreatment_timeshift_label">Time shift</string>
    <string name="default_temptargets">Default Temp-Targets</string>
    <string name="eatingsoon_duration">eatingsoon duration</string>
    <string name="eatingsoon_target">eatingsoon target</string>
    <string name="activity_duration">activity duration</string>
    <string name="activity_target">activity target</string>
    <string name="hypo_duration">hypo duration</string>
    <string name="hypo_target">hypo target</string>
    <string name="key_eatingsoon_duration" translatable="false">eatingsoon_duration</string>
    <string name="key_eatingsoon_target" translatable="false">eatingsoon_target</string>
    <string name="key_activity_duration" translatable="false">activity_duration</string>
    <string name="key_activity_target" translatable="false">activity_target</string>
    <string name="key_hypo_duration" translatable="false">hypo_duration</string>
    <string name="key_hypo_target" translatable="false">hypo_target</string>
    <string name="danar_history_prime">Prime</string>
    <string name="gettingextendedbolusstatus">Getting extended bolus status</string>
    <string name="gettingbolusstatus">Getting bolus status</string>
    <string name="gettingtempbasalstatus">Getting temporary basal status</string>
    <string name="gettingpumpsettings">Getting pump settings</string>
    <string name="gettingpumptime">Getting pump time</string>
    <string name="reuse">reuse</string>
    <string name="wearcontrol_title">Controls from Watch</string>
    <string name="wearcontrol_summary">Set Temp-Targets and enter Treatments from the watch.</string>
    <string name="connectiontimedout">Connection timed out</string>
    <string name="food">Food</string>
    <string name="shortgramm">g</string>
    <string name="shortminute">m</string>
    <string name="shorthour">h</string>
    <string name="none"><![CDATA[<none>]]></string>
    <string name="shortkilojoul">kJ</string>
    <string name="shortenergy">En</string>
    <string name="shortprotein">Pr</string>
    <string name="shortfat">Fat</string>
    <string name="active"><![CDATA[<Active>]]></string>
    <string name="waitingforestimatedbolusend">Waiting for bolus end. Remaining %1$d sec.</string>
    <string name="processinghistory">Processing event</string>
    <string name="startingbolus">Starting bolus delivery</string>
    <string name="executingrightnow">Command is executed right now</string>
    <string name="pumpdrivercorrected">Pump driver corrected</string>
    <string name="pump_unreachable">Pump unreachable</string>
    <string name="missed_bg_readings">Missed BG readings</string>
    <string name="key_raise_notifications_as_android_notifications" translatable="false">raise_urgent_alarms_as_android_notification</string>
    <string name="raise_notifications_as_android_notifications">Use system notifications for alerts and notifications</string>
    <string name="key_enable_pump_unreachable_alert" translatable="false">enable_pump_unreachable_alert</string>
    <string name="key_enable_missed_bg_readings_alert" translatable="false">enable_missed_bg_readings</string>
    <string name="localalertsettings_title">Local alerts</string>
    <string name="enable_missed_bg_readings_alert">Alert if no BG data is received</string>
    <string name="enable_pump_unreachable_alert">Alert if pump is unreachable</string>
    <string name="pump_unreachable_threshold">Pump unreachable threshold [min]</string>
    <string name="key_pump_unreachable_threshold" translatable="false">pump_unreachable_threshold</string>
    <string name="key_missed_bg_readings_threshold" translatable="false">missed_bg_readings_threshold</string>
    <string name="urgent_alarm">Urgent Alarm</string>
    <string name="info">INFO</string>
    <string name="key_btwatchdog" translatable="false">bt_watchdog</string>
    <string name="key_btwatchdog_lastbark" translatable="false">bt_watchdog_last</string>
    <string name="bluetooth">Bluetooth</string>
    <string name="btwatchdog_title">BT Watchdog</string>
    <string name="btwatchdog_summary">Switches off the phone\'s bluetooth for one second if no connection to the pump is possible. This may help on some phones where the bluetooth stack freezes.</string>
    <string name="eversense">Eversense App (patched)</string>
    <string name="dexcomg5_nsupload_title">Upload BG data to NS</string>
    <string name="key_dexcomg5_nsupload" translatable="false">dexcomg5_nsupload</string>
    <string name="bgsource_upload">BG upload settings</string>
    <string name="wear_detailed_delta_title">Show detailed delta</string>
    <string name="wear_detailed_delta_summary">Show delta with one more decimal place</string>
    <string name="smbmaxminutes" translatable="false">45 60 75 90 105 120</string>
    <string name="smbmaxminutes_summary">Max minutes of basal to limit SMB to</string>
    <string name="unsupportedfirmware">Unsupported pump firmware</string>
    <string name="dexcomg5_xdripupload_title">Send BG data to xDrip+</string>
    <string name="key_dexcomg5_xdripupload" translatable="false">dexcomg5_xdripupload</string>
    <string name="dexcomg5_xdripupload_summary">In xDrip+ select 640g/Eversense data source</string>
    <string name="nsclientbg">NSClient BG</string>
    <string name="minimalbasalvaluereplaced">Basal value replaced by minimal supported value: %1$s</string>
    <string name="maximumbasalvaluereplaced">Basal value replaced by maximum supported value: %1$s</string>
    <string name="overview_editquickwizard_usebg">BG calculation</string>
    <string name="overview_editquickwizard_usebolusiob">Bolus IOB calculation</string>
    <string name="overview_editquickwizard_usebasaliob">Basal IOB calculation</string>
    <string name="overview_editquickwizard_usetrend">Trend calculation</string>
    <string name="overview_editquickwizard_usesuperbolus">Superbolus calculation</string>
    <string name="yes">Yes</string>
    <string name="no">No</string>
    <string name="positiveonly">Positive only</string>
    <string name="negativeonly">Negative only</string>
    <string name="overview_editquickwizard_usecob">COB calculation</string>
    <string name="overview_editquickwizard_usetemptarget">Temporary target calculation</string>
    <string name="loopenabled">Loop enabled</string>
    <string name="apsselected">APS selected</string>
    <string name="nsclienthaswritepermission">NSClient has write permission</string>
    <string name="closedmodeenabled">Closed mode enabled</string>
    <string name="maxiobset">Maximal IOB set properly</string>
    <string name="hasbgdata">BG available from selected source</string>
    <string name="basalprofilenotaligned">Basal values not aligned to hours: %1$s</string>
    <string name="zerovalueinprofile">Invalid profile: %1$s</string>
    <string name="combo_programming_bolus">Programming pump for bolusing</string>
    <string name="combo_refresh">Refresh</string>
    <string name="combo_pump_state_label">State</string>
    <string name="combo_pump_activity_label">Activity</string>
    <string name="combo_no_pump_connection">No connection for %1$d min</string>
    <string name="combo_tbr_remaining">%1$d%% (%2$d min remaining)</string>
    <string name="combo_last_bolus" translatable="false">%1$.1f %2$s (%3$s)</string>
    <string name="combo_pump_state_initializing">Initializing</string>
    <string name="combo_pump_state_suspended_due_to_error">Suspended due to error</string>
    <string name="combo_pump_state_suspended_by_user">Suspended by user</string>
    <string name="combo_pump_state_running">Running</string>
    <string name="combo_pump_action_cancelling_tbr">Cancelling TBR</string>
    <string name="combo_pump_action_setting_tbr">Setting TBR (%1$d%% / %2$d min)</string>
    <string name="combo_pump_action_bolusing">Bolusing (%1$.1f U)</string>
    <string name="combo_pump_action_refreshing">Refreshing</string>
    <string name="combo_pump_unsupported_operation">Requested operation not supported by pump</string>
    <string name="combo_low_suspend_forced_notification">Unsafe usage: extended or multiwave boluses are active. Loop mode has been set to low-suspend only 6 hours. Only normal boluses are supported in loop mode</string>
    <string name="combo_force_disabled_notification">Unsafe usage: the pump uses a different basal rate profile than the first. The loop has been disabled. Select the first profile on the pump and refresh.</string>
    <string name="bolus_frequency_exceeded">A bolus with the same amount was requested within the last two minutes. To prevent accidental double boluses and to guard against bugs this is disallowed.</string>
    <string name="combo_pump_connected_now">Now</string>
    <string name="combo_activity_reading_pump_history">Reading pump history</string>
    <string name="danar_history">pump history</string>
    <string name="combo_activity_setting_basal_profile">Setting basal profile</string>
    <string name="combo_pump_cartridge_low_warrning">Pump cartridge level is low</string>
    <string name="combo_pump_battery_low_warrning">Pump battery is low</string>
    <string name="combo_is_in_error_state">The pump is showing the error E%1$d: %2$s</string>
    <string name="combo_reservoir_low">Low</string>
    <string name="combo_reservoir_empty">Empty</string>
    <string name="combo_reservoir_normal">Normal</string>
    <string name="combo_notification_check_time_date">Pump clock update needed</string>
    <string name="combo_warning">Warning</string>
    <string name="combo_pump_tbr_cancelled_warrning">TBR CANCELLED warning was confirmed</string>
    <string name="combo_error_no_connection_no_bolus_delivered">The pump could not be reached. No bolus was given</string>
    <string name="combo_error_no_bolus_delivered">Bolus delivery failed. It appears no bolus was delivered. To be sure, please check the pump to avoid a double bolus and then bolus again. To guard against bugs, boluses are not automatically retried.</string>
    <string name="combo_error_partial_bolus_delivered">Only %1$.2f U of the requested bolus of %2$.2f U was delivered due to an error. Please check the pump to verify this and take appropriate actions.</string>
    <string name="combo_error_bolus_verification_failed">Delivering the bolus and verifying the pump\'s history failed, please check the pump. If a bolus was delivered, it will be added to treatments during the next connection to the pump.</string>
    <string name="combo_reservoir_level_insufficient_for_bolus">Not enough insulin for bolus left in reservoir</string>
    <string name="extendedbolusdeliveryerror">Extended bolus delivery error</string>
    <string name="insightpump_shortname">Sight</string>
    <string name="ago">ago</string>
    <string name="format_hours">%1$.2f h</string>
    <string name="key_enableSMB_always" translatable="false">enableSMB_always</string>
    <string name="key_enableSMB_with_COB" translatable="false">enableSMB_with_COB</string>
    <string name="key_enableSMB_with_temptarget" translatable="false">enableSMB_with_temptarget</string>
    <string name="key_enableSMB_after_carbs" translatable="false">enableSMB_after_carbs</string>
    <string name="key_allowSMB_with_high_temptarget" translatable="false">enableSMB_with_high_temptarget</string>
    <string name="enablesmbalways">Enable SMB always</string>
    <string name="enablesmbalways_summary">Enable SMB always independently to boluses. Possible only with BG source with nice filtering of data like G5</string>
    <string name="enablesmbaftercarbs">Enable SMB after carbs</string>
    <string name="enablesmbaftercarbs_summary">Enable SMB for 6h after carbs, even with 0 COB. Possible only with BG source with nice filtering of data like G5</string>
    <string name="enablesmbwithcob">Enable SMB with COB</string>
    <string name="enablesmbwithcob_summary">Enable SMB when there is COB active.</string>
    <string name="enablesmbwithtemptarget">Enable SMB with temp targets</string>
    <string name="enablesmbwithtemptarget_summary">Enable SMB when there is temp target active (eating soon, exercise)</string>
    <string name="enablesmbwithhightemptarget">Enable SMB with high temp targets</string>
    <string name="enablesmbwithhightemptarget_summary">Enable SMB when there is high temp target active (exercise)</string>
    <string name="let_temp_basal_run">Let temp basal run</string>
    <string name="mute">Mute</string>
    <string name="overview_insulin_label">Insulin</string>
    <string name="overview_carbs_label">Carbs</string>
    <string name="overview_buttons_selection">Buttons</string>
    <string name="key_show_calibration_button" translatable="false">show_calibration_button</string>
    <string name="key_show_cgm_button" translatable="false">show_cgm_button</string>
    <string name="key_show_carbs_button" translatable="false">show_carbs_button</string>
    <string name="key_show_wizard_button" translatable="false">show_wizard_button</string>
    <string name="key_show_insulin_button" translatable="false">show_insulin_button</string>
    <string name="key_show_treatment_button" translatable="false">show_treatment_button</string>
    <string name="show_calibration_button_summary">Sends a calibration to xDrip+ or open G5 calibration dialog</string>
    <string name="show_cgm_button_summary">Opens xDrip+, back buttons returns to AAPS</string>
    <string name="key_insulin_button_increment_1" translatable="false">insulin_button_increment_1</string>
    <string name="key_insulin_button_increment_2" translatable="false">insulin_button_increment_2</string>
    <string name="key_insulin_button_increment_3" translatable="false">insulin_button_increment_3</string>
    <string name="key_carbs_button_increment_1" translatable="false">carbs_button_increment_1</string>
    <string name="key_carbs_button_increment_2" translatable="false">carbs_button_increment_2</string>
    <string name="key_carbs_button_increment_3" translatable="false">carbs_button_increment_3</string>
    <string name="carb_increment_button_message">Number of carbs to add when button is pressed</string>
    <string name="insulin_increment_button_message">Amount of insulin to add when button is pressed</string>
    <string name="error_starting_cgm">Could not launch CGM application.  Make sure it is installed.</string>
    <string name="overview_cgm">CGM</string>
    <string name="nav_historybrowser">History browser</string>
    <string name="wear_notifysmb_title">Notify on SMB</string>
    <string name="wear_notifysmb_summary">Show SMB on the watch like a standard bolus.</string>
    <string name="key_ns_create_announcements_from_errors" translatable="false">ns_create_announcements_from_errors</string>
    <string name="ns_create_announcements_from_errors_title">Create announcements from errors</string>
    <string name="ns_create_announcements_from_errors_summary">Create Nightscout announcement for error dialogs and local alerts (also viewable in Careportal under Treatments)</string>
    <string name="eversense_shortname" translatable="false">EVR</string>
    <string name="wear_predictions_summary">Show the predictions on the watchface.</string>
    <string name="wear_predictions_title">Predictions</string>
    <string name="data_choices">Data Choices</string>
    <string name="fabric_upload">Fabric Upload</string>
    <string name="allow_automated_crash_reporting">Allow automated crash reporting and feature usage data to be sent to the developers via the fabric.io service.</string>
    <string name="g5appnotdetected">Please update your Dexcom app to supported version</string>
    <string name="dexcom_app_not_installed">Dexcom app is not installed.</string>
    <string name="start_activity_tt">Start Activity TT</string>
    <string name="start_eating_soon_tt">Start Eating soon TT</string>
    <string name="temptargetshort">TT</string>
    <string name="do_not_bolus_record_only">Do not bolus, record only</string>
    <string name="category">Category</string>
    <string name="subcategory">Subcategory</string>
    <string name="bolusrecordedonly">Bolus will be recorded only</string>
    <string name="ns_autobackfill_summary">Autobackfill missig BGs from NS</string>
    <string name="key_ns_autobackfill" translatable="false">ns_autobackfill</string>
    <string name="loop_smbsetbypump_label">SMB set by pump</string>
    <string name="overview_show_activity">Activity</string>
    <string name="overview_show_sensitivity">Sensitivity</string>
    <string name="overview_show_deviations">Deviations</string>
    <string name="overview_show_cob">Carbs On Board</string>
    <string name="overview_show_iob">Insulin On Board</string>
    <string name="overview_show_basals">Basals</string>
    <string name="no_action_selected">No action selected, nothing will happen</string>
    <string name="start_hypo_tt">Start Hypo TT</string>
    <string name="closed_loop_disabled_on_dev_branch">Running dev version. Closed loop is disabled.</string>
    <string name="key_fromNSAreCommingFakedExtendedBoluses" translatable="false">fromNSAreCommingFakedExtendedBoluses</string>
    <string name="engineering_mode_enabled">Engineering mode enabled</string>
    <string name="not_eng_mode_or_release">Engineering mode not enabled and not on release branch</string>
    <string name="pump_basebasalrate">%1$.2f U/h</string>
    <string name="combo_actvity_reading_basal_profile">Reading basal profile</string>
    <string name="combo_bolus_rejected_due_to_pump_history_change">The pump history has changed after the bolus calculation was performed. The bolus was not delivered. Please recalculate if a bolus is still needed.</string>
    <string name="combo_error_updating_treatment_record">Bolus successfully delivered, but adding the treatment entry failed. This can happen if two small boluses of the same size are administered within the last two minutes. Please check the pump history and treatment entries and use the Careportal to add missing entries. Make sure not to add any entries for the exact same minute and same amount.</string>
    <string name="combo_high_temp_rejected_due_to_pump_history_changes">Rejecting high temp since calculation didn\'t consider recently changed pump history</string>
    <string name="combo_activity_checking_pump_state">Refreshing pump state</string>
    <string name="combo_warning_pump_basal_rate_changed">The basal rate on the pump has changed and will be updated soon</string>
    <string name="combo_error_failure_reading_changed_basal_rate">Basal rate changed on pump, but reading it failed</string>
    <string name="combo_activity_checking_for_history_changes">Checking for history changes</string>
    <string name="combo_error_multiple_boluses_with_identical_timestamp">Multiple boluses with the same amount within the same minute were just imported. Only one record could be added to treatments. Please check the pump and manually add a bolus record using the Careportal tab. Make sure to create a bolus with a time no other bolus uses.</string>
    <string name="about_link_urls">\n\nhttp://www.androidaps.org\nhttp://www.androidaps.de (de)\n\nfacebook:\nhttp://facebook.androidaps.org\nhttp://facebook.androidaps.de (de)</string>
    <string name="combo_check_date">The last bolus is older than 24 hours or is in the future. Please check the date on the pump is set correctly.</string>
    <string name="combo_suspious_bolus_time">Time/date of the delivered bolus on pump seems wrong, IOB is likely incorrect. Please check pump time/date.</string>
    <string name="profileswitch_ismissing">ProfileSwitch missing. Please do a profile switch or press \"Activate Profile\" in the LocalProfile.</string>
    <string name="combo_bolus_count">Bolus count</string>
    <string name="combo_tbr_count">TBR count</string>
    <string name="pumpisnottempbasalcapable">Pump is not temp basal capable</string>
    <string name="novalidbasalrate">No valid basal rate read from pump</string>
    <string name="closedmodedisabledinpreferences">Closed loop mode disabled in preferences</string>
    <string name="autosensdisabledinpreferences">Autosens disabled in preferences</string>
    <string name="smbdisabledinpreferences">SMB disabled in preferences</string>
    <string name="uamdisabledinpreferences">UAM disabled in preferences</string>
    <string name="uamdisabledoref1notselected">UAM disabled because it rely on Oref1 sensitivity plugin</string>
    <string name="limitingbasalratio">Limiting max basal rate to %1$.2f U/h because of %2$s</string>
    <string name="pumplimit">pump limit</string>
    <string name="key_openapsma_max_basal" translatable="false">openapsma_max_basal</string>
    <string name="key_openapsama_current_basal_safety_multiplier" translatable="false">openapsama_current_basal_safety_multiplier</string>
    <string name="key_openapsama_max_daily_safety_multiplier" translatable="false">openapsama_max_daily_safety_multiplier</string>
    <string name="itmustbepositivevalue">it must be positive value</string>
    <string name="maxbasalmultiplier">max basal multiplier</string>
    <string name="maxdailybasalmultiplier">max daily basal multiplier</string>
    <string name="key_openapsma_max_iob" translatable="false">openapsma_max_iob</string>
    <string name="smb_frequency_exceeded">A bolus was delivered within the last 3 minutes, skipping SMB</string>
    <string name="basal_set_correctly">Basal set correctly</string>
    <string name="limitingpercentrate">Limiting max percent rate to %1$d%% because of %2$s</string>
    <string name="key_treatmentssafety_maxbolus" translatable="false">treatmentssafety_maxbolus</string>
    <string name="limitingbolus">Limiting bolus to %1$.1f U because of %2$s</string>
    <string name="limitingextendedbolus">Limiting extended bolus to %1$.1f U because of %2$s</string>
    <string name="limitingmaxiob">Limiting max IOB to %1$.1f U because of %2$s</string>
    <string name="limitingcarbs">Limiting carbs to %1$d g because of %2$s</string>
    <string name="limitingiob">Limiting IOB to %1$.1f U because of %2$s</string>
    <string name="maxvalueinpreferences">max value in preferences</string>
    <string name="hardlimit">hard limit</string>
    <string name="key_treatmentssafety_maxcarbs" translatable="false">treatmentssafety_maxcarbs</string>
    <string name="unsafeusage">unsafe usage</string>
    <string name="key_openapsama_useautosens" translatable="false">openapsama_useautosens</string>
    <string name="readstatusfailed">Read status failed</string>
    <string name="record_pump_site_change">Record pump site change</string>
    <string name="record_insulin_cartridge_change">Record insulin cartridge change</string>
    <string name="smbalwaysdisabled">SMB always and after carbs disabled because active BG source doesn\'t support advanced filtering</string>
    <string name="smbnotallowedinopenloopmode">SMB not allowed in open loop mode</string>
    <string name="food_short">Food</string>
    <string name="iobcobcalculator" translatable="false">IobCobCalculator</string>
    <string name="reset">reset</string>
    <string name="waitingfortimesynchronization">Waiting for time synchronization (%1$d sec)</string>
    <string name="loopdisconnectedfor">Disconnected (%1$d m)</string>
    <string name="key_openapssmb_max_iob" translatable="false">openapsmb_max_iob</string>
    <string name="openapssmb_maxiob_title">Maximum total IOB OpenAPS can\'t go over [U]</string>
    <string name="openapssmb_maxiob_summary">This value is called Max IOB in OpenAPS context\nOpenAPS will not add more insulin if current IOB is greater than this value</string>
    <string name="pump_stopped">Pump stopped</string>
    <string name="pump_started">Pump started</string>
    <string name="pump_paused">Pump paused</string>
    <string name="absorption_cutoff_title">Meal max absorption time [h]</string>
    <string name="absorption_cutoff_summary">Time at which any meal is considered absorbed. Remaining carbs will be cut off.</string>
    <string name="time">Time</string>
    <string name="key_show_notes_entry_dialogs" translatable="false">show_notes_entry_dialogs</string>
    <string name="overview_show_notes_field_in_dialogs_title">Show notes field in treatment dialogs</string>
    <string name="title_activity_setup_wizard" translatable="false">SetupWizardActivity</string>
    <string name="next_button">Next</string>
    <string name="previous_button">Prev</string>
    <string name="nav_setupwizard">Setup Wizard</string>
    <string name="setupwizard_finish">FINISH</string>
    <string name="setupwizard_language_prompt">Select your language</string>
    <string name="key_language" translatable="false">language</string>
    <string name="key_openapsama_min_5m_carbimpact" translatable="false">openapsama_min_5m_carbimpact</string>
    <string name="boluserrorcode">Asked: %1$.2fU Delivered: %2$.2fU Error code: %3$s</string>
    <string name="firstinsulinincrement">First insulin increment</string>
    <string name="secondinsulinincrement">Second insulin increment</string>
    <string name="thirdinsulinincrement">Third insulin increment</string>
    <string name="firstcarbsincrement">First carbs increment</string>
    <string name="secondcarbsincrement">Second carbs increment</string>
    <string name="thirdcarbsincrement">Third carbs increment</string>
    <string name="cgm">CGM</string>
    <string name="key_ns_wifionly" translatable="false">ns_wifionly</string>
    <string name="key_ns_wifi_ssids" translatable="false">ns_wifi_ssids</string>
    <string name="key_ns_allowroaming" translatable="false">ns_allowroaming</string>
    <string name="key_ns_chargingonly" translatable="false">ns_chargingonly</string>
    <string name="ns_wifionly">Use WiFi connection only</string>
    <string name="ns_wifi_ssids">WiFi SSID</string>
    <string name="ns_chargingonly">Only if charging</string>
    <string name="connectionsettings_title">Connection settings</string>
    <string name="ns_wifi_allowedssids">Allowed SSIDs (semicolon separated)</string>
    <string name="ns_allowroaming">Allow connection in roaming</string>
    <string name="key_always_use_shortavg" translatable="false">always_use_shortavg</string>
    <string name="openapsama_autosens_max">Max autosens ratio</string>
    <string name="openapsama_autosens_min">Min autosens ratio</string>
    <string name="openapsama_bolussnooze_dia_divisor">Bolus snooze dia divisor</string>
    <string name="openapsama_max_daily_safety_multiplier">Max daily safety multiplier</string>
    <string name="openapsama_current_basal_safety_multiplier">Current basal safety multiplier</string>
    <string name="value_unavailable_short">n/a</string>
    <string translatable="false" name="key_virtualpump_type">virtualpump_type</string>
    <string name="virtualpump_type">Virtual Pump Type</string>
    <string name="virtualpump_definition">Pump Definition</string>
    <string name="virtualpump_pump_def">Bolus: Step=%1$s\nExtended Bolus: [Step=%2$s, Duration=%3$smin-%4$sh]\nBasal: Step=%5$s\nTBR: %6$s (by %7$s), Duration=%8$smin-%9$sh\n%10$s</string>
    <string name="virtualpump_pump_def_extended_note">* Only discrete values no ranges are supported as granularity for basal/bolus in virtual pump.</string>
    <string name="ns_autobackfill_title">Autobackfill BG</string>
    <string name="wear_wizard_settings">Wizard Settings</string>
    <string translatable="false" name="key_wearwizard_bg">wearwizard_bg</string>
    <string translatable="false" name="key_wearwizard_tt">wearwizard_tt</string>
    <string translatable="false" name="key_wearwizard_trend">wearwizard_trend</string>
    <string translatable="false" name="key_wearwizard_cob">wearwizard_cob</string>
    <string translatable="false" name="key_wearwizard_bolusiob">wearwizard_bolusiob</string>
    <string translatable="false" name="key_wearwizard_basaliob">wearwizard_basaliob</string>
    <string name="wear_wizard_settings_summary">Calculations included in the Wizard result:</string>
    <string name="wear_display_settings">Display Settings</string>
    <string name="wear_general_settings">General Settings</string>
    <string name="enable_nsclient">Enable NSClient</string>
    <string name="welcometosetupwizard">Welcome to setup wizard. It will guide you through the setup process\n</string>
    <string name="pumpsetup">Pump setup</string>
    <string name="readstatus">Read status</string>
    <string name="adjustprofileinns">Changes must be done in NS</string>
    <string name="exitwizard">Skip setup wizard</string>
    <string name="setupwizard_loop_description">Press the button below to enable AndroidAPS to suggest/make basal changes</string>
    <string name="apssetup">Configure APS plugin</string>
    <string name="key_setupwizard_processed" translatable="false">startupwizard_processed</string>
    <string name="sensitivitysetup">Configure Sensitivity plugin</string>
    <string name="setupwizard_sensitivity_description">Sensitivity plugin is used for sensitivity detection and COB calculation. For more info visit:</string>
    <string name="setupwizard_sensitivity_url">https://github.com/MilosKozak/AndroidAPS/wiki/Sensitivity-detection-and-COB</string>
    <string name="nsclientinfotext">NSClient handles connection to Nightscout. You can skip this part now but you will not be able to pass objectives until you set it up.</string>
    <string name="diawarning">Please remember: new insulin profiles require DIA at least 5h. DIA 5–6h on new profile is equal to DIA 3h on old insulin profiles.</string>
    <string name="bgsourcesetup">Configure BG source</string>
    <string name="setupwizard_profile_description">Please select source of profile. If patient is a child you should use NS profile. If there is nobody following you on Nightscout you will probably prefer Local profile. Please remember that you are only selecting the profile source. To use it you must activate it by executing \"Profile switch\"</string>
    <string name="setupwizard_aps_description">Select one from availables algorithms. They are sorted from oldest to newest. Newer algorithm is usually more powerful and more aggressive. Thus if you are new looper you may probably start with AMA and not with latest one. Do not forget to read the OpenAPS documentation and configure it before use.</string>
    <string name="startobjective">Start your first objective</string>
    <string name="permission">Permission</string>
    <string name="askforpermission">Ask for permission</string>
    <string name="needlocationpermission">Application needs location permission for BT scan</string>
    <string name="needstoragepermission">Application needs storage permission to be able store log files</string>
    <string name="request">Request</string>
    <string name="insulinsourcesetup">Configure Insulin plugin</string>
    <string name="exit">Exit</string>
    <string name="danar_useroptions">User options</string>
    <string name="danar_timedisplay">Display time format</string>
    <string name="danar_buttonscroll">Button scroll</string>
    <string name="danar_beep">Beep on button press</string>
    <string name="danar_pumpalarm">Alarm</string>
    <string name="danar_pumpalarm_sound">Sound</string>
    <string name="danar_pumpalarm_vibrate">Vibrate</string>
    <string name="danar_pumpalarm_both">Both</string>
    <string name="danar_screentimeout">LCD on time [s]</string>
    <string name="danar_backlight">Backlight on time [s]</string>
    <string name="danar_glucoseunits">Glucose units</string>
    <string name="danar_shutdown">Shutdown(hours)</string>
    <string name="danar_lowreservoir">Low reservoir (Units)</string>
    <string name="danar_saveuseroptions">Save options to pump</string>
    <string name="option_on">On</string>
    <string name="option_off">Off</string>
    <string name="open_navigation">Open navigation</string>
    <string name="close_navigation">Close navigation</string>
    <string name="nav_plugin_preferences">Plugin preferences</string>
    <string name="completed_well_done">Completed, well done!</string>
    <string name="not_completed_yet">Not completed yet</string>
    <string name="time_elapsed">Time elapsed</string>
    <string name="poctech">Poctech</string>
    <string name="description_source_poctech">Receive BG values from Poctech app</string>
    <string name="description_source_tomato">Receive BG values from Tomato app (MiaoMiao device)</string>
    <string translatable="false" name="key_high_temptarget_raises_sensitivity">high_temptarget_raises_sensitivity</string>
    <string translatable="false" name="key_low_temptarget_lowers_sensitivity">low_temptarget_lowers_sensitivity</string>
    <string name="high_temptarget_raises_sensitivity_title">High temptarget raises sensitivity</string>
    <string name="high_temptarget_raises_sensitivity_summary"><![CDATA[Raise sensitivity for temptargets >= 100]]></string>
    <string name="low_temptarget_lowers_sensitivity_title">Low temptarget lowers sensitivity</string>
    <string name="low_temptarget_lowers_sensitivity_summary"><![CDATA[Lower sensitivity for temptargets < 100]]></string>
    <string name="combo_invalid_setup">Invalid pump setup, check the docs and verify that the Quick Info menu is named QUICK INFO using the 360 configuration software.</string>
    <string name="custom">Custom</string>
    <string name="largetimedifftitle">Large Time Difference</string>
    <string name="largetimediff">Large time difference:\nTime in pump is off by more than 1.5 hours.\nPlease adjust the time manually on the pump and make sure that reading the history from the pump does not cause unexpected behaviour.\nIf possible, remove the history from the pump before changing the time or disable the closed loop for one DIA after the last wrong history entry but minimum one DIA from now.</string>
    <string name="key_keep_screen_on" translatable="false">keep_screen_on</string>
    <string name="careportal_removestartedevents">Clean AndroidAPS started</string>
    <string name="storedsettingsfound">Stored settings found</string>
    <string name="allow_hardware_pump_text">Attention: If you activate and connect to a hardware pump, AndroidAPS will copy the basal settings from the profile to the pump, overwriting the existing basal rate stored on the pump. Make sure you have the correct basal setting in AndroidAPS. If you are not sure or don\'t want to overwrite the basal settings on your pump, press cancel and repeat switching to the pump at a later time.</string>
    <string name="error_adding_treatment_title">Treatment data incomplete</string>
    <string name="maintenance_settings">Maintenance Settings</string>
    <string name="maintenance_email">Email</string>
    <string name="key_maintenance_logs_email" translatable="false">maintenance_logs_email</string>
    <string name="key_maintenance_logs_amount" translatable="false">maintenance_logs_amount</string>
    <string name="key_logshipper_amount" translatable="false">logshipper_amount</string>
    <string name="maintenance_amount">No of Logs to send</string>
    <string name="maintenance">Maintenance</string>
    <string name="maintenance_shortname">MAINT</string>
    <string name="description_maintenance">Provides several functions for maintenance (eg. log sending, log deletion).</string>
    <string name="send_all_logs">Send Logs by Email</string>
    <string name="delete_logs">Delete Logs</string>

    <string name="error_adding_treatment_message">A treatment (insulin: %1$.2f, carbs: %2$d, at: %3$s) could not be added to treatments. Please check and manually add a record as appropriate.</string>
    <string name="generated_ecarbs_note">eCarbs: %1$d g (%2$d h), delay: %3$d m</string>
    <string name="openaps_noasdata">No autosens data available</string>
    <string name="nav_logsettings">Log settings</string>
    <string name="resettodefaults">Reset to defaults</string>
    <string name="nsmalfunction">NSClient malfunction. Consider NS and NSClient restart.</string>
    <string name="as">AS</string>
    <string name="versionavailable">Version %1$s available</string>
    <string name="time_offset">Time offset</string>
    <string name="key_aps_mode" translatable="false">aps_mode</string>
    <string name="setupwizard_preferred_aps_mode">Preferred APS mode</string>
    <string name="treatments_wizard_total_label">Total</string>
    <string name="calculation_short">Calc</string>
    <string name="handshaking">Handshaking</string>
    <string name="sendlogfiles">Send today\'s log files to developers along with this time. Unexpected situation.</string>
    <string name="maxbolusviolation">Max bolus violation</string>
    <string name="commanderror">Command error</string>
    <string name="speederror">Speed error</string>
    <string name="insulinlimitviolation">Insulin limit violation</string>
    <string name="key_loop_openmode_min_change" translatable="false">loop_openmode_min_change</string>
    <string name="loop_openmode_min_change">Minimal request change [%]</string>
    <string name="loop_openmode_min_change_summary">Open Loop will popup new change request only if change is bigger than this value in %. Default value is 20%</string>
    <string name="key_short_tabtitles" translatable="false">short_tabtitles</string>
    <string name="pairfirst">Please pair your pump with your phone!</string>
    <string name="searching_for_devices">Searching for devices…</string>
    <string name="please_wait">Please wait…</string>
    <string name="pairing_completed">Pairing completed</string>
    <string name="code_compare">Do the codes displayed on this device and on your pump match?</string>
    <string name="insight_pairing">Insight pairing</string>
    <string name="insight_local">Accu-Chek Insight</string>
    <string name="insight_delivered">%1$.2fU / %2$.2fU delivered</string>
    <string name="insight_alert_formatter">%1$s: %2$s</string>
    <string name="tube_changed">Tube changed</string>
    <string name="pump_time_updated">Pump time updated</string>
    <string name="confirm">Confirm</string>
    <string name="mute_alert">Mute</string>
    <string name="pump_alert">Pump alert</string>
    <string name="log_site_changes">Log site changes</string>
    <string name="log_reservoir_changes">Log reservoir changes</string>
    <string name="log_tube_changes">Log tube changes</string>
    <string name="log_battery_changes">Log battery changes</string>
    <string name="log_operating_mode_changes">Log operating mode changes</string>
    <string name="log_alerts">Log alerts</string>
    <string name="enable_tbr_emulation">Enable TBR emulation</string>
    <string name="enable_tbr_emulation_summary">Use extended boluses instead of TBRs to bypass the 250%% limit</string>
    <string name="disconnect_delay">Disconnect delay [s]</string>
    <string name="serial_number">Serial number</string>
    <string name="release_software_version">Release software version</string>
    <string name="ui_processor_software_version">UI processor software version</string>
    <string name="pc_processor_software_version">PC processor software version</string>
    <string name="md_tel_processor_software_version">MD tel processor software version</string>
    <string name="safety_processor_software_version">Safety processor software version</string>
    <string name="bt_info_page_version">BT info page version</string>
    <string name="bluetooth_address">Bluetooth address</string>
    <string name="system_id_appendix">System ID appendix</string>
    <string name="manufacturing_date">Manufacturing date</string>
    <string name="delete_pairing">Delete pairing</string>
    <string name="pairing_information">Pairing information</string>
    <string name="start_pump">Start pump</string>
    <string name="stop_pump">Stop pump</string>
    <string name="operating_mode">Operating mode</string>
    <string name="insight_status">Status</string>
    <string name="tdd_bolus">TDD Bolus</string>
    <string name="tdd_basal">TDD Basal</string>
    <string name="tdd_total">TDD Total</string>
    <string name="recovering">Recovering</string>
    <string name="not_paired">Not paired</string>
    <string name="last_connected">Last connected</string>
    <string name="started">Started</string>
    <string name="stopped">Stopped</string>
    <string name="tbr_formatter">%1$d%% for %2$d / %3$d min</string>
    <string name="extended_bolus">Extended bolus</string>
    <string name="multiwave_bolus">Multiwave bolus</string>
    <string name="eb_formatter">%1$.2f / %2$.2f U for %3$d min</string>
    <string name="enable_tbr_over_notification">Enable notification of TBR end\n(pump setting)</string>
    <string name="disable_tbr_over_notification">Disable notification of TBR end\n(pump setting)</string>
    <string name="refresh">Refresh</string>
    <string name="description_pump_insight_local">Pump integration for Accu-Chek Insight pumps</string>
    <string name="not_inserted">Not inserted</string>
    <string name="short_status_last_connected">Last conn: %1$d min ago</string>
    <string name="short_status_tbr">TBR: %1$d%% for %2$d / %3$d min</string>
    <string name="short_status_extended">Extended: %1$.2f / %2$.2f U for %3$d min</string>
    <string name="short_status_multiwave">Multiwave: %1$.2f / %2$.2f U for %3$d min</string>
    <string name="short_status_tdd">TDD: %1$.2f</string>
    <string name="short_status_reservoir">Reser.: %1$.2fU</string>
    <string name="short_status_battery">Batt.: %1$d%%</string>
    <string name="max_recovery_duration">Max. recovery duration [s]</string>
    <string name="min_recovery_duration">Min. recovery duration [s]</string>
    <string name="recovery_duration">Recovery duration</string>
    <string name="timeout_during_handshake">Timeout during handshake - reset bluetooth</string>
    <string name="weekday_sunday_short">Sun</string>
    <string name="weekday_saturday_short">Sat</string>
    <string name="weekday_friday_short">Fri</string>
    <string name="weekday_thursday_short">Thu</string>
    <string name="weekday_wednesday_short">Wed</string>
    <string name="weekday_tuesday_short">Tue</string>
    <string name="weekday_monday_short">Mon</string>
    <string name="automation_description">User defined automation tasks</string>
    <string name="automation_missing_task_name">Please enter a task name.</string>
    <string name="automation_missing_trigger">Please specify at least one trigger.</string>
    <string name="automation_missing_action">Please specify at least one action.</string>
    <string name="alreadyenabled">Already enabled</string>
    <string name="alreadydisabled">Already disabled</string>
    <string name="alreadysuspended">Already suspended</string>
    <string name="resumeloop">Resume loop</string>
    <string name="notsuspended">Not suspended</string>
    <string name="starttemptarget">Start temp target</string>
    <string name="stoptemptarget">Stop temp target</string>
    <string name="islesser">is lesser than</string>
    <string name="isequalorlesser">is equal or lesser than</string>
    <string name="isequal">is equal to</string>
    <string name="isequalorgreater">is equal or greater than</string>
    <string name="isgreater">is greater than</string>
    <string name="isnotavailable">is not available</string>
    <string name="unknown">unknown</string>
    <string name="glucoseisnotavailable">Glucose is not available</string>
    <string name="glucosecomparedmgdl">Glucose %1$s %2$.0f %3$s</string>
    <string name="glucosecomparedmmol">Glucose %1$s %2$.1f %3$s</string>
    <string name="percentagecompared">Profile pct %1$s %2$d</string>
    <string name="iobcompared">IOB %1$s %2$.1f</string>
    <string name="and">And</string>
    <string name="or">Or</string>
    <string name="xor">Exclusive or</string>
    <string name="atspecifiedtime">At %1$s</string>
    <string name="use_network_location">Use network location</string>
    <string name="use_gps_location">Use GPS location</string>
    <string name="use_passive_location">Use passive location</string>
    <string name="locationservice">Location service</string>
    <string name="key_location" translatable="false">location</string>
    <string name="automation_short">Auto</string>
    <string name="automation">Automation</string>

    <string name="profile_total">== ∑  %1$s U</string>
    <string name="profile_ins_units_per_hour">U/h</string>
    <string name="profile_carbs_per_unit">g/U</string>
    <string name="profile_per_unit">/U</string>
    <string name="key_dexcom_lognssensorchange" translatable="false">dexcom_lognssensorchange</string>
    <string name="dexcom_lognssensorchange_title">Log sensor change to NS</string>
    <string name="dexcom_lognssensorchange_summary">Create event \"Sensor Change\" in NS automaticaly on sensor start</string>
    <string name="tomato">Tomato (MiaoMiao)</string>
    <string name="tomato_short">Tomato</string>

    <string name="unit_second">second</string>
    <string name="unit_minute">minute</string>
    <string name="unit_hour">hour</string>
    <string name="unit_day">day</string>
    <string name="unit_week">week</string>
    <string name="unit_seconds">seconds</string>
    <string name="unit_minutes">minutes</string>
    <string name="unit_hours">hours</string>
    <string name="unit_days">days</string>
    <string name="unit_weeks">weeks</string>
    <string name="key_tidepool_username" translatable="false">tidepool_username</string>
    <string name="key_tidepool_password" translatable="false">tidepool_password</string>
    <string name="key_tidepool_dev_servers" translatable="false">tidepool_dev_servers</string>
    <string name="key_tidepool_test_login" translatable="false">tidepool_test_login</string>
    <string name="key_tidepool_only_while_charging" translatable="false">tidepool_only_while_charging</string>
    <string name="key_tidepool_only_while_unmetered" translatable="false">tidepool_only_while_unmetered</string>
    <string name="summary_tidepool_username">Your Tidepool login user name, normally your email address</string>
    <string name="title_tidepool_username">Login User Name</string>
    <string name="summary_tidepool_password">Your Tidepool login password</string>
    <string name="title_tidepool_password">Login Password</string>
    <string name="title_tidepool_test_login">Test Tidepool Login</string>
    <string name="summary_tidepool_dev_servers">If enabled, uploads will go to https://int-app.tidepool.org instead of the regular https://app.tidepool.org/</string>
    <string name="title_tidepool_dev_servers">Use Integration (test) servers</string>
    <string name="tidepool">Tidepool</string>
    <string name="tidepool_shortname">TDP</string>
    <string name="description_tidepool">Uploads data to Tidepool</string>
    <string name="key_tidepool_last_end" translatable="false">tidepool_last_end</string>
    <string name="tidepool_upload_cgm">Upload CGM data</string>
    <string name="key_tidepool_upload_cgm" translatable="false">tidepool_upload_cgm</string>
    <string name="key_tidepool_upload_bolus" translatable="false">tidepool_upload_bolus</string>
    <string name="tidepool_upload_bolus">Upload treatments (insulin, carbs)</string>
    <string name="key_tidepool_upload_tbr" translatable="false">tidepool_upload_tbr</string>
    <string name="tidepool_upload_tbr">Upload temporary basals</string>
    <string name="key_tidepool_upload_profile" translatable="false">tidepool_upload_profile</string>
    <string name="tidepool_upload_profile">Upload profile switches, temp targets</string>
    <string name="key_tidepool_upload_bg" translatable="false">tidepool_upload_bg</string>
    <string name="tidepool_upload_bg">Upload BG tests</string>

    <string name="key_smbmaxminutes" translatable="false">smbmaxminutes</string>
    <string name="dst_plugin_name" translatable="false">Dayligh Saving time</string>
    <string name="dst_in_24h_warning">Dayligh Saving time change in 24h or less</string>
    <string name="dst_loop_disabled_warning">Daylight saving time change less than 3 hours ago - Closed loop disabled</string>
    <string name="storage">internal storage constraint</string>
    <string name="diskfull">Free at least %1$d MB from internal storage! Loop disabled!</string>
    <string name="wrongformat">Wrong format</string>
    <string name="sms_wrongcode">Wrong code. Command cancelled.</string>
    <string name="notconfigured">Not configured</string>
    <string name="profileswitchcreated">Profile switch created</string>
    <string name="recurringTime">Recurring time</string>
    <string name="every">Every</string>
    <string name="never">Never</string>
    <string name="mins">%1$dmins</string>
    <string name="condition">Condition:</string>
    <string name="action">Action:</string>
    <string name="iob_u">IOB [U]:</string>
    <string name="glucose_u">Glucose [%1$s]:</string>
    <string name="delete_short">DEL</string>
    <string name="add_short">ADD</string>
    <string name="copy_short">COPY</string>
    <string name="addnew">Add new</string>
    <string name="versionChecker">Version Checker</string>
    <string name="key_last_time_this_version_detected" translatable="false">last_time_this_version_detected</string>
    <string name="key_last_versionchecker_warning" translatable="false">last_versionchecker_waring</string>
    <string name="key_last_versionchecker_plugin_warning" translatable="false">last_versionchecker_plugin_waring</string>
    <string name="key_last_revoked_certs_check" translatable="false">last_revoked_certs_check</string>
    <string name="signature_verifier">Signature verifier</string>
    <string name="running_invalid_version">We have detected that you are running an invalid version. Loop disabled!</string>

    <string name="old_version">old version</string>
    <string name="very_old_version">very old version</string>
    <string name="new_version_warning">New version for at least %1$d days available! Fallback to LGS after 60 days, loop will be disabled after 90 days</string>
    <string name="twohours">2h</string>
    <string name="formatinsulinunits">%1$.2fU</string>

    <string name="dexcom_app_patched">Dexcom App (patched)</string>
    <string name="dexcom_short">DXCM</string>
    <string name="description_source_dexcom">Receive BG values from the patched Dexcom app.</string>

    <string name="notification">Notification</string>
    <string name="notification_message">Notification: %1$s</string>
    <string name="message_short">Msg:</string>
    <string name="profilepercentage">Profile percentage</string>
    <string name="percent_u">Percent [%]:</string>
    <string name="startprofile">Start profile %1$d%% for %2$d min</string>
    <string name="startprofileforever">Start profile %1$d%%</string>
    <string name="exists">exists</string>
    <string name="notexists">not exists</string>
    <string name="temptargetcompared">Temp target %1$s</string>
    <string name="wifissidcompared">WiFi SSID %1$s %2$s</string>
    <string name="autosenscompared">Autosens %1$s %2$s %%</string>
    <string name="autosenslabel">Autosens %</string>
    <string name="deltacompared">%3$s %1$s %2$s</string>
    <string name="deltalabel">BG difference</string>
    <string name="deltalabel_u">BG difference [%1$s]</string>
    <string name="currentlocation">Current Location</string>
    <string name="location">Location</string>
    <string name="latitude_short">Lat:</string>
    <string name="longitude_short">Lon:</string>
    <string name="distance_short">Dist [m]:</string>
    <string name="name_short">Name:</string>
    <string name="locationis">Location is %1$s</string>
    <string name="lastboluslabel">Last bolus ago</string>
    <string name="lastboluscompared">Last bolus time %1$s %2$s min ago</string>
    <string name="triggercoblabel">COB</string>
    <string name="cobcompared">COB %1$s %2$.0f</string>
    <string name="taskname">Task name</string>
    <string name="edit_short">EDIT</string>
    <string name="please_choose_an_action_type">Please choose an action type:</string>
    <string name="please_choose_a_trigger_type">Please choose a trigger type:</string>
    <string name="triggers">Triggers:</string>
    <string name="remove_label">REMOVE</string>
    <string name="preconditions">Preconditions:</string>


    <!-- Pump Abstract -->
    <string name="pump_operation_not_supported_by_pump_driver">Operation not supported by pump and/or driver.</string>
    <string name="pump_operation_not_yet_supported_by_pump">Operation not YET supported by pump.</string>

    <!-- Medtronic (MDT) - Base -->
    <string name="medtronic_name" translatable="false">Medtronic</string>
    <string name="medtronic_name_short" translatable="false">MDT</string>
    <string name="description_pump_medtronic">Pump integration for Medtronic, requires RileyLink device and specific Pump Model</string>

    <!-- MDT Configuration -->
    <string name="key_medtronic_serial" translatable="false">pref_medtronic_serial</string>
    <string name="key_medtronic_pump_type" translatable="false">pref_medtronic_pump_type</string>
    <string name="key_medtronic_frequency" translatable="false">pref_medtronic_frequency</string>
    <string name="key_medtronic_max_bolus" translatable="false">pref_medtronic_max_bolus</string>
    <string name="key_medtronic_max_basal" translatable="false">pref_medtronic_max_basal</string>
    <string name="key_medtronic_bolus_delay" translatable="false">pref_medtronic_bolus_delay</string>
    <string name="key_medtronic_encoding" translatable="false">pref_medtronic_encoding</string>
    <string name="key_medtronic_battery_type" translatable="false">pref_medtronic_battery_type</string>
    <string name="key_rileylink_mac_address" translatable="false">pref_rileylink_mac_address</string>
    <string name="key_medtronic_pump_frequency_us_ca" translatable="false">medtronic_pump_frequency_us_ca</string>
    <string name="key_medtronic_pump_frequency_worldwide" translatable="false">medtronic_pump_frequency_worldwide</string>
    <string name="key_medtronic_pump_encoding_4b6b_local" translatable="false">medtronic_pump_encoding_4b6b_local</string>
    <string name="key_medtronic_pump_encoding_4b6b_rileylink" translatable="false">medtronic_pump_encoding_4b6b_rileylink</string>
    <string name="key_medtronic_pump_battery_no" translatable="false">medtronic_pump_battery_no</string>
    <string name="key_medtronic_pump_battery_alkaline" translatable="false">medtronic_pump_battery_alkaline</string>
    <string name="key_medtronic_pump_battery_lithium" translatable="false">medtronic_pump_battery_lithium</string>

    <string name="medtronic_serial_number">Pump Serial Number</string>
    <string name="medtronic_pump_type">Pump Type</string>
    <string name="medtronic_pump_frequency">Pump Frequency</string>
    <string name="medtronic_pump_bolus_delay">Delay before Bolus is started (s)</string>
    <string name="medtronic_pump_max_bolus">Max Bolus on Pump (U)</string>
    <string name="medtronic_pump_max_basal">Max Basal on Pump (U/h)</string>
    <string name="medtronic_pump_encoding">Medtronic Encoding</string>
    <string name="medtronic_pump_frequency_us_ca">US &amp; Canada (916 MHz)</string>
    <string name="medtronic_pump_frequency_worldwide">Worldwide (868 Mhz)</string>
    <string name="medtronic_pump_encoding_4b6b_local">Software 4b6b Encoding</string>
    <string name="medtronic_pump_encoding_4b6b_rileylink">Hardware 4b6b Encoding</string>
    <string name="medtronic_custom_action_wake_and_tune">Wake and Tune Up</string>
    <string name="medtronic_custom_action_clear_bolus_block">Clear Bolus Block</string>
    <string name="medtronic_custom_action_reset_rileylink">Reset RileyLink Config</string>
    <string name="medtronic_pump_battery_select">Battery Type (Power View)</string>
    <string name="medtronic_pump_battery_no">Not selected (Simple view)</string>
    <string name="medtronic_pump_battery_alkaline">Alkaline (Extended view)</string>
    <string name="medtronic_pump_battery_lithium">Lithium (Extended view)</string>

    <!-- RL BLE Scanning -->
    <string name="rileylink_scanner_scan_scan">SCAN</string>
    <string name="rileylink_scanner_scan_stop">STOP</string>
    <string name="rileylink_scanner_selected_device">Selected</string>
    <string name="rileylink_scanner_title">RileyLink Scan</string>
    <string name="rileylink_scanner_ble_not_supported">Bluetooth Low Energy not supported.</string>
    <string name="rileylink_scanner_ble_not_enabled">Bluetooth not enabled.</string>
    <string name="location_not_found_title">Location Is Not Enabled</string>
    <string name="location_not_found_message">For Bluetooth discovery to work on newer devices, location must be enabled. AAPS does not track your location and it can be disabled after pairing is successful.</string>
    <string name="location_yes">Enable</string>
    <string name="location_no">No</string>
    <string name="rileylink_scanner_scanning">Scanning</string>
    <string name="rileylink_scanner_scanning_finished">Scanning finished</string>
    <string name="rileylink_scanner_scanning_error">Scanning error: %1$d</string>


    <!-- RL Status Page -->
    <string name="rileylink_settings_tab1">Settings</string>
    <string name="rileylink_settings_tab2">History</string>
    <string name="rileylink_status">RileyLink Status</string>
    <string name="medtronic_pump_status">Pump Status</string>
    <string name="title_activity_rileylink_settings">RileyLink Settings</string>
    <string name="rileylink_title">RileyLink</string>
    <string name="rileylink_configured_address">Configured Address</string>
    <string name="rileylink_connected_device">Connected Device</string>
    <string name="rileylink_connection_status">Connection Status</string>
    <string name="rileylink_connection_error">Connection Error</string>
    <string name="rileylink_device">Device</string>
    <string name="rileylink_device_type">Device Type</string>
    <string name="rileylink_device_model">Device Model</string>
    <string name="rileylink_last_used_frequency">Last used frequency</string>
    <string name="rileylink_last_device_contact">Last device contact</string>
    <string name="rileylink_firmware_version">RL Firmware</string>


    <!-- RL State -->
    <string name="rileylink_state_bt_init">Bluetooth Initializing…</string>
    <string name="rileylink_state_bt_error">Bluetooth Error</string>
    <string name="rileylink_state_bt_ready">Bluetooth Ready</string>
    <string name="rileylink_state_not_started">Not Started</string>
    <string name="rileylink_state_rl_init">RileyLink Initialization…</string>
    <string name="rileylink_state_rl_error">RileyLink Error</string>
    <string name="rileylink_state_pc_tune_up">Tuning up RileyLink and Pump</string>
    <string name="rileylink_state_pc_error">Problem connecting to Pump</string>
    <string name="rileylink_state_connected">Connected</string>

    <!-- RL Errors -->
    <string name="rileylink_error_not_rl">Device is not RileyLink</string>
    <string name="rileylink_error_unreachable">RileyLink unreachable</string>
    <string name="rileylink_error_bt_disabled">Bluetooth disabled</string>
    <string name="rileylink_error_no_bt_adapter">No Bluetooth Adapter</string>
    <string name="rileylink_error_tuneup_failed">TuneUp Failed</string>
    <string name="rileylink_error_pump_unreachable">Pump unreachable</string>
    <string name="rileylink_error_pod_unreachable">Pod unreachable</string>
    <string name="rileylink_error_address_not_set_short">Not set</string>

    <!-- RL Target Device -->
    <string name="rileylink_target_device_medtronic">Medtronic Pump</string>
    <string name="rileylink_target_device_omnipod">Omnipod</string>


    <!-- MDT Errors -->
    <string name="medtronic_errors">Errors</string>
    <string name="medtronic_error_serial_not_set">Serial # not set.</string>
    <string name="medtronic_error_serial_invalid">Serial # invalid.</string>
    <string name="medtronic_error_pump_type_not_set">Pump Type not set.</string>
    <string name="medtronic_error_pump_type_invalid">Pump Type unsupported.</string>
    <string name="medtronic_error_pump_frequency_not_set">Pump Frequency not set.</string>
    <string name="medtronic_error_pump_frequency_invalid">Pump Frequency unsupported.</string>
    <string name="medtronic_error_rileylink_address_invalid">RileyLink Address invalid.</string>
    <string name="medtronic_error_pump_type_set_differs_from_detected">Pump type detected is not the same as configured type.</string>

    <string name="medtronic_error_pump_basal_profiles_not_enabled">Basal profiles are not enabled on pump.</string>
    <string name="medtronic_error_pump_incorrect_basal_profile_selected">Basal profile set on pump is incorrect (must be STD).</string>
    <string name="medtronic_error_pump_wrong_tbr_type_set">Wrong TBR type set on pump (must be Absolute).</string>
    <string name="medtronic_error_pump_wrong_max_bolus_set">Wrong Max Bolus set on Pump (must be %1$.2f).</string>
    <string name="medtronic_error_pump_wrong_max_basal_set">Wrong Max Basal set on Pump (must be %1$.2f).</string>
    <string name="medtronic_error_operation_not_possible_no_configuration">Operation is not possible.\n\n You need to configure Medtronic Pump first, before you can use this operation.</string>
    <string name="medtronic_error_pump_24h_time_change_requested">Over 24h Time change was requested.</string>

    <!-- MDT History -->
    <string name="medtronic_history_group_basal">Basals</string>
    <string name="medtronic_history_group_configuration">Configurations</string>
    <string name="medtronic_history_group_notification">Notifications</string>
    <string name="medtronic_history_group_statistic">Statistics</string>
    <string name="medtronic_history_group_unknown">Unknowns</string>
    <string name="medtronic_history_group_all">All</string>
    <string name="medtronic_pump_history">Medtronic Pump History</string>


    <!-- MDT Pump Status -->
    <string name="medtronic_pump_status_never_contacted">Never contacted</string>
    <string name="medtronic_pump_status_waking_up">Waking up</string>
    <string name="medtronic_pump_status_error_comm">Error with communication</string>
    <string name="medtronic_pump_status_timeout_comm">Timeout on communication</string>
    <string name="medtronic_pump_status_pump_unreachable">Pump unreachable</string>
    <string name="medtronic_pump_status_invalid_config">Invalid configuration</string>
    <string name="medtronic_pump_status_active">Active</string>
    <string name="medtronic_pump_status_sleeping">Sleeping</string>

    <!-- <string name="medtronic_cmd_profile_not_set">Remote Basal profile setting is not supported. Please modify Basal profile on your pump manually.</string> -->
    <string name="medtronic_cmd_cancel_bolus_not_supported">You cancelled Bolus, after it was already set on Pump. Since Medtronic Pump doesn\'t support cancel, you will need to manually cancel it. Put the Pump into Suspend mode and then do Resume (if you still want to cancel). Application will pick up changes, on next update (in less than 5 minutes).</string>
    <string name="medtronic_cmd_cant_read_tbr">Could not read current TBR.</string>
    <string name="medtronic_cmd_cant_cancel_tbr_stop_op">Could not cancel current TBR. Stopping operation.</string>
    <string name="medtronic_cmd_set_profile_pattern_overflow">Profile set failed, because following patterns, have too big basal rate: %1$s</string>
    <string name="medtronic_cmd_bolus_could_not_be_delivered">Bolus could not be delivered.</string>
    <string name="medtronic_cmd_bolus_could_not_be_delivered_no_insulin">Bolus could not be delivered, because available insulin amount (%1$.2f) is less than bolus required (%2$.2f).</string>
    <string name="medtronic_cmd_tbr_could_not_be_delivered">TBR could not be set.</string>
    <string name="medtronic_cmd_cant_cancel_tbr">Could not cancel current TBR.</string>
    <string name="medtronic_cmd_basal_profile_could_not_be_set">Basal profile could not be set.</string>
    <string name="medtronic_cmd_basal_profile_not_set_is_same">Basal profile is the same, so it will not be set again.</string>

    <string name="medtronic_cmd_desc_get_history">Get History - Page %1$d (%2$d/16)</string>
    <string name="medtronic_cmd_desc_get_history_request">Get History - Page %1$d</string>
    <string name="medtronic_cmd_desc_get_time">Get Pump Time</string>
    <string name="medtronic_cmd_desc_get_settings">Get Settings</string>
    <string name="medtronic_cmd_desc_get_model">Get Pump Model</string>
    <string name="medtronic_cmd_desc_get_basal_profile">Get Basal Profile</string>
    <string name="medtronic_cmd_desc_set_basal_profile">Set Basal Profile</string>
    <string name="medtronic_cmd_desc_get_tbr">Get Temporary Basal</string>
    <string name="medtronic_cmd_desc_set_tbr">Set Temporary Basal</string>
    <string name="medtronic_cmd_desc_set_bolus">Set Bolus</string>
    <string name="profilename">Change profile to</string>
    <string name="changengetoprofilename">Change profile to %1$s</string>
<<<<<<< HEAD
    <string name="automation_trigger_pump_disconnected_label">Last connection to pump</string>
    <string name="automation_trigger_pump_disconnected_description">Last connection to pump [minutes ago]</string>
    <string name="automation_trigger_pump_disconnected_compared">Last connection to pump %1$s %2$s min ago</string>
=======
    <string name="sendsmsactionlabel">Send SMS: %1$s</string>
    <string name="sendsmsactiondescription">Send SMS to all numbers in preferences</string>
    <string name="sendsmsactiontext">Send SMS with text</string>
>>>>>>> 532a7e37


    <string name="insulinFromCob"><![CDATA[COB vs IOB: <font color=\'%1$s\'>%2$+.2fU</font>]]></string>
    <string name="bolusconstraintappliedwarning"><![CDATA[<font color=\'%1$s\'>Bolus constraint applied: %2$.2fU to %3$.2fU</font>]]></string>
    <string name="slowabsorptiondetected"><![CDATA[<font color=\'%1$s\'>!!!!! Slow carbs absorption detected: %2$d%% of time. Double check your calculation. COB can be overestimated thus more insulin could be given !!!!!</font>]]></string>
    <string name="reservoirvalue">%1$.0f / %2$d U</string>
    <string name="key_boluswizard_percentage" translatable="false">boluswizard_percentage</string>
    <string name="partialboluswizard">Deliver this part of bolus wizard result [%]</string>
    <string name="deliverpartofboluswizard">Bolus wizard performs calculation but only this part of calculated insulin is delivered. Useful with SMB algorithm.</string>
    <string name="loading">Loading ...</string>
    <string name="snooze">Snooze</string>
    <string name="time_range">Time range</string>
    <string name="timerange_value">Time is between %1$s and %2$s</string>
    <string name="between">Between </string>

    <string name="close">Close</string>
    <string name="increasingmaxbasal">Increasing max basal value because setting is lower than your max basal in profile</string>
    <string name="smscommunicator_messagebody">Invalid message body</string>

</resources><|MERGE_RESOLUTION|>--- conflicted
+++ resolved
@@ -1575,15 +1575,12 @@
     <string name="medtronic_cmd_desc_set_bolus">Set Bolus</string>
     <string name="profilename">Change profile to</string>
     <string name="changengetoprofilename">Change profile to %1$s</string>
-<<<<<<< HEAD
     <string name="automation_trigger_pump_disconnected_label">Last connection to pump</string>
     <string name="automation_trigger_pump_disconnected_description">Last connection to pump [minutes ago]</string>
     <string name="automation_trigger_pump_disconnected_compared">Last connection to pump %1$s %2$s min ago</string>
-=======
     <string name="sendsmsactionlabel">Send SMS: %1$s</string>
     <string name="sendsmsactiondescription">Send SMS to all numbers in preferences</string>
     <string name="sendsmsactiontext">Send SMS with text</string>
->>>>>>> 532a7e37
 
 
     <string name="insulinFromCob"><![CDATA[COB vs IOB: <font color=\'%1$s\'>%2$+.2fU</font>]]></string>
