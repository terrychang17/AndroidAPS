﻿<resources>
    <string name="treatmentssafety_title">Tratments safety</string>
    <string name="treatmentssafety_maxbolus_title">Max allowed bolus [U]</string>
    <string name="treatmentssafety_maxcarbs_title">Max allowed carbs [g]</string>

    <string name="nav_preferences">Preferences</string>
    <string name="nav_refreshtreatments">Refresh treatments from NS</string>
    <string name="nav_backup">Backup</string>
    <string name="nav_test_alert">Test alarm</string>
    <string name="nav_resetdb">Reset Databases</string>
    <string name="reset_db_confirm">Do you really want to reset the databases?</string>
    <string name="nav_exit">Exit</string>
    <string name="danar_useextended_title">Use extended boluses for >200%</string>
    <string name="danar_bt_name_title">DanaR Bluetooth device</string>
    <string name="ns_sync_use_absolute_title">Always use basal absolute values</string>
    <string name="alert_dialog_storage_permission_text">Please reboot your phone or restart AndroidAPS from the System Settings \notherwise Android APS will not have logging (important to track and verify that the algorithms are working correctly)!</string>

    <string name="objectives_objective_label_string">Objective:</string>
    <string name="objectives_gate_label_string">Gate:</string>
    <string name="objectives_button_start">Start</string>
    <string name="objectives_button_verify">Verify</string>
    <string name="nsprofileview_units_label">Units</string>
    <string name="nsprofileview_dia_label">DIA</string>
    <string name="nsprofileview_activeprofile_label">Active profile</string>
    <string name="nsprofileview_ic_label">IC</string>
    <string name="nsprofileview_isf_label">ISF</string>
    <string name="nsprofileview_basal_label">Basal</string>
    <string name="nsprofileview_target_label">Target</string>
    <string name="noprofileset">NO PROFILE SET</string>
    <string name="treatments_insulin_label_string">Insulin:</string>
    <string name="treatments_carbs_label_string">Carbs:</string>
    <string name="treatments_iob_label_string">IOB:</string>
    <string name="sms_iob">IOB:</string>
    <string name="treatments_activity_string">Activity:</string>
    <string name="treatments_iobtotal_label_string">Total IOB:</string>
    <string name="treatments_iobactivitytotal_label_string">Total IOB activity:</string>
    <string name="tempbasals_realduration_label_string">Dur:</string>
    <string name="tempbasals_netratio_label_string">Ratio:</string>
    <string name="tempbasals_netinsulin_label_string">Ins:</string>
    <string name="tempbasals_iob_label_string">IOB:</string>
    <string name="tempbasals_iobtotal_label_string">Total IOB:</string>
    <string name="treatments_newtreatment_insulinamount_label">Insulin</string>
    <string name="treatments_newtreatment_carbsamount_label">Carbs</string>
    <string name="treatments_wizard_bg_label">BG</string>
    <string name="treatments_wizard_tt_label">TT</string>
    <string name="treatments_wizard_carbs_label">Carbs</string>
    <string name="treatments_wizard_correction_label">Corr</string>
    <string name="treatments_wizard_unit_label">U</string>
    <string name="treatments_wizard_bolusiob_label">Bolus IOB</string>
    <string name="treatments_wizard_total_label">TOTAL</string>
    <string name="openapsma_run">Run now</string>
    <string name="vitualpump_label">VIRTUAL PUMP</string>
    <string name="pump_basebasalrate_label">Base basal rate</string>
    <string name="pump_tempbasal_label">Temp basal</string>
    <string name="virtualpump_extendedbolus_label">Extended bolus</string>
    <string name="pump_battery_label">Battery</string>
    <string name="pump_reservoir_label">Reservoir</string>
    <string name="virtualpump_resultok">OK</string>
    <string name="virtualpump_sqlerror">SQL Error</string>
    <string name="openapsma_lastrun_label">Last run</string>
    <string name="openapsma_inputparameters_label">Input parameters</string>
    <string name="openapsma_glucosestatus_label">Glucose status</string>
    <string name="openapsma_currenttemp_label">Current temp</string>
    <string name="openapsma_iobdata_label">IOB data</string>
    <string name="openapsma_profile_label">Profile</string>
    <string name="openapsma_mealdata_label">Meal data</string>
    <string name="result">Result</string>
    <string name="openapsma_noglucosedata">No glucose data available</string>
    <string name="openapsma_noprofile">No profile available</string>
    <string name="openapsma_nopump">No pump available</string>
    <string name="nochangerequested">No change requested</string>
    <string name="openapsma_request_label">Request</string>
     <string name="rate">Rate</string>
    <string name="duration">Duration</string>
    <string name="reason">Reason</string>
    <string name="glucose">Glucose</string>
    <string name="delta">Delta</string>
    <string name="sms_delta">Delta:</string>
    <string name="avgdelta">Avg. delta</string>

    <string name="configbuilder">Config Builder</string>
    <string name="objectives">Objectives</string>
    <string name="openapsma">OpenAPS MA</string>
    <string name="overview">Overview</string>
    <string name="profileviewer">NS Profile</string>
    <string name="simpleprofile">Simple profile</string>
    <string name="tempbasal">TempBasal</string>
    <string name="treatments">Treatments</string>
    <string name="virtualpump">Virtual Pump</string>
    <string name="careportal">Careportal</string>


    <string name="configbuilder_pump">Pump</string>
    <string name="configbuilder_treatments">Treatments</string>
    <string name="configbuilder_tempbasals">Temp Basals</string>
    <string name="configbuilder_profile">Profile</string>
    <string name="configbuilder_aps">APS</string>
    <string name="configbuilder_general">General</string>
    <string name="days">days</string>
    <string name="objectives_minimalduration">Minimal duration</string>
    <string name="configbuilder_constraints">Constraints</string>

    <string name="loop">Loop</string>
    <string name="configbuilder_loop">Loop</string>
    <string name="loop_aps_label">APS</string>
    <string name="loop_constraintsprocessed_label">After processed constraints</string>
    <string name="loop_setbypump_label">Set by pump</string>
    <string name="openapsma_lastenact_label">Last enacted</string>
    <string name="ok">OK</string>
    <string name="cancel">Cancel</string>
    <string name="noapsselected">NO APS SELECTED OR PROVIDED RESULT</string>
    <string name="safety">Safety</string>
    <string name="openapsma_disabled">Plugin is disabled</string>
    <string name="constraints_violation">Constraints violation</string>
    <string name="treatmentdeliveryerror">Bolus delivery error</string>
    <string name="tempbasaldeliveryerror">Tempbasal delivery error</string>
    <string name="overview_newtempbasal_basalpercent">Basal value [%]</string>
    <string name="overview_newtempbasal_percent_label">% (100% = current)</string>
    <string name="setbasalquestion">Accept new temp basal:</string>
    <string name="overview_bolus_label">Bolus</string>
    <string name="overview_calculator_label">Calculator</string>
    <string name="constraintapllied">Constraint applied!</string>
    <string name="confirmation">Confirmation</string>
    <string name="entertreatmentquestion">Enter new treatment:</string>
    <string name="bolus">Bolus</string>
    <string name="sms_bolus">Bolus:</string>
    <string name="basal">Basal</string>
    <string name="sms_basal">Basal:</string>
    <string name="carbs">Carbs</string>
    <string name="changeyourinput">Change your input!</string>
    <string name="setextendedbolusquestion">Set new extended bolus:</string>
    <string name="configbuilder_bgsource">BG Source</string>
    <string name="xdrip">xDrip</string>
    <string name="nsclient">NSClient</string>
    <string name="apsmode_title">APS Mode</string>

    <string name="closedloop">Closed Loop</string>
    <string name="openloop">Open Loop</string>
    <string name="disabledloop">Loop Disabled</string>
    <string name="disableloop">Disable loop</string>
    <string name="enableloop">Enable loop</string>

    <string name="openloop_newsuggestion">New suggestion available</string>
    <string name="unsupportedclientver">Unsupported version of NSClient</string>
    <string name="unsupportednsversion">Unsupported version of Nightscout</string>
    <string name="nsclientnotinstalled">NSClient not installed. Record lost!</string>
    <string name="objectives_bgavailableinns">BG available in NS</string>
    <string name="objectives_pumpstatusavailableinns">Pump status available in NS</string>
    <string name="objectives_manualenacts">Manual enacts</string>
    <string name="loopdisabled">LOOP DISABLED BY CONSTRAINTS</string>
    <string name="cs_lang">Czech</string>
    <string name="en_lang">English</string>
    <string name="treatments_wizard_basaliob_label">Basal IOB</string>
    <string name="bolusconstraintapplied">Bolus constraint applied</string>
    <string name="carbsconstraintapplied">Carbs constraint applied</string>
    <string name="careportal_bgcheck">BG Check</string>
    <string name="careportal_announcement">Announcement</string>
    <string name="careportal_note">Note</string>
    <string name="careportal_question">Question</string>
    <string name="careportal_exercise">Exercise</string>
    <string name="careportal_pumpsitechange">Pump Site Change</string>
    <string name="careportal_cgmsensorinsert">CGM Sensor Insert</string>
    <string name="careportal_cgmsensorstart">CGM Sensor Start</string>
    <string name="careportal_insulincartridgechange">Insulin Cartridge Change</string>
    <string name="careportal_profileswitch">Profile Switch</string>
    <string name="careportal_snackbolus">Snack Bolus</string>
    <string name="careportal_mealbolus">Meal Bolus</string>
    <string name="careportal_correctionbolus">Correction Bolus</string>
    <string name="careportal_combobolus">Combo Bolus</string>
    <string name="careportal_tempbasalstart">Temp Basal Start</string>
    <string name="careportal_tempbasalend">Temp Basal End</string>
    <string name="careportal_carbscorrection">Carbs correction</string>
    <string name="careportal_openapsoffline">OpenAPS Offline</string>

    <string name="careportal_newnstreatment_eventtype">Event type</string>
    <string name="careportal_newnstreatment_other">Other</string>
    <string name="careportal_newnstreatment_meter">Meter</string>
    <string name="careportal_newnstreatment_sensor">Sensor</string>
    <string name="careportal_newnstreatment_carbs_label">Carbs</string>
    <string name="careportal_newnstreatment_insulin_label">Insulin</string>
    <string name="careportal_newnstreatment_carbtime_label">Carb time</string>
    <string name="careportal_newnstreatment_split_label">Split</string>
    <string name="careportal_newnstreatment_duration_label">Duration</string>
    <string name="careportal_newnstreatment_percent_label">Percent</string>
    <string name="careportal_newnstreatment_absolute_label">Absolute</string>
    <string name="careportal_newnstreatment_notes_label">Notes</string>
    <string name="careportal_newnstreatment_eventtime_label">Event time</string>
    <string name="careportal_newnstreatment_profile_label">Profile</string>
    <string name="careportal_newnstreatment_enteredby_title">Entered By</string>
    <string name="careportal_newnstreatment_glucosetype">Glucose type</string>
    <string name="noprofile">No profile loaded from NS yet</string>
    <string name="overview_tempbasal_button">TempBasal</string>
    <string name="overview_extendedbolus_button">Extended Bolus</string>
    <string name="configbuilder_nightscoutversion_label">Nightscout version:</string>
    <string name="send">SEND</string>
    <string name="missing">Missing</string>
    <string name="enabled">Enabled</string>
    <string name="visible">Visible</string>
    <string name="up">Up</string>
    <string name="exported">Preferences exported</string>
    <string name="export_to">Export settings to</string>
    <string name="import_from">Import settings from</string>
    <string name="setting_imported">Settings imported</string>
    <string name="filenotfound">File not found</string>
    <string name="nav_export">Export settings</string>
    <string name="nav_import">Import settings</string>
    <string name="nl_lang">Dutch</string>
    <string name="de_lang">German</string>
    <string name="es_lang">Spanish</string>
    <string name="el_lang">Greek</string>
    <string name="it_lang">Italian</string>
    <string name="ru_lang">Russian</string>
    <string name="sv_lang">Swedish</string>
    <string name="openapsma_maxbasal_title">Max U/hr a Temp Basal can be set to</string>
    <string name="openapsma_maxbasal_summary">This value is called max basal in OpenAPS context</string>
    <string name="openapsma_maxiob_title">Maximum basal IOB OpenAPS can deliver [U]</string>
    <string name="openapsma_maxiob_summary">This value is called Max IOB in OpenAPS context\nThis will default to zero. After several days or weeks, depending on your comfort level, you may choose to adjust this number.</string>
    <string name="bg_lang">Bulgarian</string>
    <string name="dismiss">DISMISS</string>
    <string name="language">Language</string>

    <string name="danarpump">DanaR</string>
    <string name="connecting">Connecting</string>
    <string name="connected">Connected</string>
    <string name="disconnected">Disconnected</string>
    <string name="syncprofiletopump_title">Sync profile to pump</string>
    <string name="danar_pump_settings">DanaR pump settings</string>
    <string name="nightscout">Nightscout</string>
    <string name="end_user_license_agreement">End User License Agreement</string>
    <string name="end_user_license_agreement_text">MUST NOT BE USED TO MAKE MEDICAL DECISIONS. THERE IS NO WARRANTY FOR THE PROGRAM, TO THE EXTENT PERMITTED BY APPLICABLE LAW. EXCEPT WHEN OTHERWISE STATED IN WRITING THE COPYRIGHT HOLDERS AND/OR OTHER PARTIES PROVIDE THE PROGRAM “AS IS” WITHOUT WARRANTY OF ANY KIND, EITHER EXPRESSED OR IMPLIED, INCLUDING, BUT NOT LIMITED TO, THE IMPLIED WARRANTIES OF MERCHANTABILITY AND FITNESS FOR A PARTICULAR PURPOSE. THE ENTIRE RISK AS TO THE QUALITY AND PERFORMANCE OF THE PROGRAM IS WITH YOU. SHOULD THE PROGRAM PROVE DEFECTIVE, YOU ASSUME THE COST OF ALL NECESSARY SERVICING, REPAIR OR CORRECTION.</string>
    <string name="end_user_license_agreement_i_understand">I UNDERSTAND AND AGREE</string>
    <string name="save">Save</string>
    <string name="nobtadapter">No bluetooth adapter found</string>
    <string name="devicenotfound">Selected device not found</string>
    <string name="connectionerror">Pump connection error</string>
    <string name="danar_iob_label">Pump IOB</string>
    <string name="danar_dailyunits">Daily units</string>
    <string name="pump_lastbolus_label">Last bolus</string>
    <string name="hoursago">h ago</string>
    <string name="danar_invalidinput">Invalid input data</string>
    <string name="danar_valuenotsetproperly">Value not set properly</string>
    <string name="reloadprofile">Reload profile</string>
    <string name="danar_viewprofile">View profile</string>
    <string name="enacted">Enacted</string>
    <string name="comment">Comment</string>
    <string name="success">Success</string>
    <string name="percent">Percent</string>
    <string name="absolute">Absolute</string>
    <string name="canceltemp">Cancel temp basal</string>
    <string name="smscommunicator">SMS Communicator</string>
    <string name="waitingforpumpresult">Waiting for result</string>
    <string name="smscommunicator_allowednumbers">Allowed phone numbers</string>
    <string name="smscommunicator_allowednumbers_summary">+XXXXXXXXXX;+YYYYYYYYYY</string>
    <string name="smscommunicator_bolusreplywithcode" formatted="false">To deliver bolus %.2fU reply with code %s</string>
    <string name="smscommunicator_calibrationreplywithcode" formatted="false">To send calibration %.2f reply with code %s</string>
    <string name="smscommunicator_bolusfailed">Bolus failed</string>
    <string name="bolusdelivered" formatted="false">Bolus %.2fU delivered successfully</string>
    <string name="bolusrequested" formatted="false">Going to deliver %.2fU</string>
    <string name="smscommunicator_bolusdelivered" formatted="false">Bolus %.2fU delivered successfully</string>
    <string name="bolusdelivering" formatted="false">Delivering %.2fU</string>
    <string name="smscommunicator_remotecommandsallowed">Allow remote commands via SMS</string>
    <string name="smscommunicator_remotebolusnotallowed">Remote bolus not allowed</string>
    <string name="glucosetype_finger">Finger</string>
    <string name="glucosetype_sensor">Sensor</string>
    <string name="manual">Manual</string>
    <string name="careportal_temporarytarget">Temporary Target</string>
    <string name="careportal_temporarytargetcancel">Temporary Target Cancel</string>
    <string name="danarprofile">DanaR profile settings</string>
    <string name="danarprofile_dia">DIA [h]</string>
    <string name="danarprofile_dia_summary">Duration of Insulin Activity</string>
    <string name="failedupdatebasalprofile">Failed to update basal profile</string>
    <string name="pump_errors_history">Errors</string>
    <string name="danar_historyreload">Reload</string>
    <string name="uploading">Uploading</string>
    <string name="danar_ebolus">E bolus</string>
    <string name="danar_dsbolus">DS bolus</string>
    <string name="danar_debolus">DE bolus</string>
    <string name="danar_error">error</string>
    <string name="danar_refill">refill</string>
    <string name="danar_basalhour">basal hour</string>
    <string name="danar_glucose">glucose</string>
    <string name="danar_carbohydrate">carbohydrate</string>
    <string name="danar_alarm">alarm</string>
    <string name="danar_totaluploaded" formatted="false">Total %d records uploaded</string>
    <string name="danar_sbolus">S bolus</string>
    <string name="danar_history_alarm">Alarms</string>
    <string name="danar_history_basalhours">Basal Hours</string>
    <string name="danar_history_bolus">Boluses</string>
    <string name="danar_history_carbohydrates">Carbohydrates</string>
    <string name="danar_history_dailyinsulin">Daily insulin</string>
    <string name="danar_history_errors">Errors</string>
    <string name="danar_history_glucose">Glucose</string>
    <string name="danar_history_refill">Refill</string>
    <string name="danar_history_syspend">Suspend</string>
    <string name="danar_history_connectingfor" formatted="false">Connecting for %d s</string>
    <string name="danar_password_title">Pump password</string>
    <string name="wrongpumppassword">Wrong pump password!</string>
    <string name="pumpbusy">Pump is busy</string>
    <string name="overview_bolusprogress_delivered">Delivered</string>
    <string name="overview_bolusprogress_stoped">Stopped</string>
    <string name="occlusion">Occlusion</string>
    <string name="overview_bolusprogress_stop">Stop</string>
    <string name="overview_bolusprogress_stoppressed">STOP PRESSED</string>
    <string name="waitingforpump">Waiting for pump</string>
    <string name="waitingforpumpclicktorefresh">Waiting for pump. Click to refresh.</string>
    <string name="overview_bolusprogress_goingtodeliver" formatted="false">Going to deliver %.2fU</string>
    <string name="objectives_0_objective">Setting up visualization and monitoring, and analyzing basals and ratios</string>
    <string name="objectives_0_gate">Verify that BG is available in Nightscout, and pump insulin data is being uploaded</string>
    <string name="objectives_1_objective">Starting on an open loop</string>
    <string name="objectives_1_gate">Run in Open Loop mode for a few days, and manually enact lots of temp basals</string>
    <string name="objectives_2_objective">Understanding your open loop, including its temp basal recommendations</string>
    <string name="objectives_2_gate">Based on that experience, decide what max basal should be, and set it on the pump and preferences</string>
    <string name="objectives_3_objective">Starting to close the loop with Low Glucose Suspend</string>
    <string name="objectives_3_gate">Run in closed loop with max IOB = 0 for a few days without too many LGS events</string>
    <string name="objectives_4_objective">Tuning the closed loop, raising max IOB above 0 and gradually lowering BG targets</string>
    <string name="objectives_4_gate">Run for a few days, and at least one night with no low BG alarms, before dropping BG</string>
    <string name="objectives_5_objective">Adjust basals and ratios if needed, and then enable auto-sens</string>
    <string name="objectives_5_gate">1 week successful daytime looping with regular carb entry</string>
    <string name="objectives_6_objective">Enabling additional features for daytime use, such as advanced meal assist</string>
    <string name="youareonallowedlimit">You reached allowed limit</string>
    <string name="noprofileselected">No profile selected</string>
    <string name="smscommunicator_loophasbeendisabled">Loop has been disabled</string>
    <string name="smscommunicator_loophasbeenenabled">Loop has been enabled</string>
    <string name="smscommunicator_loopisdisabled">Loop is disabled</string>
    <string name="smscommunicator_loopisenabled">Loop is enabled</string>
    <string name="openapsma_valuelimitedto" formatted="false">%.2f limited to %.2f</string>
    <string name="openapsma_valueoutofrange" formatted="false">Value %s is out of hard limits</string>
    <string name="smscommunicator_remotebasalnotallowed">Remote basal setting is not allowed</string>
    <string name="smscommunicator_remotecommandnotallowed">Remote command is not allowed</string>
    <string name="smscommunicator_basalreplywithcode" formatted="false">To start basal %.2fU/h reply with code %s</string>
    <string name="smscommunicator_suspendreplywithcode" formatted="false">To suspend loop for %d minutes reply with code %s</string>
    <string name="smscommunicator_tempbasalset" formatted="false">Temp basal %.2fU/h for %d min started successfully</string>
    <string name="smscommunicator_tempbasalfailed">Temp basal start failed</string>
    <string name="smscommunicator_basalstopreplywithcode" formatted="false">To stop temp basal reply with code %s</string>
    <string name="smscommunicator_tempbasalcanceled">Temp basal canceled</string>
    <string name="smscommunicator_tempbasalcancelfailed">Canceling temp basal failed</string>
    <string name="smscommunicator_unknowncommand">Uknonwn command or wrong reply</string>

    <string name="quickwizard">QuickWizard</string>
    <string name="quickwizardsettings">QuickWizard settings</string>
    <string name="overview_editquickwizard_buttontext">Button text:</string>
    <string name="overview_editquickwizard_carbs">Carbs:</string>
    <string name="overview_editquickwizard_valid">Valid:</string>
    <string name="overview_editquickwizardlistactivity_add">Add</string>
    <string name="overview_quickwizard_item_edit_button">Edit</string>
    <string name="overview_quickwizard_item_remove_button">Remove</string>
    <string name="mealbolus">Meal</string>
    <string name="correctionbous">Corr</string>
    <string name="ko_lang">Korean</string>
    <string name="actions">Actions</string>
    <string name="androidaps_start">AndroidAPS started</string>
    <string name="ns_upload_only">NS upload only (disabled sync)</string>
    <string name="ns_upload_only_summary">NS upload only. Not effective on SGV unless a local source like xDrip is selected. Not effective on Profiles while NS-Profiles is used.</string>
    <string name="pumpNotInitialized">Pump not initialized!</string>
    <string name="pumpNotInitializedProfileNotSet">Pump not initialized, profile not set!</string>
    <string name="primefill">Prime/Fill</string>
    <string name="fillwarning">Please make sure the amount matches the specification of your infusion set!</string>
    <string name="othersettings_title">Other</string>
    <string name="fillbolus_title">Fill/Prime standard insulin amounts.</string>
    <string name="button1">Button 1</string>
    <string name="button2">Button 2</string>
    <string name="button3">Button 3</string>
    <string name="percentagefactor_hint">Percentage factor by which the base profile will be multiplied.</string>
    <string name="timeshift_hint">Time in hours by which the profile will be shifted round robin.</string>
    <string name="units">Units:</string>
    <string name="mgdl">mg/dl</string>
    <string name="mmol">mmol/l</string>
    <string name="dia">DIA:</string>
    <string name="target_range">Target range:</string>
    <string name="edit_base_basal">Edit Base-Basal:</string>
    <string name="edit_base_isf">Edit Base-ISF:</string>
    <string name="edit_base_ic">Edit Base-IC:</string>
    <string name="base_profile_label">Base Profile:</string>
    <string name="circadian_percentage_profile">CircadianPercentageProfile</string>
    <string name="prefs_range_title">Range for Visualization</string>
    <string name="prefs_range_summary">High and low mark for the charts in Overview and Smartwatch</string>
    <string name="low_mark">LOW mark</string>
    <string name="high_mark">HIGH mark</string>
    <string name="wear">Wear</string>
    <string name="resend_all_data">Resend All Data</string>
    <string name="open_settings_on_wear">Open Settings on Wear</string>
    <string name="pumperror">Pump Error</string>
    <string name="lowbattery">Low Battery</string>
    <string name="pumpshutdown">Pump Shutdown</string>
    <string name="batterydischarged">Pump Battery Discharged</string>
    <string name="danarkoreanpump">DanaR Korean</string>
    <string name="wrongpumpdriverselected">Wrong pump driver selected</string>
    <string name="basal_rate">Basal rate:</string>
    <string name="profile_set_failed">Setting of basal profile failed</string>
    <string name="profile_set_ok">Basal profile in pump updated</string>
    <string name="danar_disableeasymode">Disable EasyUI mode in pump</string>
    <string name="danar_enableextendedbolus">Enable extended boluses on pump</string>
    <string name="danar_switchtouhmode">Change mode from U/d to U/h on pump</string>
    <string name="basalvaluebelowminimum">Basal value below minimum. Profile not set!</string>
    <string name="sms_actualbg">BG:</string>
    <string name="sms_lastbg">Last BG:</string>
    <string name="mdi">MDI</string>
    <string name="MM640g">MM640g</string>
    <string name="ongoingnotificaction">Ongoing Notification</string>
    <string name="old_data">OLD DATA</string>
    <string name="minago">%d min ago</string>
    <string name="sms_minago">%dmin ago</string>
    <string name="localprofile">Local Profile</string>
    <string name="openapsama">OpenAPS AMA</string>
    <string name="short_avgdelta">Short avg. delta</string>
    <string name="long_avgdelta">Long avg. delta</string>
    <string name="array_of_elements">Array of %d elements.\nActual value:</string>
    <string name="openapsma_autosensdata_label">Autosens data</string>
    <string name="openapsma_scriptdebugdata_label">Script debug</string>
    <string name="openapsama_useautosens">Use AMA autosens feature</string>
    <string name="refresheventsfromnightscout">Refresh events from NS</string>
    <string name="eatingsoon">Eating Soon</string>
    <string name="activity">Activity</string>
    <string name="removerecord">Remove record:</string>
    <string name="danar_stats">DanaR Stats</string>
    <string name="danar_stats_cumulative_tdd">Cumulative TDD</string>
    <string name="danar_stats_expweight">Exponentially Weighted TDD</string>
    <string name="danar_stats_basalrate">Basal</string>
    <string name="danar_stats_bolus">Bolus</string>
    <string name="danar_stats_tdd">TDD</string>
    <string name="danar_stats_date">Date</string>
    <string name="danar_stats_ratio">Ratio</string>
    <string name="danar_stats_amount_days"># Days</string>
    <string name="danar_stats_weight">Weight</string>
    <string name="danar_stats_warning_Message">Possibly inaccurate if using boluses for priming/filling!</string>
    <string name="danar_stats_olddata_Message">Old Data Please Press "RELOAD"</string>
    <string name="danar_stats_tbb">Total Base Basal</string>
    <string name="danar_stats_tbb2">TBB * 2</string>
    <string name="initializing">Initializing ...</string>
    <string name="actions_shortname">ACT</string>
    <string name="configbuilder_shortname">CONF</string>
    <string name="loop_shortname">LOOP</string>
    <string name="simpleprofile_shortname">SP</string>
    <string name="oaps_shortname">OAPS</string>
    <string name="temptargetrange_shortname">TT</string>
    <string name="localprofile_shortname">LP</string>
    <string name="danarpump_shortname">DANA</string>
    <string name="circadian_percentage_profile_shortname">CPP</string>
    <string name="tempbasals_shortname">TB</string>
    <string name="overview_shortname">HOME</string>
    <string name="virtualpump_shortname">VPUMP</string>
    <string name="profileviewer_shortname">NSPROFILE</string>
    <string name="treatments_shortname">TREAT</string>
    <string name="careportal_shortname">CP</string>
    <string name="objectives_shortname">OBJ</string>
    <string name="wear_shortname">WEAR</string>
    <string name="smscommunicator_shortname">SMS</string>
    <string name="short_tabtitles">Shorten tab titles</string>
    <string name="prefs_delta_title">Delta Settings</string>
    <string name="always_use_shortavg">Always use short average delta instead of simple delta</string>
    <string name="always_use_shortavg_summary">Useful when data from unfiltered sources like xDrip gets noisy.</string>
    <string name="advancedsettings_title">Advanced Settings</string>
    <string name="danar_model" formatted="false">Model: %02X Protocol: %02X Code: %02X</string>
    <string name="profile">Profile</string>
    <string name="openapsama_max_daily_safety_multiplier" translatable="false">max_daily_safety_multiplier</string>
    <string name="openapsama_max_daily_safety_multiplier_summary">Default value: 3\nThis is a key OpenAPS safety cap. What this does is limit your basals to be 3x (in this people) your biggest basal rate. You likely will not need to change this, but you should be aware that’s what is discussed about “3x max daily; 4x current” for safety caps.</string>
    <string name="openapsama_current_basal_safety_multiplier" translatable="false">current_basal_safety_multiplier</string>
    <string name="openapsama_current_basal_safety_multiplier_summary">Default value: 4\nThis is the other half of the key OpenAPS safety caps, and the other half of “3x max daily; 4x current” of the safety caps. This means your basal, regardless of max basal set on your pump, cannot be any higher than this number times the current level of your basal. This is to prevent people from getting into dangerous territory by setting excessively high max basals before understanding how the algorithm works. Again, the default is 4x; most people will never need to adjust this and are instead more likely to need to adjust other settings if they feel like they are “running into” this safety cap.</string>
    <string name="openapsama_autosens_max" translatable="false">autosens_max</string>
    <string name="openapsama_autosens_max_summary">Default value: 1.2\nThis is a multiplier cap for autosens (and soon autotune) to set a 20% max limit on how high the autosens ratio can be, which in turn determines how high autosens can adjust basals, how low it can adjust ISF, and how low it can set the BG target.</string>
    <string name="openapsama_autosens_min" translatable="false">autosens_min</string>
    <string name="openapsama_autosens_min_summary">Default value: 0.7\nThe other side of the autosens safety limits, putting a cap on how low autosens can adjust basals, and how high it can adjust ISF and BG targets.</string>
    <string name="openapsama_autosens_adjusttargets" translatable="false">autosens_adjust_targets</string>
    <string name="openapsama_autosens_adjusttargets_summary">Default value: true\nThis is used to allow autosens to adjust BG targets, in addition to ISF and basals.</string>
    <string name="openapsama_bolussnooze_dia_divisor" translatable="false">bolussnooze_dia_divisor</string>
    <string name="openapsama_bolussnooze_dia_divisor_summary">Default value: 2\nBolus snooze is enacted after you do a meal bolus, so the loop won’t counteract with low temps when you’ve just eaten. The example here and default is 2; so a 3 hour DIA means that bolus snooze will be gradually phased out over 1.5 hours (3DIA/2).</string>
    <string name="openapsama_min_5m_carbimpact" translatable="false">min_5m_carbimpact</string>
    <string name="openapsama_min_5m_carbimpact_summary">Default value: 3.0\nThis is a setting for default carb absorption impact per 5 minutes. The default is an expected 3mg/dl/5min. This affects how fast COB are decayed, and how much carb absorption is assumed in calculating future predicted BG, when BG is falling more than expected, or not rising as much as expected.</string>
    <string name="openapsama_link_to_preferncejson_doc_txt">Attention!\nNormally you do not have to change these values below. Please CLICK HERE and READ the text and make sure you UNDERSTAND it before change any of these values.</string>
    <string name="openapsama_link_to_preferncejson_doc">http://openaps.readthedocs.io/en/latest/docs/walkthrough/phase-3/beyond-low-glucose-suspend.html</string>
    <string name="error_only_numeric_digits_allowed">Only numeric digits are allowed.</string>
    <string name="error_only_numeric_digits_range_allowed">Only numeric digits within the range %1$s - %2$s are allowed.</string>
    <string name="error_field_must_not_be_empty">The field must not be empty</string>
    <string name="error_phone_not_valid">Phone number not valid</string>
    <string name="smscommunicator_invalidphonennumber">Invalid SMS phone number</string>
    <string name="copy_to_clipboard">Copy To Clipboard</string>
    <string name="copied_to_clipboard">Copied to clipboard</string>
    <string name="nav_show_logcat">Show log</string>
    <string name="overview_calibration">Calibration</string>
    <string name="overview_calibration_bg_label">Calibration</string>
    <string name="send_calibration" formatted="false">Send calibration %.1f to xDrip?</string>
    <string name="xdripnotinstalled">xDrip+ not installed</string>
    <string name="calibrationsent">Calibration sent to xDrip</string>
    <string name="smscommunicator_remotecalibrationnotallowed">Remote calibration not allowed</string>
    <string name="smscommunicator_calibrationsent">Calibration sent. Receiving must be enabled in xDrip.</string>
    <string name="smscommunicator_calibrationfailed">xDrip is not receiving calibrations</string>
    <string name="dont_show_again">Don\'t show again</string>
    <string name="pumpsuspendedclicktorefresh">Pump suspended. Click to refresh state</string>
    <string name="pumpsuspended">Pump suspended</string>
    <string name="gettingpumpstatus">Getting pump status</string>
    <string name="settingtempbasal">Setting temp basal</string>
    <string name="stoppingtempbasal">Stopping temp basal</string>
    <string name="settingextendedbolus">Setting extended bolus</string>
    <string name="stoppingextendedbolus">Stopping extended bolus</string>
    <string name="updatingbasalrates">Updating basal rates</string>
    <string name="disconnecting">Disconnecting</string>
    <string name="executing">Executing</string>
    <string name="virtualpump_settings">Virtual pump settings</string>
    <string name="virtualpump_uploadstatus_title">Upload status to NS</string>
    <string name="wrongpassword">Wrong password</string>
    <string name="settings_password">Password for settings</string>
    <string name="unlock_settings">Unlock settings</string>
    <string name="approachingdailylimit">Approaching insulin daily limit</string>
    <string name="nsclientinternal">NSClient</string>
    <string name="nsclientinternal_shortname">NSCI</string>
    <string name="nsclientinternal_url">URL:</string>
    <string name="nsclientinternal_autoscroll">Autoscroll</string>
    <string name="restart">Restart</string>
    <string name="nsclientinternal_title">NSClient</string>
    <string name="nsclientinternal_url_title">Nightscout URL</string>
    <string name="nsclientinternal_url_dialogmessage">Enter Nightscout URL</string>
    <string name="nsclientinternal_secret_title">NS API secret</string>
    <string name="nsclientinternal_secret_dialogtitle">NS API secret</string>
    <string name="nsclientinternal_secret_dialogmessage">Enter NS API secret (min 12 chars)</string>
    <string name="nsclientinternal_devicename_title">Device name</string>
    <string name="nsclientinternal_devicename_dialogtitle">Enter device name</string>
    <string name="nsclientinternal_devicename_dialogmessage">It will be used for enteredBy field</string>
    <string name="deliver_now">Deliver now</string>
    <string name="clear_queue">Clear queue</string>
    <string name="show_queue">Show queue</string>
    <string name="queue">Queue:</string>
    <string name="status">Status:</string>
    <string name="paused">Paused</string>
    <string name="key_nsclientinternal_url" translatable="false">nsclientinternal_url</string>
    <string name="key_nsclientinternal_api_secret" translatable="false">nsclientinternal_api_secret</string>
    <string name="key_danar_bt_name" translatable="false">danar_bt_name</string>
    <string name="key_danar_password" translatable="false">danar_password</string>
    <string name="key_danar_useextended" translatable="false">danar_useextended</string>
    <string name="key_danar_visualizeextendedaspercentage" translatable="false">danar_visualizeextendedaspercentage"</string>
    <string name="key_danarprofile_dia" translatable="false">danarprofile_dia</string>
    <string name="clearlog">Clear log</string>
    <string name="key_nsclientinternal_autoscroll" translatable="false">nsclientinternal_autoscroll</string>
    <string name="key_nsclientinternal_paused" translatable="false">nsclientinternal_paused</string>
    <string name="nowritepermission">NSCLIENT has no write permission. Wrong API secret?</string>
    <string name="wear_settings">Wear settings</string>
    <string name="wear_detailedIOB_title">Show detailed IOB</string>
    <string name="wear_detailedIOB_summary">Break down IOB into bolus and basal IOB on the watchface</string>
    <string name="nosuccess">not successful - please check phone</string>
    <string name="notavailable">Not available</string>
    <string name="key_smscommunicator_allowednumbers" translatable="false">smscommunicator_allowednumbers</string>
    <string name="key_smscommunicator_remotecommandsallowed" translatable="false">smscommunicator_remotecommandsallowed</string>
    <string name="patientage">Patient age</string>
    <string name="child">Child</string>
    <string name="teenage">Teenage</string>
    <string name="adult">Adult</string>
    <string name="key_age" translatable="false">age</string>
    <string name="key_child" translatable="false">child</string>
    <string name="key_teenage" translatable="false">teenage</string>
    <string name="key_adult" translatable="false">adult</string>
    <string name="patientage_summary">Please select patient age to setup safety limits</string>
    <string name="key_i_understand" translatable="false">I_understand</string>
    <string name="Glimp">Glimp</string>
    <string name="batteryoptimalizationerror">Device does not appear to support battery optimization whitelisting!</string>
    <string name="pleaseallowpermission">Please Allow Permission</string>
    <string name="needwhitelisting">%s needs battery optimalization whitelisting for proper performance</string>
    <string name="loopsuspended">Loop suspended</string>
    <string name="loopsuspendedfor" formatted="false">Suspended (%d m)</string>
    <string name="loopsuperbolusfor" formatted="false">Superbolus (%d m)</string>
    <string name="loopmenu">Loop menu</string>
    <string name="suspendloopfor1h">Suspend loop for 1h</string>
    <string name="suspendloopfor2h">Suspend loop for 2h</string>
    <string name="suspendloopfor3h">Suspend loop for 3h</string>
    <string name="suspendloopfor10h">Suspend loop for 10 h</string>
    <string name="disconnectpumpfor30m">Disconnect pump for 30 min</string>
    <string name="disconnectpumpfor1h">Disconnect pump for 1 h</string>
    <string name="disconnectpumpfor2h">Disconnect pump for 2 h</string>
    <string name="disconnectpumpfor3h">Disconnect pump for 3 h</string>
    <string name="disconnectpumpfor10h">Disconnect pump for 10 h</string>
    <string name="resume">Resume</string>
    <string name="smscommunicator_wrongduration">Wrong duration</string>
    <string name="smscommunicator_loopsuspended">Loop suspended</string>
    <string name="smscommunicator_loopresumed">Loop resumed</string>
    <string name="treatments_wizard_bgtrend_label">15min trend</string>
    <string name="treatments_wizard_cob_label">COB</string>
    <string name="superbolus">Superbolus</string>
    <string name="ns_logappstartedevent">Log app start to NS</string>
    <string name="key_ns_logappstartedevent" translatable="false">ns_logappstartedevent</string>
    <string name="key_ns_localbroadcasts" translatable="false">nsclient_localbroadcasts</string>
    <string name="restartingapp">Exiting application to apply settings.</string>
    <string name="danarv2pump">DanaRv2</string>
    <string name="configbuilder_insulin">Insulin</string>
    <string name="fastactinginsulin">Fast Acting Insulin</string>
    <string name="fastactinginsulincomment">Novorapid, Novolog, Humalog</string>
    <string name="ultrafastactinginsulincomment">Fiasp</string>
    <string name="insulin_shortname">INS</string>
    <string name="fastactinginsulinprolonged">Fast Acting Insulin Prolonged</string>
    <string name="key_usesuperbolus" translatable="false">key_usersuperbolus</string>
    <string name="enablesuperbolus">Enable superbolus in wizard</string>
    <string name="enablesuperbolus_summary">Enable superbolus functionality in wizard. Do not enable until you learn what it really does. IT MAY CAUSE INSULIN OVERDOSE IF USED BLINDLY!</string>
    <string name="iob">IOB</string>
    <string name="cob">COB</string>
    <string name="predictionshortlabel">PRE</string>
    <string name="basalshortlabel">BAS</string>
    <string name="virtualpump_firmware_label">Firmware</string>
    <string name="pump_lastconnection_label">Last connection</string>
    <string name="pump_bluetooth_status">Bluetooh status</string>
    <string name="nav_about">About</string>
    <string name="smscommunicator_missingsmspermission">Missing SMS permission</string>
    <string name="dev">DEV</string>
    <string name="xdripstatus_settings">xDrip Status (watch)</string>
    <string name="xdripstatus">xDrip Statusline (watch)</string>
    <string name="xdripstatus_shortname">xds</string>
    <string name="wear_showbgi_title">Show BGI</string>
    <string name="wear_showbgi_summary">Add BGI to status line</string>
    <string name="ns_noupload">No upload to NS</string>
    <string name="ns_noupload_summary">All data sent to NS are dropped. AAPS is connected to NS but no change in NS is done</string>
    <string name="key_ns_upload_only" translatable="false">ns_upload_only</string>
    <string name="key_ns_noupload" translatable="false">ns_noupload</string>
    <string name="basal_step">Basal Step</string>
    <string name="bolus_step">Bolus Step</string>
    <string name="extendedbolus">ExtendedBolus</string>
    <string name="temptarget">TempTarget</string>
    <string name="overview_extendedbolus_cancel_button">Cancel Extended Bolus</string>
    <string name="careportal_sensorage_label">Sensor age</string>
    <string name="careportal_canulaage_label">Canula age</string>
    <string name="careportal_insulinage_label">Insulin age</string>
    <string name="hours">hours</string>
    <string name="overview_newtempbasal_basaltype_label">Basal type</string>
    <string name="isfmissing">ISF missing in profile. Using default.</string>
    <string name="icmissing">IC missing in profile. Using default.</string>
    <string name="basalmissing">Basal missing in profile. Using default.</string>
    <string name="targetmissing">Target missing in profile. Using default.</string>
    <string name="invalidprofile">Invalid profile !!!</string>
    <string name="profileswitch">ProfileSwitch</string>
    <string name="careportal_pbage_label">Pump battery age</string>
    <string name="careportal_pumpbatterychange">Pump Battery Change</string>
    <string name="ns_alarmoptions">Alarm options</string>
    <string name="key_nsalarm_urgent_high" translatable="false">nsalarm_urgent_high</string>
    <string name="key_nsalarm_high" translatable="false">nsalarm_high</string>
    <string name="key_nsalarm_low" translatable="false">nsalarm_low</string>
    <string name="key_nsalarm_urgent_low" translatable="false">nsalarm_urgent_low</string>
    <string name="key_nsalarm_staledata" translatable="false">nsalarm_staledata</string>
    <string name="key_nsalarm_urgent_staledata" translatable="false">nsalarm_urgent_staledata</string>
    <string name="key_nsalarm_staledatavalue" translatable="false">nsalarm_staledatavalue</string>
    <string name="key_nsalarm_urgent_staledatavalue" translatable="false">nsalarm_urgent_staledatavalue</string>
    <string name="nsalarm_urgenthigh">Urgent high</string>
    <string name="nsalarm_high">High</string>
    <string name="nsalarm_low">Low</string>
    <string name="nsalarm_urgentlow">Urgent low</string>
    <string name="nsalarm_summary" formatted="false">Currently set to %f</string>
    <string name="nsalarm_staledata">Stale data</string>
    <string name="nsalarm_urgentstaledata">Urgent stale data</string>
    <string name="nsalarm_staledatavalue_label">Stale data threshold [min]</string>
    <string name="nsalarm_urgent_staledatavalue_label">Urgent stale data threshold [min]</string>
    <string name="openapsama_autosens_period">Interval for autosens [h]</string>
    <string name="openapsama_autosens_period_summary">Amount of hours in the past for sensitivity detection (carbs absorption time is excluded)</string>
    <string name="key_openapsama_autosens_period" translatable="false">openapsama_autosens_period</string>
    <string name="key_nsclient_localbroadcasts" translatable="false">nsclient_localbroadcasts</string>
    <string name="ratio_short">SEN</string>
    <string name="key_do_not_track_profile_switch" translatable="false">do_not_track_profile_switch</string>
    <string name="do_not_track_profile_switch">Ignore profile switch events</string>
    <string name="do_not_track_profile_switch_summary">All profile switch events are ignored and active profile is always used</string>
    <string name="pump">Pump</string>
    <string name="openaps">OpenAPS</string>
    <string name="device">Device</string>
    <string name="uploader">Uploader</string>
    <string name="configbuilder_sensitivity">Sensitivity detection</string>
    <string name="sensitivity_shortname">SENS</string>
    <string name="sensitivityoref0">Sensitivity Oref0</string>
    <string name="sensitivityaaps">Sensitivity AAPS</string>
    <string name="absorptionsettings_title">Absorption settings</string>
    <string name="key_absorption_maxtime" translatable="false">absorption_maxtime</string>
    <string name="absorption_maxtime_title">Meal max absorption time [h]</string>
    <string name="absorption_maxtime_summary">Time in hours where is expected all carbs from meal will be absorbed</string>
    <string name="key_rangetodisplay" translatable="false">rangetodisplay</string>
    <string name="danar_visualizeextendedaspercentage_title">Visualize extended bolus as %</string>
    <string name="careportal_sensorage_label_short">SAGE</string>
    <string name="careportal_insulinage_label_short">IAGE</string>
    <string name="careportal_canulaage_label_short">CAGE</string>
    <string name="careportal_pbage_label_short">PBAGE</string>
    <string name="openaps_short">OAPS</string>
    <string name="uploader_short">UPLD</string>
    <string name="basal_short">BAS</string>
    <string name="virtualpump_extendedbolus_label_short">EXT</string>
    <string name="lock_screen">Lock screen</string>
    <string name="lock_screen_short">Lock</string>
    <string name="sensitivity_warning">By turning on Autosense feature remember to enter all eated carbs. Otherwise carbs deviations will be identified wrong as sensitivity change !!</string>
    <string name="sensitivityweightedaverage">Sensitivity WeightedAverage</string>
    <string name="mdtp_ok">OK</string>
    <string name="mdtp_cancel">Cancel</string>
    <string name="cpp_sync_setting_missing">needs to be activated to send values to the pump!</string>
    <string name="cpp_notloadedplugins">Not all profiles loaded!</string>
    <string name="cpp_valuesnotstored">Values not stored!</string>
    <string name="wear_overviewnotifications">Overview Notifications</string>
    <string name="wear_overviewnotifications_summary">Pass the Overview Notifications through as wear confirmation messages.</string>
    <string name="combopump" translatable="false">Accu-Chek Combo</string>
    <string name="combopump_settings">Accu-Chek Combo settings</string>
    <string name="combopump_shortname" translatable="false">COMBO</string>
    <string name="ns_localbroadcasts">Enable broadcasts to other apps (like xDrip).</string>
    <string name="ns_localbroadcasts_title">Enable local Broadcasts.</string>
	<string name="careportal_activity_label">ACTIVITY &amp; FEEDBACK</string>
	<string name="careportal_carbsandbolus_label">CARBS &amp; BOLUS</string>
	<string name="careportal_cgm_label">CGM &amp; OPENAPS</string>
	<string name="careportal_pump_label">PUMP</string>
    <string name="overview_newtempbasal_basalabsolute">Basal value [U/h]</string>
    <string name="careportal_newnstreatment_duration_min_label">Duration [min]</string>
    <string name="key_insulin_oref_peak" translatable="false">insulin_oref_peak</string>
    <string name="insulin_oref_peak">IOB Curve Peak Time</string>
    <string name="insulin_peak_time">Peak Time [min]</string>
    <string name="free_peak_oref">Free-Peak Oref</string>
    <string name="rapid_acting_oref">Rapid-Acting Oref</string>
    <string name="ultrarapid_oref">Ultra-Rapid Oref</string>
    <string name="dia_too_short" formatted="false">DIA of %s too short - using %s instead!</string>
    <string name="activate_profile">ACTIVATE PROFILE</string>
    <string name="date">Date</string>
    <string name="invalid">INVALID</string>
    <string name="waitingforpairing">Waiting for pairing on pump</string>
    <string name="pairingok">Paring OK</string>
    <string name="pairingtimedout">Paring timed out</string>
    <string name="pairing">PAIRING</string>
    <string name="key_danars_pairingkey" translatable="false">danars_paring_key_</string>
    <string name="key_danars_address" translatable="false">danars_address</string>
    <string name="key_danars_name" translatable="false">danars_name</string>
    <string name="danars_nodeviceavailable">No device found so far</string>
    <string name="emptyreservoir">Empty reservoir</string>
    <string name="bloodsugarmeasurementalert">Blood sugar measurement alert</string>
    <string name="remaininsulinalert">Remaining insulin level</string>
    <string name="danarspump">DanaRS</string>
    <string name="danarspump_shortname">Dana</string>
    <string name="selectedpump">Selected pump</string>
    <string name="pairpump">Pair new pump</string>
    <string name="bolusspeed">Bolus speed</string>
    <string name="key_danars_bolusspeed" translatable="false">danars_bolusspeed</string>
    <string name="danar_setbasalstep001">Set basal step to 0.01 U/h</string>
    <string name="serialnumber">Serial number</string>
    <string name="key_wizard_include_bg" translatable="false">wizard_include_bg</string>
    <string name="key_wizard_include_cob" translatable="false">wizard_include_cob</string>
    <string name="key_wizard_include_trend_bg" translatable="false">wizard_include_trend_bg</string>
    <string name="key_wizard_include_bolus_iob" translatable="false">wizard_include_bolus_iob</string>
    <string name="key_wizard_include_basal_iob" translatable="false">wizard_include_basal_iob</string>
    <string name="careportal_newnstreatment_percentage_label">Percentage</string>
    <string name="careportal_newnstreatment_timeshift_label">Time shift</string>
    <string name="default_temptargets">Default Temp-Targets</string>
    <string name="eatingsoon_duration">eatingsoon duration</string>
    <string name="eatingsoon_target">eatingsoon target</string>
    <string name="activity_duration">activity duration</string>
    <string name="activity_target">activity target</string>
    <string name="key_eatingsoon_duration" translatable="false">eatingsoon_duration</string>
    <string name="key_eatingsoon_target" translatable="false">eatingsoon_target</string>
    <string name="key_activity_duration" translatable="false">activity_duration</string>
    <string name="key_activity_target" translatable="false">activity_target</string>
    <string name="danar_history_prime">Prime</string>
    <string name="gettingextendedbolusstatus">Getting extended bolus status</string>
    <string name="gettingbolusstatus">Getting bolus status</string>
    <string name="gettingtempbasalstatus">Getting temporary basal status</string>
    <string name="gettingpumpsettings">Gettings pump settings</string>
    <string name="gettingpumptime">Getting pump time</string>
    <string name="reuse">reuse</string>
    <string name="wearcontrol_title">Controls from Watch</string>
    <string name="wearcontrol_summary">Set Temp-Targets and enter Treatments from the watch.</string>
    <!-- TODO combo: still needed? -->
    <string name="connectiontimedout">Connection timed out</string>
<<<<<<< HEAD
    <string name="bolusstopping">Stopping bolus delivery</string>
    <string name="bolusstopped">Bolus delivery stopped</string>

    <string name="combo_programming_bolus">Programming pump for bolusing</string>
    <string name="combo_refresh">Refresh</string>
    <string name="combo_stats">Stats</string>
    <string name="combo_pump_state_label">State</string>
    <string name="combo_pump_activity">Activity</string>
    <string name="combo_no_pump_connection">No connection for %s</string>
    <string name="combo_connect_attempt_failed">Last connect attempt failed</string>
    <string name="combo_last_connection_time">%s (%s)</string>
    <string name="combo_tbr_remaining">%d%% (%d remaining)</string>
    <string name="combo_last_bolus">%.2f U (%.1f %s, %s)</string>
    <string name="combo_pump_state_unreachable">Unreachable</string>
    <string name="combo_pump_state_suspended_due_to_error">Suspended due to error</string>
    <string name="combo_pump_state_suspended_by_user">Suspended by user</string>
    <string name="combo_pump_state_running">Running</string>
    <string name="combo_action_refreshing">Refreshing</string>
    <string name="combo_action_cancelling_tbr">Cancelling TBR</string>
    <string name="combo_action_setting_tbr">Setting TBR</string>
    <string name="combo_action_bolusing">Bolusing</string>
=======
    <string name="active"><![CDATA[<Active>]]></string>
    <string name="waitingforestimatedbolusend" formatted="false">Waiting for estimated bolus end. Remaining %d sec.</string>
    <string name="processinghistory">Processing event</string>
    <string name="startingbolus">Starting bolus delivery</string>
>>>>>>> ae471834
</resources>
<|MERGE_RESOLUTION|>--- conflicted
+++ resolved
@@ -750,7 +750,10 @@
     <string name="wearcontrol_summary">Set Temp-Targets and enter Treatments from the watch.</string>
     <!-- TODO combo: still needed? -->
     <string name="connectiontimedout">Connection timed out</string>
-<<<<<<< HEAD
+    <string name="active"><![CDATA[<Active>]]></string>
+    <string name="waitingforestimatedbolusend" formatted="false">Waiting for estimated bolus end. Remaining %d sec.</string>
+    <string name="processinghistory">Processing event</string>
+    <string name="startingbolus">Starting bolus delivery</string>
     <string name="bolusstopping">Stopping bolus delivery</string>
     <string name="bolusstopped">Bolus delivery stopped</string>
 
@@ -772,10 +775,4 @@
     <string name="combo_action_cancelling_tbr">Cancelling TBR</string>
     <string name="combo_action_setting_tbr">Setting TBR</string>
     <string name="combo_action_bolusing">Bolusing</string>
-=======
-    <string name="active"><![CDATA[<Active>]]></string>
-    <string name="waitingforestimatedbolusend" formatted="false">Waiting for estimated bolus end. Remaining %d sec.</string>
-    <string name="processinghistory">Processing event</string>
-    <string name="startingbolus">Starting bolus delivery</string>
->>>>>>> ae471834
 </resources>
