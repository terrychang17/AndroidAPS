--- conflicted
+++ resolved
@@ -30,12 +30,9 @@
     <string name="count_selected">%1$d selected</string>
     <string name="sort_label">Sort</string>
     <string name="search">Search</string>
-<<<<<<< HEAD
     <string name="about_plugin">WeChat official Account/Douyin: 一型码农Lex</string>
-=======
     <string name="simple_mode">Simple mode</string>
     <string name="select">Select</string>
     <string name="set">Set</string>
->>>>>>> 9090561a
 
 </resources>