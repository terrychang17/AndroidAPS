--- conflicted
+++ resolved
@@ -56,7 +56,6 @@
     <string name="remove_selected_items">删除选中项？</string>
     <string name="count_selected">已选中 %1$d</string>
     <string name="sort_label">排序</string>
-<<<<<<< HEAD
     <string name="dialog_canceled">对话框已取消</string>
     <string name="veryLow" comment="below 3.1">非常低</string>
     <string name="low" comment="3.1-3.9">低</string>
@@ -84,20 +83,5 @@
     <string name="a11y_only_on_watch">仅在手表时</string>
     <string name="a11y_only_on_phone">仅在手机上</string>
     <string name="a11y_drag_and_drop_handle">拖放操作</string>
-    <!-- Aidex Cgms -->
-    <string name="aidex">GlucoRx Aidex动泰</string>
-    <string name="aidex_short">Aidex动泰</string>
-    <string name="description_source_aidex">从GlucoRx Aidex动泰持续葡萄糖监测系统接收血糖值。</string>
-    <string name="blocked_by_charging">被充电选项阻止</string>
-    <string name="blocked_by_connectivity">被连接选项阻止</string>
-
-    <!-- Patched SI App -->
-    <string name="patched_si_app">X基补丁版</string>
-    <string name="description_source_patched_si_app">从X基补丁版App接收血糖值。</string>
-
-    <!-- Patched Sino App -->
-    <string name="patched_sino_app">爱看补丁版</string>
-    <string name="description_source_patched_sino_app">从爱看补丁版App接收血糖值。</string>
-=======
->>>>>>> aeed6e20
+    <string name="about_plugin">微信公众号/抖音: 一型码农Lex</string>
 </resources>