--- conflicted
+++ resolved
@@ -36,11 +36,7 @@
     <string name="objectives_useloop">Mostrar contenido del plugin Loop</string>
     <string name="objectives_usescale">Usar función de escala mediante un gráfico BG pulsado largo</string>
     <string name="objectives_button_enter">Intro</string>
-<<<<<<< HEAD
-    <string name="enter_code_obtained_from_developers_to_bypass_the_rest_of_objectives">Si tienes al menos 3 meses de experiencia con el lazo cerrado de otros sistemas puedes cualificarte para obtener un código para saltarte los objetivos. Para información detallada (en inglés): https://androidaps.readthedocs.io/en/latest/EN/Usage/Objectives.html#skip-objectives.</string>
-=======
     <string name="enter_code_obtained_from_developers_to_bypass_the_rest_of_objectives">Si tienes al menos 3 meses de experiencia con el bucle cerrado de otros sistemas puedes cualificarte para obtener un código para saltarte los objetivos. Para información detallada (en inglés): https://androidaps.readthedocs.io/en/latest/EN/Usage/Objectives.html#skip-objectives.</string>
->>>>>>> a40df15e
     <string name="codeaccepted">Código aceptado</string>
     <string name="codeinvalid">Código no válido</string>
     <string name="objectives_exam_objective">Compruebe su conocimiento</string>
