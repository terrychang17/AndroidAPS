--- conflicted
+++ resolved
@@ -340,7 +340,6 @@
     <string formatted="false" name="smscommunicator_basalreplywithcode">Para iniciar basal %.2fU/h responder con código %s</string>
     <string name="androidaps_tempbasalstartnote">Inicio Basal Temporal</string>
     <string name="androidaps_tempbasalendnote">Fin Basal Temporal</string>
-<<<<<<< HEAD
     <string name="actions_shortname">" "</string>
     <string name="wear_shortname">" "</string>
     <string name="virtualpump_shortname">" "</string>
@@ -359,7 +358,6 @@
     <string name="configbuilder_shortname">" "</string>
     <string name="circadian_percentage_profile_shortname">" "</string>
     <string name="careportal_shortname">" "</string>
-=======
     <string name="activity">Actividad</string>
     <string name="alert_dialog_storage_permission_text">Por favo reinicia el teléfono o AndroidAPS desde ajustes de sistema, sino AndroidAPS no guardara registros (importantes para trazar y verificar que el algoritmo funciona correctamente)</string>
     <string name="array_of_elements">Matriz de %d elementos. Valor actual:</string>
@@ -406,6 +404,5 @@
     <string name="timeshift_hint"></string>
     <string name="units">Unidades:</string>
     <string name="openapsama_autosens_adjusttargets">Reajuste objetivos por autosens</string>
->>>>>>> 14d18675
 
 </resources>