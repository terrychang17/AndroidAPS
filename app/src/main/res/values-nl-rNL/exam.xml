<?xml version="1.0" encoding="utf-8"?>
<resources>
    <string name="dia_whatmeansdia">Wat is waar over DIA?</string>
<<<<<<< HEAD
    <string name="dia_label_exam">Thema: Duur van Insuline Actie</string>
    <string name="dia_minimumis3h">De minimumwaarde is 3 uur.</string>
=======
    <string name="dia_label_exam">Duur van insuline activiteit (DIA)</string>
    <string name="dia_profile">Je moet de waarde voor DIA in je profiel instellen.</string>
>>>>>>> a40df15e
    <string name="dia_minimumis5h">De minimumwaarde is 5 uur.</string>
    <string name="dia_hint1">https://androidaps.readthedocs.io/en/latest/CROWDIN/nl/Configuration/Config-Builder.html#insuline</string>
    <string name="dia_meaningisequaltodiapump">Als je er zeker van bent dat de waarde voor DIA die je in je pomp hebt gebruikt voor AndroidAPS, goed werkte, dan is het niet nodig om deze te wijzigen als je begint met loopen.</string>
    <string name="dia_valuemustbedetermined">Je moet voor jezelf de juiste waarde voor DIA bepalen.</string>
    <string name="hypott_label">Hypo Tijdelijk streefdoel</string>
    <string name="hypott_whenhypott">Wat is de primaire reden om een Hypo tijdelijk streefdoel in te stellen?</string>
    <string name="hypott_wrongbasal">Om te corrigeren voor hypo\'s veroorzaakt door onjuiste basaalstanden.</string>
    <string name="hypott_preventoversmb">Om te voorkomen dat AndroidAPS overcorrigeert voor een bloedglucosestijging veroorzaakt door de snel werkende koolhydraten die gebruikt worden voor een hypo.</string>
    <string name="hypott_exercise">Om te corrigeren voor een hypo veroorzaakt door inspanning.</string>
    <string name="hypott_0basal">Om te voorkomen dat de bloedglucose te laag wordt als er al een tijdelijke basaalstand van 0% actief is.</string>
    <string name="hypott_hint1">https://androidaps.readthedocs.io/en/latest/CROWDIN/nl/Usage/temptarget.html</string>
    <string name="offlineprofile_whatprofile">Welk profiel kan offline worden gebruikt én worden aangepast?</string>
    <string name="offlineprofile_label">Thema: offline profiel</string>
    <string name="offlineprofile_nsprofile">NS-Profiel kan worden gebruikt, maar niet worden aangepast.</string>
    <string name="offlineprofile_hint1">https://androidaps.readthedocs.io/en/latest/CROWDIN/nl/Configuration/Config-Builder.html#profiel</string>
    <string name="pumpdisconnect_label">Reden voor het toepassen van \"Verbreek verbinding met pomp\" in AndroidAPS</string>
    <string name="pumpdisconnect_whattodo">Wat moet er gebeuren wanneer pomp wordt losgekoppeld?</string>
    <string name="pumpdisconnect_unnecessary">Dit is onnodig omdat er geen isuline toegediend zal worden als de pomp fysiek losgekoppeld is.</string>
    <string name="pumpdisconnect_missinginsulin">Het voorkomt dat AndroidAPS insuline meerekent, die niet werd toegediend terwijl de pomp fysiek losgekoppeld was. </string>
    <string name="pumpdisconnect_notstop">Het zal de insulineafgifte niet stoppen als de pomp verbonden blijft.</string>
    <string name="pumpdisconnect_openloop">Het zal AndroidAPS in open loop modus zetten.</string>
    <string name="pumpdisconnect_hint1">https://androidaps.readthedocs.io/en/latest/CROWDIN/nl/Getting-Started/FAQ.html#overige-instellingen</string>
    <string name="objectives_label">AndroidAPS instellingen</string>
    <string name="objectives2_label">AndroidAPS instellingen</string>
    <string name="objectives_howtosave">Welke dingen kun je het beste doen om een back-up van je instellingen te maken?</string>
    <string name="objectives_notesettings">Je hoeft je instellingen niet te exporteren, zolang je ze ergens noteert.</string>
    <string name="objectives_afterobjective">Exporteer je instellingen nadat je een doel hebt bereikt.</string>
    <string name="objectives_afterchange">Exporteer je instellingen na het wijzigen van instellingen.</string>
    <string name="objectives_afterinitialsetup">Exporteer je instellingen nadat je de initiële instellingen hebt voltooid en je voorkeuren hebt ingesteld.</string>
    <string name="objectives2_maintenance">Exporteer je instellingen lokaal via het Onderhoud-menu.</string>
    <string name="objectives2_internalstorage">Je instellingenbestand is op je telefoon te vinden in de map Internal Storage/AAPS/preferences.</string>
    <string name="objectives2_cloud">Kopieer je instellingenbestand naar een veilige locatie buiten je telefoon (bijvoorbeeld met behulp van een cloudopslagdienst, door je telefoon met een kabel met de computer te verbinden, per e-mail, etc.)</string>
    <string name="objectives2_easyrestore">Als je telefoon beschadigd of verloren raakt, zijn er eenvoudige manieren om zonder back-up op afstand je instellingen te herstellen.</string>
    <string name="objectives_hint1">https://androidaps.readthedocs.io/en/latest/CROWDIN/nl/Usage/ExportImportSettings.html</string>
    <string name="objectives_hint2">https://androidaps.readthedocs.io/en/latest/CROWDIN/nl/Getting-Started/FAQ.html#welke-spullen-moet-ik bij-me-hebben-voor-noodgevallen</string>
    <string name="noisycgm_label">Ruis in CGM-metingen</string>
    <string name="noisycgm_whattodo">Wat moet er gebeuren als CGM-gegevens ruis vertonen?</string>
    <string name="noisycgm_nothing">Doe niets - AndroidAPS zal er iets aan doen.</string>
    <string name="noisycgm_pause">Schakel de closed loop uit om te voorkomen dat de closed loop over- of onderdoseert.</string>
    <string name="noisycgm_replacesensor">Vervang sensoren die consequent ruis geven of inaccuraat zijn.</string>
    <string name="noisycgm_checksmoothing">Zorg dat je CGM-app de BG-gegevens vloeiend maakt.</string>
    <string name="noisycgm_hint1">https://androidaps.readthedocs.io/en/latest/CROWDIN/nl/Usage/Smoothing-Blood-Glucose-Data-in-xDrip.html#filteren-van-bloed-glucose-waardes</string>
    <string name="exerciseprofile_label">Beweging en profielen</string>
    <string name="exerciseprofile_whattodo">Hoe kun je profielen gebruiken om het systeem het beste te helpen omgaan met conditietraining?</string>
    <string name="exerciseprofile_switchprofilebelow100">Doe een profielwissel naar minder dan 100%.</string>
    <string name="exerciseprofile_switchprofileabove100">Doe een profielwissel naar meer dan 100%. </string>
    <string name="exerciseprofile_leaveat100">Laat het profiel op 100% staan.</string>
    <string name="exerciseprofile_suspendloop">Onderbreek de loop.</string>
    <string name="exerciseprofile_hint1">https://androidaps.readthedocs.io/en/latest/CROWDIN/nl/Usage/temptarget.html#activiteit-tijdelijk-streefdoel</string>
    <string name="exercise_label">Inspanning en tijdelijke doelen</string>
    <string name="exercise_whattodo">Hoe kun je tijdelijke doelen gebruiken om het systeem het beste te helpen omgaan met conditietraining?</string>
    <string name="exercise_settt">Stel een Activiteit tijdelijk streefdoel in dat start vóór de inspanning.</string>
    <string name="exercise_setfinished">Stel een Activiteit tijdelijk streefdoel in dat start na de inspanning.</string>
    <string name="exercise_setunchanged">Je streefdoel ongewijzigd laten.</string>
    <string name="exercise_15g">Wachten totdat de bloedclose tot onder het Hypo tijdelijk streefdoel daalt en dan 15 g snelwerkende koolhydraten eten.</string>
    <string name="exercise_hint1">https://androidaps.readthedocs.io/en/latest/CROWDIN/nl/Usage/temptarget.html#activiteit-tijdelijk-streefdoel</string>
    <string name="suspendloop_label">Uitgeschakelde/onderbroken loop</string>
    <string name="suspendloop_doigetinsulin">Ontvang ik insuline wanneer de Loop is uitgeschakeld/onderbroken?</string>
    <string name="suspendloop_yes">Ja, de basale insuline wordt nog steeds geleverd.</string>
    <string name="suspendloop_no">Nee, de levering van insuline is gestopt.</string>
    <string name="basaltest_label">Testen van Basaal, ISF en I:C</string>
    <string name="basaltest_when">Wanneer moeten deze waarden gevalideerd worden?</string>
    <string name="basaltest_beforeloop">Voordat je begint met loopen.</string>
    <string name="basaltest_havingregularhighlow">Wanneer je vaak hoge of lage bloedglucoses hebt.</string>
    <string name="basaltest_weekly">Minstens één keer per week.</string>
    <string name="basaltest_fixed">Eenmaal ingesteld en gevalideerd, hoeven deze waarden niet veranderd te worden in de loop der tijd.</string>
    <string name="basaltest_hint1">https://androidaps.readthedocs.io/en/latest/CROWDIN/nl/Getting-Started/FAQ.html#androidaps-instellingen</string>
    <string name="prerequisites_label">Vereisten</string>
    <string name="prerequisites_what">Wat is essentieel voor het opzetten en gebruiken van AndroidAPS?</string>
    <string name="prerequisites_determinedcorrectprofile">Goed geteste profielgegevens (Basaal, KH-ratio, ISF, DIA).</string>
    <string name="prerequisites_computer">Een computer waarop Android Studio is geïnstalleerd en geconfigureerd.</string>
    <string name="prerequisites_phone">Een geschikte telefoon.</string>
    <string name="prerequisites_pump">Een ondersteunde insulinepomp als je van plan bent een closed loop te gebruiken.</string>
    <string name="prerequisites_nightscout">Nightscout, om een logboek van alle gegevens bij te houden en instellingen te bekijken.</string>
    <string name="prerequisites_tidepoolaccount">Een Tidepool account.</string>
    <string name="prerequisites_googleaccount">Een Google account.</string>
    <string name="prerequisites_githubaccount">Een Github account.</string>
    <string name="prerequisites_beanandroiddeveloper">Ervaar met programmeren of code aanpassen.</string>
    <string name="prerequisites_own670g">Een MiniMed 670G pomp.</string>
    <string name="prerequisites_hint1">https://androidaps.readthedocs.io/en/latest/CROWDIN/nl/Module/module.html</string>
    <string name="prerequisites_smartwatch">Een Smartwatch.</string>
    <string name="prerequisites_supportedcgm">Een geschikte CGM.</string>
    <string name="prerequisites2_label">Vereisten</string>
    <string name="prerequisites2_what">Wat is essentieel voor het opzetten en gebruiken van AndroidAPS?</string>
    <string name="prerequisites2_profile">Gevalideerde informatie om een profiel op te zetten (ISF, I:C ratio, basaalstanden, DIA etc.).</string>
    <string name="prerequisites2_device">Een ondersteund Android apparaat (bijvoorbeeld een mobiele telefoon, volledig Android-horloge of een tablet).</string>
    <string name="prerequisites2_internet">AndroidAPS heeft een internetverbinding nodig om in closed loop modus te kunnen werken.</string>
    <string name="prerequisites2_supportedcgm">Een ondersteunde CGM en geschikte app om bloedglucosewaarden te ontvangen op je telefoon/apparaat.</string>
    <string name="prerequisites2_hint1">https://androidaps.readthedocs.io/en/latest/CROWDIN/nl/Module/module.html</string>
    <string name="update_label">AndroidAPS updaten</string>
    <string name="whatistrue">Selecteer alle juiste antwoorden.</string>
    <string name="update_git">Je moet Git geïnstalleerd en geconfigureerd hebben op je computer.</string>
    <string name="update_asap">Wanneer nieuwe versies van AndroidAPS zijn uitgebracht, kunnen eerdere versies na een bepaalde tijd vanaf afsptand beperkt worden.</string>
    <string name="update_keys">Je moet de locatie van de keystore onthouden en dezelfde signing key gebruiken voor updates als bij je vorige installatie.</string>
    <string name="update_neverupdate">Doe nooit een update als het systeem goed werkt.</string>
    <string name="update_askfriend">Als je moeite hebt met het bouwen van de apk, kun je een apk installeren die is gebouwd door een vriend.</string>
    <string name="update_hint1">https://androidaps.readthedocs.io/en/latest/CROWDIN/nl/Installing-AndroidAPS/Update-to-new-version.html#bijwerken-naar-een-nieuwe-versie</string>
    <string name="troubleshooting_label">Probleemoplossing</string>
    <string name="troubleshooting_wheretoask">Waar kan je hulp zoeken voor AndroidAPS?</string>
    <string name="troubleshooting_fb">Je kunt om advies vragen in de AndroidAPS Users Facebookgroep.</string>
    <string name="troubleshooting_wiki">Je moet de AndroidAPS documentatie lezen (en opnieuw lezen).</string>
    <string name="troubleshooting_gitter">Je kunt om advies vragen en technische problemen bespreken in de AndroidAPS Gitter-room.</string>
    <string name="troubleshooting_yourendo">Je moet hulp vragen aan je behandelteam.</string>
    <string name="troubleshooting_hint1">https://androidaps.readthedocs.io/en/latest/CROWDIN/nl/Installing-AndroidAPS/Update-to-new-version.html#problemen-oplossen</string>
    <string name="troubleshooting_hint2">https://www.facebook.com/groups/AndroidAPSUsers/</string>
    <string name="troubleshooting_hint3">https://gitter.im/MilosKozak/AndroidAPS</string>
    <string name="insulin_label">Insuline-plugins</string>
    <string name="insulin_ultrarapid">Welke insuline gebruik je met de Ultra-Rapid Oref plugin?</string>
    <string name="insulin_fiasp">Fiasp®</string>
    <string name="insulin_novorapid">NovoRapid®/Novolog®</string>
    <string name="insulin_humalog">Humalog®</string>
    <string name="insulin_actrapid">Actrapid®/Humalin R®/\"regular\" menselijke insuline.</string>
    <string name="insulin_hint1">https://androidaps.readthedocs.io/en/latest/CROWDIN/nl/Configuration/Config-Builder.html#insuline</string>
    <string name="sensitivity_label">Gevoeligheidsplugins</string>
    <string name="sensitivity_which">Selecteer alle juiste antwoorden.</string>
    <string name="sensitivity_adjust">Gevoeligheidsplugins stellen AndroidAPS in staat om aan te passen aan tijdelijke of kortstondige veranderingen in insulinegevoeligheid (bijvoorbeeld hormonale veranderingen of problemen met insuline-opname bij de infuusplaats).</string>
    <string name="sensitivity_edit">Gevoeligheidsplugins bieden de gebruiker suggesties voor wijzigingen aan basaaalstanden, I:C ratio\'s en ISF die kunnen worden gebruikt om het profiel mee aan te passen.</string>
    <string name="sensitivity_cannula">Het vastleggen van een canulewissel zet de Autosens-ratio terug naar 100%.</string>
    <string name="sensitivity_time">Sommige van de plugins hebben configureerbare tijdbereiken die kunnen worden ingesteld door de gebruiker.</string>
    <string name="sensitivity_hint1">https://androidaps.readthedocs.io/en/latest/CROWDIN/nl/Configuration/Sensitivity-detection-and-COB.html</string>
    <string name="wrongcarbs_label">Koolhydraatinvoerfouten</string>
    <string name="wrongcarbs_whattodo">Wat moet u doen als u een onjuiste hoeveelheid koolhydraten hebt ingevoerd?</string>
    <string name="wrongcarbs_treatmentstab">Verwijder het onjuiste record in Behandelingen en voer de juiste koolhydraten opnieuw in.</string>
    <string name="wrongcarbs_addinsulin">Bolus met insuline met behulp van het infusieset uitvulmenu.</string>
    <string name="wrongcarbs_donothing">Doe niets – AndroidAPS zal de juiste aanpassingen maken.</string>
    <string name="wrongcarbs_bolus">Bolus met insuline met behulp van de insuline (bolus) knop in het Overzicht.</string>
    <string name="wronginsulin_label">Insulinetoediening/-invoerfouten</string>
    <string name="wronginsulin_whattodo">Wat moet je doen wanneer je minder insuline toegediend hebt gekregen dan de geschiedenis van de pomp suggereert, bijvoorbeeld vanwege een verstopping, een lekkende canule of door het vergeten de pomp opnieuw aan te koppelen na een douche? </string>
    <string name="wronginsulin_careportal">Verwijder de insulinegegevens uit het Nightscout Careportal om deze uit de pompgeschiedenis te verwijderen.</string>
    <string name="wronginsulin_compare">Vergelijk de waarden in AndroidAPS met de pompgeschiedenis.</string>
    <string name="wronginsulin_prime">Bolus een deel van je berekende \'gemiste\' insuline door een injectiespuit/pen of door de uitvulfunctie te gebruiken.</string>
    <string name="wronginsulin_donothing">Doe niets en laat AndroidAPS de resulterende hoge bloedglucosespiegel corrigeren.</string>
    <string name="iob_label">Insuline aan boord (IOB)</string>
    <string name="iob_which">Selecteer alle juiste antwoorden.</string>
    <string name="iob_value">De IOB-waarde wordt beïnvloed door eerdere tijdelijke basaalstanden.</string>
    <string name="iob_hightemp">Een hoge tijdelijke basaal zal niet worden ingesteld wanneer je bloedsuiker onder het streefdoel ligt.</string>
    <string name="iob_negiob">Negatieve IOB voor een aanzienlijke periode vrij van inspanning, suggereert dat je profiel te hoog is ingesteld, dus dat er minder insuline nodig is.</string>
    <string name="iob_posiob">Positieve IOB voor een aanzienlijke periode suggereert insulineresistentie of onaangekondigde maaltijden.</string>
    <string name="breadgrams_label">Koolhydraatinvoer en bolussen</string>
    <string name="breadgrams_grams">Alleen grammen moeten worden gebruikt voor het schatten en opgeven van koolhydraten.</string>
    <string name="breadgrams_exchange">Koolhydraten kunnen worden geregistreerd met behulp van een geschikt uitwisselingssysteem (bv. DAFNE \"CHO\" of Europese \"Bread Units\").</string>
    <string name="breadgrams_decay">AndroidAPS gebruikt een dynamisch model om koolhydraat\"verval\" te schatten en COB te berekenen.</string>
    <string name="breadgrams_calc">Als de bloedglucosespiegels buiten aanvaardbare waarden liggen (te laag of te hoog), kan de boluscalculator worden gebruikt om suggesties te doen voor koolhydraat-of insuline-correcties.</string>
    <string name="breadgrams_hint1">https://androidaps.readthedocs.io/en/latest/EN/Getting-Started/FAQ.html#insulin-to-carb-ratio-ic-g-u</string>
    <string name="extendedcarbs_label">e-carbs</string>
    <string name="extendedcarbs_handling">Waarvoor kun je e-carbs (uigestelde koolhydraten) gebruiken?</string>
    <string name="extendedcarbs_future">Om koolhydraten in de toekomst te plannen, mogelijk verdeeld over een interval (vergelijkbaar met een verlengde bolus die insuline over een interval verspreidt).</string>
    <string name="extendedcarbs_free">Voor het loggen van koolhydraten voor inspanning die je wilt verbergen voor AndroidAPS.</string>
    <string name="extendedcarbs_fat">e-cards (verdeeld in de toekomst) kunnen AndroidAPS helpen bij het omgaan met maaltijden met een hoog vet-/eiwitgehalte.</string>
    <string name="extendedcarbs_rescue">Voor het vastleggen van reddingskoolhydraten die je gebruikt voor de behandeling van een lage bloedglucose. </string>
    <string name="extendedcarbs_hint1">https://androidaps.readthedocs.io/en/latest/CROWDIN/nl/Usage/Extended-Carbs.html</string>
    <string name="nsclient_label">Bewaking op afstand</string>
    <string name="nsclient_howcanyou">Hoe kun je AndroidAPS (bijvoorbeeld voor je kind) op afstand bewaken?</string>
    <string name="nsclient_nightscout">De NS Client-app, Nightscout-app en Nightscout-webpagina maken het mogelijk om AndroidAPS op afstand te volgen.</string>
    <string name="nsclient_dexcomfollow">Met andere apps (bijv. Dexcom follow, xDrip in follow mode) kun je enkele gegevens (bijv. bloedglucose/sensorwaarden) op afstand volgen, maar deze gebruiken andere algoritmen en kunnen daardoor onjuiste IOB-of COB-waarden tonen.</string>
    <string name="nsclient_data">Om AndroidAPS op afstand te volgen, moeten beide apparaten internettoegang hebben (bijvoorbeeld via Wi-Fi of mobiele netwerkgegevens).</string>
    <string name="nsclient_fullcontrol">NS Client ingesteld als een remote follower maakt het mogelijk om AndroidAPS te volgen en er volledige controle over te hebben.</string>
    <string name="nsclient_hint1">https://androidaps.readthedocs.io/en/latest/CROWDIN/nl/Children/Children.html</string>
<<<<<<< HEAD
    <string name="isf_label_exam">Thema: Insulinegevoeligheidsfactor</string>
    <string name="isf_increasingvalue">Hogere ISF-waarden leiden tot minder insulineafgifte wanneer AAPS voor hoge BG corrigeert.</string>
    <string name="isf_decreasingvalue">Lagere ISF-waarden leiden tot minder insulineafgifte wanneer AAPS voor hoge BG corrigeert.</string>
    <string name="isf_noeffect">Het wijzigen van de ISF-waarden heeft geen effect op de hoeveelheid insuline die wordt geleverd wanneer AAPS voor hoge BG corrigeert.</string>
    <string name="isf_preferences">U moet ISF invoeren in Instellingen.</string>
    <string name="isf_profile">Het wijzigen van de ISF-waarde in uw profiel is voldoende om de wijziging toe te passen.</string>
    <string name="isf_hint1">https://androidaps.readthedocs.io/en/latest/CROWDIN/nl/Getting-Started/FAQ.html#insuline-gevoeligheids-factor-insulin-sensitivity-factor-ISF-mmol-l-E-of-mg-dl-E</string>
    <string name="isf_hint2">https://androidaps.readthedocs.io/en/latest/CROWDIN/nl/Usage/Profiles.html</string>
    <string name="ic_label_exam">Thema: KH ratio</string>
    <string name="ic_increasingvalue">Hogere KH ratios leiden tot minder insuline afgifte voor een bepaalde hoeveelheid koolhydraten.</string>
    <string name="ic_decreasingvalue">Lagere KH ratios leiden tot minder insuline afgifte voor een bepaalde hoeveelheid koolhydraten.</string>
    <string name="ic_noeffect">Als je 0 COB hebt zal het veranderen van KH ratio leiden tot een andere hoeveelheid insuline om jouw BG te corrigeren.</string>
    <string name="ic_different">KH ratio zal anders zijn als je een brood-eenheid telt als 10g of 12g.</string>
    <string name="ic_meaning">KH ratio betekent: Hoeveel brood-eenheden gebruik je voor 1U insuline.</string>
=======
    <string name="isf_label_exam">Insulinegevoeligheidsfactor (ISF)</string>
    <string name="isf_increasingvalue">Het verhogen van de ISF-waarde zal leiden tot meer insulinetoediening om een dezelfde hoeveelheid koolhydraten te dekken.</string>
    <string name="isf_decreasingvalue">Het verlagen van de ISF-waarde leidt tot meer insulinetoediening om een verhoogde bloedglucose te corrigeren.</string>
    <string name="isf_noeffect">Verhoging of verlaging van de ISF heeft geen effect op de insulinetoediening wanneer de bloedglucosespiegel lager is dan de streefwaarde.</string>
    <string name="isf_preferences">ISF moet worden ingevoerd in je AndroidAPS-voorkeuren.</string>
    <string name="isf_profile">Het wijzigen van de ISF-waarde in uw profiel is voldoende om de wijziging toe te passen.</string>
    <string name="isf_hint1">https://androidaps.readthedocs.io/en/latest/CROWDIN/nl/Getting-Started/FAQ.html#insuline-gevoeligheids-factor-insulin-sensitivity-factor-ISF-mmol-l-E-of-mg-dl-E</string>
    <string name="isf_hint2">https://androidaps.readthedocs.io/en/latest/CROWDIN/nl/Usage/Profiles.html</string>
    <string name="ic_multiple">Je kunt meer dan één waarde voor KH-ratio in je profiel gebruiken.</string>
    <string name="ic_isf">Als je je ISF verandert in je profiel, moet je ook altijd de KH-ratio veranderen.</string>
    <string name="ic_label_exam">Koolhydraatratio (KH-ratio)</string>
    <string name="ic_increasingvalue">Hogere KH-ratio\'s leiden tot minder insulinetoediening voor dezelfde hoeveelheid koolhydraten.</string>
    <string name="ic_decreasingvalue">Lagere KH-ratio\'s leiden tot minder insulinetoediening voor dezelfde hoeveelheid koolhydraten.</string>
    <string name="ic_noeffect">Als je 0 COB hebt zal het veranderen van KH-ratio leiden tot een andere hoeveelheid insuline om jouw BG te corrigeren.</string>
    <string name="ic_different">De KH-ratio is anders als je een brood-eenheid telt als 10g of als 12g koolhydraten.</string>
    <string name="ic_meaning">KH-ratio betekent: hoeveel brood-eenheden gebruik je voor 1E insuline.</string>
>>>>>>> a40df15e
    <string name="ic_hint1">https://androidaps.readthedocs.io/en/latest/CROWDIN/nl/Getting-Started/FAQ.html#Koolhydraat-ratio-KH-g-E</string>
    <string name="profileswitch_label">Profielwissels</string>
    <string name="profileswitch_pctwillchange"> Welke antwoorden zijn correct bij het opgeven van een 90% profielwissel?</string>
    <string name="profileswitch_basallower">De basaalstanden worden 10% lager.</string>
    <string name="profileswitch_isfhigher">ISF-waarde wordt 10% hoger.</string>
<<<<<<< HEAD
    <string name="profileswitch_isflower">ISF-waarde wordt 10% lager.</string>
    <string name="profileswitch_overall">In totaal zul je ongeveer 10% minder insuline krijgen.</string>
    <string name="profileswitch_targethigher">Doel zal 10% hoger zijn.</string>
    <string name="profileswitch_targetlower">Doel zal 10% lager zijn.</string>
    <string name="profileswitch_targetbottom">Alleen de onderste target zal 10% lager zijn.</string>
    <string name="profileswitch_hint1" formatted="false">https://androidaps.readthedocs.io/en/latest/CROWDIN/nl/Usage/Profiles.html?highlight=profilewitch#profiel-wissel</string>
    <string name="profileswitchtime_iwant">Als u 1 uur eerder dan normaal wakker wordt, hoe moet u dan AAPS van deze wijziging in uw schema op de hoogte stellen?</string>
    <string name="profileswitchtime_1">Voer een profielwijziging uit met een tijdverschuiving van 1</string>
    <string name="profileswitchtime__1">Voer een profiel wissel uit met een tijdverschuiving van -1</string>
=======
    <string name="profileswitch_iclower">De waarde van de KH-ratio wordt 10% lager.</string>
    <string name="profileswitch_unchanged">De ISF en KH-ratio blijven ongewijzigd.</string>
    <string name="profileswitch_hint1" formatted="false">https://androidaps.readthedocs.io/en/latest/CROWDIN/nl/Usage/Profiles.html?highlight=profilewitch#profiel-wissel</string>
    <string name="profileswitch2_label">Profielwissels</string>
    <string name="profileswitch2_pctwillchange"> Welke antwoorden zijn correct bij het opgeven van een 120% profielwissel?</string>
    <string name="profileswitch2_bghigher">De streefwaarde wordt 20% hoger.</string>
    <string name="profileswitch2_basalhigher">De basaalstanden worden 20% hoger.</string>
    <string name="profileswitch2_bgunchanged">Het BG streefdoel blijft ongewijzigd.</string>
    <string name="profileswitch2_isfhigher">De ISF-waarde wordt 20% hoger.</string>
    <string name="profileswitchtime_label">Profielwissels</string>
    <string name="profileswitchtime_iwant">Als je 2 uur eerder opstaat dan normaal, hoe moet je AndroidAPS dan laten weten dat jouw dagschema is veranderd?</string>
    <string name="profileswitchtime_2">Voer een profiel wissel uit met een tijdverschuiving van 2</string>
    <string name="profileswitchtime__2">Voer een profiel wissel uit met een tijdverschuiving van -2</string>
    <string name="profileswitchtime_tt">Stel een Eet binnenkort Tijdelijk streefdoel in.</string>
    <string name="profileswitchtime_100">Doe een profielwissel naar meer dan 100%. </string>
>>>>>>> a40df15e
    <string name="profileswitchtime_hint1">https://androidaps.readthedocs.io/en/latest/CROWDIN/nl/Usage/Profiles.html?highlight=profilewitch#tijd-verschuiving</string>
    <string name="profileswitch4_label">Aanpassen van profielen</string>
    <string name="profileswitch4_rates">Basaalstanden, ISF, KH-ratio\'s, etc, moeten in profielen worden ingesteld.</string>
    <string name="profileswitch4_internet">Om veranderingen in je Nightscout Profiel te activeren, moet je AndroidAPS telefoon met internet verbonden zijn.</string>
    <string name="profileswitch4_sufficient">Een profiel bewerken is voldoende om eventuele wijzigingen door te voeren.</string>
    <string name="profileswitch4_multi">Er kunnen meerdere profielen worden ingesteld en geselecteerd om tegemoet te komen aan veranderende omstandigheden (bijvoorbeeld hormonale veranderingen, shift werk-, weekdagen/weekendlevensstijl).</string>
    <string name="basalhelp_hint1">https://androidaps.readthedocs.io/en/latest/CROWDIN/nl/Module/module.html#goed-individueel-doserings-algoritme-voor-jouw-diabetesbehandeling</string>
    <string name="basalhelp_label">Hulp met basaalstanden</string>
    <string name="basalhelp_where">Waar je terecht kunt voor hulp met basaal waarden etc.</string>
    <string name="basalhelp_diabetesteam">Jouw behandelaars</string>
    <string name="basalhelp_google">Google</string>
    <string name="basalhelp_facebook">Facebook</string>
    <string name="other_medication_label">Andere medicijnen. Lees de verklaring hieronder en vink het vakje aan om de verklaring te accepteren.</string>
    <string name="other_medication_text">AndroidAPS vermindert de basaalstanden of stopt de insulinetoediening om de bloedsuiker te verhogen. Medicijnen in de klasse SGLT2-remmers (gliflozines) kunnen een stijging van bloedglucose voorkomen en kunnen daardoor een gevaarlijk insulinetekort veroorzaken dat leidt tot diabetische ketoacidose.
\nBekende merknamen zijn: Invokana®, Forxiga®, Jardiance®, Steglatro®, Suglat®, Apleway®, Deberza®, Synjardy®, Vokanamet®, Xigduo®.\n\nIk verklaar dat ik dergelijke medicijnen niet zal gebruiken wanneer ik AndroidAPS gebruik, of dat ik de loop zal deactiveren voordat ik met deze medicijnen start.</string>
</resources><|MERGE_RESOLUTION|>--- conflicted
+++ resolved
@@ -1,13 +1,8 @@
 <?xml version="1.0" encoding="utf-8"?>
 <resources>
     <string name="dia_whatmeansdia">Wat is waar over DIA?</string>
-<<<<<<< HEAD
-    <string name="dia_label_exam">Thema: Duur van Insuline Actie</string>
-    <string name="dia_minimumis3h">De minimumwaarde is 3 uur.</string>
-=======
     <string name="dia_label_exam">Duur van insuline activiteit (DIA)</string>
     <string name="dia_profile">Je moet de waarde voor DIA in je profiel instellen.</string>
->>>>>>> a40df15e
     <string name="dia_minimumis5h">De minimumwaarde is 5 uur.</string>
     <string name="dia_hint1">https://androidaps.readthedocs.io/en/latest/CROWDIN/nl/Configuration/Config-Builder.html#insuline</string>
     <string name="dia_meaningisequaltodiapump">Als je er zeker van bent dat de waarde voor DIA die je in je pomp hebt gebruikt voor AndroidAPS, goed werkte, dan is het niet nodig om deze te wijzigen als je begint met loopen.</string>
@@ -166,22 +161,6 @@
     <string name="nsclient_data">Om AndroidAPS op afstand te volgen, moeten beide apparaten internettoegang hebben (bijvoorbeeld via Wi-Fi of mobiele netwerkgegevens).</string>
     <string name="nsclient_fullcontrol">NS Client ingesteld als een remote follower maakt het mogelijk om AndroidAPS te volgen en er volledige controle over te hebben.</string>
     <string name="nsclient_hint1">https://androidaps.readthedocs.io/en/latest/CROWDIN/nl/Children/Children.html</string>
-<<<<<<< HEAD
-    <string name="isf_label_exam">Thema: Insulinegevoeligheidsfactor</string>
-    <string name="isf_increasingvalue">Hogere ISF-waarden leiden tot minder insulineafgifte wanneer AAPS voor hoge BG corrigeert.</string>
-    <string name="isf_decreasingvalue">Lagere ISF-waarden leiden tot minder insulineafgifte wanneer AAPS voor hoge BG corrigeert.</string>
-    <string name="isf_noeffect">Het wijzigen van de ISF-waarden heeft geen effect op de hoeveelheid insuline die wordt geleverd wanneer AAPS voor hoge BG corrigeert.</string>
-    <string name="isf_preferences">U moet ISF invoeren in Instellingen.</string>
-    <string name="isf_profile">Het wijzigen van de ISF-waarde in uw profiel is voldoende om de wijziging toe te passen.</string>
-    <string name="isf_hint1">https://androidaps.readthedocs.io/en/latest/CROWDIN/nl/Getting-Started/FAQ.html#insuline-gevoeligheids-factor-insulin-sensitivity-factor-ISF-mmol-l-E-of-mg-dl-E</string>
-    <string name="isf_hint2">https://androidaps.readthedocs.io/en/latest/CROWDIN/nl/Usage/Profiles.html</string>
-    <string name="ic_label_exam">Thema: KH ratio</string>
-    <string name="ic_increasingvalue">Hogere KH ratios leiden tot minder insuline afgifte voor een bepaalde hoeveelheid koolhydraten.</string>
-    <string name="ic_decreasingvalue">Lagere KH ratios leiden tot minder insuline afgifte voor een bepaalde hoeveelheid koolhydraten.</string>
-    <string name="ic_noeffect">Als je 0 COB hebt zal het veranderen van KH ratio leiden tot een andere hoeveelheid insuline om jouw BG te corrigeren.</string>
-    <string name="ic_different">KH ratio zal anders zijn als je een brood-eenheid telt als 10g of 12g.</string>
-    <string name="ic_meaning">KH ratio betekent: Hoeveel brood-eenheden gebruik je voor 1U insuline.</string>
-=======
     <string name="isf_label_exam">Insulinegevoeligheidsfactor (ISF)</string>
     <string name="isf_increasingvalue">Het verhogen van de ISF-waarde zal leiden tot meer insulinetoediening om een dezelfde hoeveelheid koolhydraten te dekken.</string>
     <string name="isf_decreasingvalue">Het verlagen van de ISF-waarde leidt tot meer insulinetoediening om een verhoogde bloedglucose te corrigeren.</string>
@@ -198,23 +177,11 @@
     <string name="ic_noeffect">Als je 0 COB hebt zal het veranderen van KH-ratio leiden tot een andere hoeveelheid insuline om jouw BG te corrigeren.</string>
     <string name="ic_different">De KH-ratio is anders als je een brood-eenheid telt als 10g of als 12g koolhydraten.</string>
     <string name="ic_meaning">KH-ratio betekent: hoeveel brood-eenheden gebruik je voor 1E insuline.</string>
->>>>>>> a40df15e
     <string name="ic_hint1">https://androidaps.readthedocs.io/en/latest/CROWDIN/nl/Getting-Started/FAQ.html#Koolhydraat-ratio-KH-g-E</string>
     <string name="profileswitch_label">Profielwissels</string>
     <string name="profileswitch_pctwillchange"> Welke antwoorden zijn correct bij het opgeven van een 90% profielwissel?</string>
     <string name="profileswitch_basallower">De basaalstanden worden 10% lager.</string>
     <string name="profileswitch_isfhigher">ISF-waarde wordt 10% hoger.</string>
-<<<<<<< HEAD
-    <string name="profileswitch_isflower">ISF-waarde wordt 10% lager.</string>
-    <string name="profileswitch_overall">In totaal zul je ongeveer 10% minder insuline krijgen.</string>
-    <string name="profileswitch_targethigher">Doel zal 10% hoger zijn.</string>
-    <string name="profileswitch_targetlower">Doel zal 10% lager zijn.</string>
-    <string name="profileswitch_targetbottom">Alleen de onderste target zal 10% lager zijn.</string>
-    <string name="profileswitch_hint1" formatted="false">https://androidaps.readthedocs.io/en/latest/CROWDIN/nl/Usage/Profiles.html?highlight=profilewitch#profiel-wissel</string>
-    <string name="profileswitchtime_iwant">Als u 1 uur eerder dan normaal wakker wordt, hoe moet u dan AAPS van deze wijziging in uw schema op de hoogte stellen?</string>
-    <string name="profileswitchtime_1">Voer een profielwijziging uit met een tijdverschuiving van 1</string>
-    <string name="profileswitchtime__1">Voer een profiel wissel uit met een tijdverschuiving van -1</string>
-=======
     <string name="profileswitch_iclower">De waarde van de KH-ratio wordt 10% lager.</string>
     <string name="profileswitch_unchanged">De ISF en KH-ratio blijven ongewijzigd.</string>
     <string name="profileswitch_hint1" formatted="false">https://androidaps.readthedocs.io/en/latest/CROWDIN/nl/Usage/Profiles.html?highlight=profilewitch#profiel-wissel</string>
@@ -230,7 +197,6 @@
     <string name="profileswitchtime__2">Voer een profiel wissel uit met een tijdverschuiving van -2</string>
     <string name="profileswitchtime_tt">Stel een Eet binnenkort Tijdelijk streefdoel in.</string>
     <string name="profileswitchtime_100">Doe een profielwissel naar meer dan 100%. </string>
->>>>>>> a40df15e
     <string name="profileswitchtime_hint1">https://androidaps.readthedocs.io/en/latest/CROWDIN/nl/Usage/Profiles.html?highlight=profilewitch#tijd-verschuiving</string>
     <string name="profileswitch4_label">Aanpassen van profielen</string>
     <string name="profileswitch4_rates">Basaalstanden, ISF, KH-ratio\'s, etc, moeten in profielen worden ingesteld.</string>
