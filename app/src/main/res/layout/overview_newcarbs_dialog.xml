--- conflicted
+++ resolved
@@ -37,9 +37,6 @@
                 android:layout_width="wrap_content"
                 android:layout_height="match_parent"
                 android:layout_marginTop="5dp"
-<<<<<<< HEAD
-                android:text="Start activity TT" />
-=======
                 android:text="@string/start_activity_tt" />
 
             <CheckBox
@@ -48,18 +45,13 @@
                 android:layout_height="match_parent"
                 android:layout_marginTop="5dp"
                 android:text="@string/start_eating_soon_tt" />
->>>>>>> ec1c43b9
 
             <CheckBox
                 android:id="@+id/newcarbs_suspend_loop"
                 android:layout_width="wrap_content"
                 android:layout_height="match_parent"
                 android:layout_marginBottom="5dp"
-<<<<<<< HEAD
-                android:text="Suspend loop for 30 min" />
-=======
                 android:text="@string/suspendloopfor30min" />
->>>>>>> ec1c43b9
 
             <LinearLayout
                 android:layout_width="wrap_content"
