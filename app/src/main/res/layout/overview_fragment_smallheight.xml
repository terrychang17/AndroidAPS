<FrameLayout xmlns:android="http://schemas.android.com/apk/res/android"
    xmlns:app="http://schemas.android.com/apk/res-auto"
    xmlns:tools="http://schemas.android.com/tools"
    android:layout_width="match_parent"
    android:layout_height="match_parent"
    tools:context="info.nightscout.androidaps.plugins.Overview.OverviewFragment">

    <ScrollView
        android:layout_width="match_parent"
        android:layout_height="match_parent" >

        <LinearLayout
            android:layout_width="match_parent"
            android:layout_height="wrap_content"
            android:orientation="vertical">

            <android.support.v7.widget.RecyclerView
                android:id="@+id/overview_notifications"
                android:layout_width="match_parent"
                android:layout_height="wrap_content">

            </android.support.v7.widget.RecyclerView>

            <LinearLayout
                android:id="@+id/overview_looplayout"
                android:layout_width="match_parent"
                android:layout_height="match_parent"
                android:orientation="horizontal"
                android:paddingTop="2dp">

                <TextView
                    android:id="@+id/overview_apsmode"
                    android:layout_width="wrap_content"
                    android:layout_height="match_parent"
                    android:layout_marginRight="5dp"
                    android:layout_weight="1"
                    android:gravity="center_vertical|center_horizontal"
                    android:text="Open Loop"
                    android:textAppearance="?android:attr/textAppearanceSmall" />


                <TextView
                    android:id="@+id/overview_activeprofile"
                    android:layout_width="wrap_content"
                    android:layout_height="wrap_content"
                    android:layout_gravity="right"
                    android:layout_marginRight="5dp"
                    android:layout_weight="1"
                    android:gravity="center_vertical|center_horizontal"
                    android:text="Profile"
                    android:textAppearance="?android:attr/textAppearanceSmall" />

                <TextView
                    android:id="@+id/overview_temptarget"
                    android:layout_width="wrap_content"
                    android:layout_height="wrap_content"
                    android:layout_gravity="right"
                    android:layout_weight="1"
                    android:gravity="center_vertical|center_horizontal"
                    android:text="TempTarget"
                    android:textAppearance="?android:attr/textAppearanceSmall"
                    android:textColor="@color/mdtp_white" />

            </LinearLayout>

            <LinearLayout
                android:id="@+id/overview_pumpstatuslayout"
                android:layout_width="match_parent"
                android:layout_height="match_parent"
                android:orientation="horizontal"
                android:paddingTop="2dp">

                <TextView
                    android:id="@+id/overview_pumpstatus"
                    android:layout_width="match_parent"
                    android:layout_height="match_parent"
                    android:layout_marginLeft="5dp"
                    android:layout_marginRight="5dp"
                    android:gravity="center_vertical|center_horizontal"
                    android:text="@string/initializing"
                    android:textAppearance="?android:attr/textAppearanceSmall" />
            </LinearLayout>

            <LinearLayout
                android:layout_width="match_parent"
                android:layout_height="wrap_content"
                android:gravity="center_horizontal"
                android:orientation="horizontal">

                <TextView
                    android:id="@+id/overview_bg"
                    android:layout_width="wrap_content"
                    android:layout_height="wrap_content"
                    android:layout_gravity="top|left"
                    android:gravity="center_vertical"
                    android:text="00.0"
                    android:textSize="70dp"
                    android:textStyle="bold" />

                <TextView
                    android:id="@+id/overview_arrow"
                    android:layout_width="wrap_content"
                    android:layout_height="wrap_content"
                    android:layout_gravity="top|left"
                    android:layout_marginTop="-15dp"
                    android:gravity="center_vertical"
                    android:paddingLeft="-5dp"
                    android:paddingRight="-5dp"
                    android:text="→"
                    android:textSize="70dp"
                    android:textStyle="bold" />

                <LinearLayout
                    android:layout_width="match_parent"
                    android:layout_height="wrap_content"
                    android:layout_gravity="top"
                    android:layout_marginTop="10dp"
                    android:gravity="top"
                    android:orientation="vertical">

                    <LinearLayout
                        android:layout_width="match_parent"
                        android:layout_height="match_parent"
                        android:layout_weight="0.5"
                        android:orientation="vertical">

                        <TextView
                            android:id="@+id/overview_timeago"
                            android:layout_width="match_parent"
                            android:layout_height="wrap_content"
                            android:layout_marginLeft="10dp"
                            android:layout_weight="0.5"
                            android:textAppearance="?android:attr/textAppearanceMedium" />

                        <TextView
                            android:id="@+id/overview_delta"
                            android:layout_width="match_parent"
                            android:layout_height="wrap_content"
                            android:layout_marginLeft="10dp"
                            android:layout_weight="0.5"
                            android:textAppearance="?android:attr/textAppearanceMedium" />

                    </LinearLayout>

                    <TextView
                        android:id="@+id/overview_avgdelta"
                        android:layout_width="wrap_content"
                        android:layout_height="wrap_content"
                        android:layout_marginLeft="10dp"
                        android:textAppearance="?android:attr/textAppearanceSmall" />


                </LinearLayout>

            </LinearLayout>

            <LinearLayout
                android:id="@+id/overview_basallayout"
                android:layout_width="match_parent"
                android:layout_height="match_parent"
                android:gravity="center_horizontal"
                android:orientation="horizontal">

                <TextView
                    android:id="@+id/overview_runningtemp"
                    android:layout_width="wrap_content"
                    android:layout_height="wrap_content"
                    android:layout_gravity="right"
                    android:textAppearance="?android:attr/textAppearanceSmall"
                    android:textStyle="normal|bold" />

                <TextView
                    android:layout_width="20dp"
                    android:layout_height="wrap_content" />

                <TextView
                    android:id="@+id/overview_basebasal"
                    android:layout_width="wrap_content"
                    android:layout_height="wrap_content"
                    android:layout_gravity="left"
                    android:textAppearance="?android:attr/textAppearanceSmall" />

            </LinearLayout>

            <TextView
                android:id="@+id/overview_iob"
                android:layout_width="wrap_content"
                android:layout_height="wrap_content"
                android:layout_gravity="center_horizontal"
                android:textAppearance="?android:attr/textAppearanceSmall" />

            <LinearLayout
                android:layout_width="match_parent"
                android:layout_height="wrap_content"
                android:gravity="center_horizontal"
                android:orientation="horizontal"
                android:paddingTop="5dp">

                <TextView
                    android:id="@+id/overview_showprediction_label"
                    android:layout_width="wrap_content"
                    android:layout_height="wrap_content"
                    android:layout_gravity="center_horizontal"
                    android:text="@string/predictionshortlabel"
                    android:textAppearance="?android:attr/textAppearanceSmall"
                    android:textColor="@color/prediction"
                    android:textStyle="bold" />

<<<<<<< HEAD
                    <TextView
                        android:layout_width="wrap_content"
                        android:layout_height="wrap_content"
                        android:layout_gravity="center_horizontal"
                        android:text="@string/dev"
                        android:textAppearance="?android:attr/textAppearanceSmall"
                        android:textColor="@color/deviations"
                        android:textStyle="bold" />

                    <CheckBox
                        android:id="@+id/overview_showdeviations"
                        android:layout_width="wrap_content"
                        android:layout_height="wrap_content"
                        android:layout_marginBottom="-5dp"
                        android:layout_marginTop="-9dp"
                        app:buttonTint="@color/deviations" />

                    <TextView
                        android:layout_width="wrap_content"
                        android:layout_height="wrap_content"
                        android:layout_gravity="center_horizontal"
                        android:text="@string/ratio_short"
                        android:textAppearance="?android:attr/textAppearanceSmall"
                        android:textStyle="bold" />

                    <CheckBox
                        android:id="@+id/overview_showratios"
                        android:layout_width="wrap_content"
                        android:layout_height="wrap_content"
                        android:layout_marginBottom="-5dp"
                        android:layout_marginTop="-9dp" />

                </LinearLayout>
=======
                <CheckBox
                    android:id="@+id/overview_showprediction"
                    android:layout_width="wrap_content"
                    android:layout_height="wrap_content"
                    android:layout_marginBottom="-5dp"
                    android:layout_marginTop="-9dp"
                    app:buttonTint="@color/prediction" />
>>>>>>> befdbefa

                <TextView
                    android:layout_width="wrap_content"
                    android:layout_height="wrap_content"
                    android:layout_gravity="center_horizontal"
                    android:text="@string/basalshortlabel"
                    android:textAppearance="?android:attr/textAppearanceSmall"
                    android:textColor="@color/basal"
                    android:textStyle="bold" />

                <CheckBox
                    android:id="@+id/overview_showbasals"
                    android:layout_width="wrap_content"
                    android:layout_height="wrap_content"
                    android:layout_marginBottom="-5dp"
                    android:layout_marginTop="-9dp"
                    app:buttonTint="@color/basal" />

                <TextView
                    android:layout_width="wrap_content"
                    android:layout_height="wrap_content"
                    android:layout_gravity="center_horizontal"
                    android:text="@string/iob"
                    android:textAppearance="?android:attr/textAppearanceSmall"
                    android:textColor="@color/iob"
                    android:textStyle="bold" />

                <CheckBox
                    android:id="@+id/overview_showiob"
                    android:layout_width="wrap_content"
                    android:layout_height="wrap_content"
                    android:layout_marginBottom="-5dp"
                    android:layout_marginTop="-9dp"
                    app:buttonTint="@color/iob" />

                <TextView
                    android:layout_width="wrap_content"
                    android:layout_height="wrap_content"
                    android:layout_gravity="center_horizontal"
                    android:text="@string/cob"
                    android:textAppearance="?android:attr/textAppearanceSmall"
                    android:textColor="@color/cob"
                    android:textStyle="bold" />

                <CheckBox
                    android:id="@+id/overview_showcob"
                    android:layout_width="wrap_content"
                    android:layout_height="wrap_content"
                    android:layout_marginBottom="-5dp"
                    android:layout_marginTop="-9dp"
                    app:buttonTint="@color/cob" />

                <TextView
                    android:layout_width="wrap_content"
                    android:layout_height="wrap_content"
                    android:layout_gravity="center_horizontal"
                    android:text="@string/dev"
                    android:textAppearance="?android:attr/textAppearanceSmall"
                    android:textColor="@color/deviations"
                    android:textStyle="bold" />

                <CheckBox
                    android:id="@+id/overview_showdeviations"
                    android:layout_width="wrap_content"
                    android:layout_height="wrap_content"
                    android:layout_marginBottom="-5dp"
                    android:layout_marginTop="-9dp"
                    app:buttonTint="@color/deviations" />

            </LinearLayout>

            <LinearLayout
                android:layout_width="wrap_content"
                android:layout_height="wrap_content"
                android:orientation="vertical">

                <com.jjoe64.graphview.GraphView
                    android:id="@+id/overview_bggraph"
                    android:layout_width="wrap_content"
                    android:layout_height="160dip" />

                <com.jjoe64.graphview.GraphView
                    android:id="@+id/overview_iobgraph"
                    android:layout_width="wrap_content"
                    android:layout_height="100dp" />

            </LinearLayout>

            <LinearLayout
                android:id="@+id/overview_accepttemplayout"
                android:layout_width="match_parent"
                android:layout_height="wrap_content"
                android:orientation="horizontal">

                <Button
                    android:id="@+id/overview_accepttempbutton"
                    style="?android:attr/buttonStyle"
                    android:layout_width="fill_parent"
                    android:layout_height="wrap_content"
                    android:layout_marginBottom="3dp"
                    android:layout_marginTop="3dp"
                    android:layout_weight="0.5"
                    android:text="Accept new temp\n0.25U/h"
                    android:textColor="@color/colorAcceptTempButton" />
            </LinearLayout>

            <LinearLayout
                android:layout_width="match_parent"
                android:layout_height="wrap_content"
                android:orientation="horizontal">

                <Button
                    android:id="@+id/overview_treatmentbutton"
                    style="?android:attr/buttonStyle"
                    android:layout_width="0px"
                    android:layout_height="fill_parent"
                    android:layout_marginRight="-4dp"
                    android:layout_weight="0.5"
                    android:drawableTop="@drawable/icon_bolus"
                    android:paddingLeft="0dp"
                    android:paddingRight="0dp"
                    android:text="@string/overview_bolus_label"
                    android:textColor="@color/colorTreatmentButton"
                    android:textSize="10sp" />

                <Button
                    android:id="@+id/overview_wizardbutton"
                    style="?android:attr/buttonStyle"
                    android:layout_width="0px"
                    android:layout_height="fill_parent"
                    android:layout_marginRight="-4dp"
                    android:layout_weight="0.5"
                    android:drawableTop="@drawable/icon_calculator"
                    android:paddingLeft="0dp"
                    android:paddingRight="0dp"
                    android:text="@string/overview_calculator_label"
                    android:textColor="@color/colorCalculatorButton"
                    android:textSize="10sp" />

                <Button
                    android:id="@+id/overview_calibrationbutton"
                    style="?android:attr/buttonStyle"
                    android:layout_width="0px"
                    android:layout_height="fill_parent"
                    android:layout_marginRight="-4dp"
                    android:layout_weight="0.5"
                    android:drawableTop="@drawable/icon_calibration"
                    android:paddingLeft="0dp"
                    android:paddingRight="0dp"
                    android:text="@string/overview_calibration"
                    android:textColor="@color/colorCalibrationButton"
                    android:textSize="10sp" />

                <Button
                    android:id="@+id/overview_quickwizardbutton"
                    style="?android:attr/buttonStyle"
                    android:layout_width="0px"
                    android:layout_height="fill_parent"
                    android:layout_marginRight="-4dp"
                    android:layout_weight="0.5"
                    android:drawableTop="@drawable/icon_quickwizard"
                    android:paddingLeft="0dp"
                    android:paddingRight="0dp"
                    android:text="Quick wizard"
                    android:textColor="@color/colorQuickWizardButton"
                    android:textSize="10sp" />

                <Button
                    android:id="@+id/overview_canceltempbutton"
                    style="?android:attr/buttonStyle"
                    android:layout_width="0px"
                    android:layout_height="fill_parent"
                    android:layout_weight="0.5"
                    android:drawableTop="@drawable/icon_cancelbasal"
                    android:paddingLeft="0dp"
                    android:paddingRight="0dp"
                    android:text="Cancel temp basal"
                    android:textColor="@color/colorCancelTempButton"
                    android:textSize="10sp" />

            </LinearLayout>

        </LinearLayout>

    </ScrollView>
</FrameLayout><|MERGE_RESOLUTION|>--- conflicted
+++ resolved
@@ -206,41 +206,6 @@
                     android:textColor="@color/prediction"
                     android:textStyle="bold" />
 
-<<<<<<< HEAD
-                    <TextView
-                        android:layout_width="wrap_content"
-                        android:layout_height="wrap_content"
-                        android:layout_gravity="center_horizontal"
-                        android:text="@string/dev"
-                        android:textAppearance="?android:attr/textAppearanceSmall"
-                        android:textColor="@color/deviations"
-                        android:textStyle="bold" />
-
-                    <CheckBox
-                        android:id="@+id/overview_showdeviations"
-                        android:layout_width="wrap_content"
-                        android:layout_height="wrap_content"
-                        android:layout_marginBottom="-5dp"
-                        android:layout_marginTop="-9dp"
-                        app:buttonTint="@color/deviations" />
-
-                    <TextView
-                        android:layout_width="wrap_content"
-                        android:layout_height="wrap_content"
-                        android:layout_gravity="center_horizontal"
-                        android:text="@string/ratio_short"
-                        android:textAppearance="?android:attr/textAppearanceSmall"
-                        android:textStyle="bold" />
-
-                    <CheckBox
-                        android:id="@+id/overview_showratios"
-                        android:layout_width="wrap_content"
-                        android:layout_height="wrap_content"
-                        android:layout_marginBottom="-5dp"
-                        android:layout_marginTop="-9dp" />
-
-                </LinearLayout>
-=======
                 <CheckBox
                     android:id="@+id/overview_showprediction"
                     android:layout_width="wrap_content"
@@ -248,7 +213,6 @@
                     android:layout_marginBottom="-5dp"
                     android:layout_marginTop="-9dp"
                     app:buttonTint="@color/prediction" />
->>>>>>> befdbefa
 
                 <TextView
                     android:layout_width="wrap_content"
@@ -317,6 +281,21 @@
                     android:layout_marginBottom="-5dp"
                     android:layout_marginTop="-9dp"
                     app:buttonTint="@color/deviations" />
+
+                <TextView
+                    android:layout_width="wrap_content"
+                    android:layout_height="wrap_content"
+                    android:layout_gravity="center_horizontal"
+                    android:text="@string/ratio_short"
+                    android:textAppearance="?android:attr/textAppearanceSmall"
+                    android:textStyle="bold" />
+
+                <CheckBox
+                    android:id="@+id/overview_showratios"
+                    android:layout_width="wrap_content"
+                    android:layout_height="wrap_content"
+                    android:layout_marginBottom="-5dp"
+                    android:layout_marginTop="-9dp" />
 
             </LinearLayout>
 
