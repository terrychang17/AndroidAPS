<?xml version="1.0" encoding="utf-8"?>
<<<<<<< HEAD
<resources></resources>
=======
<resources>
    <string name="alert_r1_title">הזרק בולוס</string>
    <string name="alert_r2_title">בולוס הוחמץ</string>
    <string name="alert_r3_title">תזכורת</string>
    <string name="alert_r4_title">החלף פרפרית</string>
    <string name="alert_r7_title">בזאלי זמני הסתיים</string>
    <string name="alert_w31_title">מכל מתרוקן</string>
    <string name="alert_w32_title">סוללה חלשה</string>
    <string name="alert_w33_title">תאריך/זמן לא תקין</string>
    <string name="alert_w34_title">תמה תקופת האחריות</string>
    <string name="alert_w36_title">בזאלי זמני בוטל</string>
    <string name="alert_w38_title">בולוס בוטל</string>
    <string name="alert_w39_title">אזהרת זמן השאלה</string>
    <string name="alert_m20_title">מכל לא הוכנס</string>
    <string name="alert_m21_title">מיכל ריק</string>
    <string name="alert_m22_title">סוללה ריקה</string>
    <string name="alert_m23_title">כיבוי אוטומטי - משאבה נעצרה</string>
    <string name="alert_m24_title">חסימה</string>
    <string name="alert_m25_title">נגמרה תקופת ההשאלה - סיום פעולה</string>
    <string name="alert_m26_title">החלפת מיכל לא הושלמה</string>
    <string name="alert_m27_title">הורדת הנתונים נכשלה</string>
    <string name="alert_m28_title">מצב השהייה הסתיים</string>
    <string name="alert_m29_title">סוג הסוללה לא נקבע</string>
    <string name="alert_m30_title">סוג המיכל לא נקבע</string>
    <string name="alert_e6_title">תקלה מכנית</string>
    <string name="alert_e10_title">תקלה בהחזרת הבוכנה לאחור</string>
    <string name="alert_e13_title">תקלת שפה</string>
</resources>
>>>>>>> a40df15e
<|MERGE_RESOLUTION|>--- conflicted
+++ resolved
@@ -1,7 +1,4 @@
 <?xml version="1.0" encoding="utf-8"?>
-<<<<<<< HEAD
-<resources></resources>
-=======
 <resources>
     <string name="alert_r1_title">הזרק בולוס</string>
     <string name="alert_r2_title">בולוס הוחמץ</string>
@@ -29,5 +26,4 @@
     <string name="alert_e6_title">תקלה מכנית</string>
     <string name="alert_e10_title">תקלה בהחזרת הבוכנה לאחור</string>
     <string name="alert_e13_title">תקלת שפה</string>
-</resources>
->>>>>>> a40df15e
+</resources>