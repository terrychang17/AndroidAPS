package info.nightscout.androidaps.plugins.source

import android.content.Context
import androidx.work.Worker
import androidx.work.WorkerParameters
import androidx.work.workDataOf
import dagger.android.HasAndroidInjector
import info.nightscout.androidaps.R
import info.nightscout.androidaps.database.AppRepository
import info.nightscout.androidaps.database.entities.GlucoseValue
import info.nightscout.androidaps.database.entities.TherapyEvent
import info.nightscout.androidaps.database.transactions.CgmSourceTransaction
import info.nightscout.androidaps.database.transactions.InsertIfNewByTimestampTherapyEventTransaction
import info.nightscout.androidaps.interfaces.BgSource
import info.nightscout.androidaps.interfaces.PluginBase
import info.nightscout.androidaps.interfaces.PluginDescription
import info.nightscout.androidaps.interfaces.PluginType
import info.nightscout.androidaps.logging.AAPSLogger
import info.nightscout.androidaps.logging.LTag
import info.nightscout.androidaps.receivers.DataWorker
import info.nightscout.androidaps.utils.DateUtil
import info.nightscout.androidaps.utils.XDripBroadcast
import info.nightscout.androidaps.utils.resources.ResourceHelper
import info.nightscout.androidaps.utils.sharedPreferences.SP
import java.util.*
import javax.inject.Inject
import javax.inject.Singleton

@Singleton
class EversensePlugin @Inject constructor(
    injector: HasAndroidInjector,
    resourceHelper: ResourceHelper,
    aapsLogger: AAPSLogger,
    private val sp: SP
) : PluginBase(PluginDescription()
    .mainType(PluginType.BGSOURCE)
    .fragmentClass(BGSourceFragment::class.java.name)
    .pluginIcon(R.drawable.ic_eversense)
    .pluginName(R.string.eversense)
    .shortName(R.string.eversense_shortname)
    .preferencesId(R.xml.pref_bgsource)
    .description(R.string.description_source_eversense),
    aapsLogger, resourceHelper, injector
), BgSource {

    override var sensorBatteryLevel = -1

    override fun shouldUploadToNs(glucoseValue: GlucoseValue): Boolean =
        glucoseValue.sourceSensor == GlucoseValue.SourceSensor.EVERSENSE && sp.getBoolean(R.string.key_dexcomg5_nsupload, false)

    // cannot be inner class because of needed injection
    class EversenseWorker(
        context: Context,
        params: WorkerParameters
    ) : Worker(context, params) {

        @Inject lateinit var injector: HasAndroidInjector
        @Inject lateinit var eversensePlugin: EversensePlugin
        @Inject lateinit var aapsLogger: AAPSLogger
        @Inject lateinit var dateUtil: DateUtil
        @Inject lateinit var dataWorker: DataWorker
        @Inject lateinit var repository: AppRepository
        @Inject lateinit var broadcastToXDrip: XDripBroadcast

        init {
            (context.applicationContext as HasAndroidInjector).androidInjector().inject(this)
        }

        override fun doWork(): Result {
            var ret = Result.success()

            if (!eversensePlugin.isEnabled(PluginType.BGSOURCE)) return Result.success()
            val bundle = dataWorker.pickupBundle(inputData.getLong(DataWorker.STORE_KEY, -1))
                ?: return Result.failure(workDataOf("Error" to "missing input data"))
            if (bundle.containsKey("currentCalibrationPhase")) aapsLogger.debug(LTag.BGSOURCE, "currentCalibrationPhase: " + bundle.getString("currentCalibrationPhase"))
            if (bundle.containsKey("placementModeInProgress")) aapsLogger.debug(LTag.BGSOURCE, "placementModeInProgress: " + bundle.getBoolean("placementModeInProgress"))
            if (bundle.containsKey("glucoseLevel")) aapsLogger.debug(LTag.BGSOURCE, "glucoseLevel: " + bundle.getInt("glucoseLevel"))
            if (bundle.containsKey("glucoseTrendDirection")) aapsLogger.debug(LTag.BGSOURCE, "glucoseTrendDirection: " + bundle.getString("glucoseTrendDirection"))
            if (bundle.containsKey("glucoseTimestamp")) aapsLogger.debug(LTag.BGSOURCE, "glucoseTimestamp: " + dateUtil.dateAndTimeString(bundle.getLong("glucoseTimestamp")))
            if (bundle.containsKey("batteryLevel")) {
                aapsLogger.debug(LTag.BGSOURCE, "batteryLevel: " + bundle.getString("batteryLevel"))
                //sensorBatteryLevel = bundle.getString("batteryLevel").toInt()
                // TODO: Line to check I don't have eversense so I don't know what kind of information is sent...
            }
            if (bundle.containsKey("signalStrength")) aapsLogger.debug(LTag.BGSOURCE, "signalStrength: " + bundle.getString("signalStrength"))
            if (bundle.containsKey("transmitterVersionNumber")) aapsLogger.debug(LTag.BGSOURCE, "transmitterVersionNumber: " + bundle.getString("transmitterVersionNumber"))
            if (bundle.containsKey("isXLVersion")) aapsLogger.debug(LTag.BGSOURCE, "isXLVersion: " + bundle.getBoolean("isXLVersion"))
            if (bundle.containsKey("transmitterModelNumber")) aapsLogger.debug(LTag.BGSOURCE, "transmitterModelNumber: " + bundle.getString("transmitterModelNumber"))
            if (bundle.containsKey("transmitterSerialNumber")) aapsLogger.debug(LTag.BGSOURCE, "transmitterSerialNumber: " + bundle.getString("transmitterSerialNumber"))
            if (bundle.containsKey("transmitterAddress")) aapsLogger.debug(LTag.BGSOURCE, "transmitterAddress: " + bundle.getString("transmitterAddress"))
            if (bundle.containsKey("sensorInsertionTimestamp")) aapsLogger.debug(LTag.BGSOURCE, "sensorInsertionTimestamp: " + dateUtil.dateAndTimeString(bundle.getLong("sensorInsertionTimestamp")))
            if (bundle.containsKey("transmitterVersionNumber")) aapsLogger.debug(LTag.BGSOURCE, "transmitterVersionNumber: " + bundle.getString("transmitterVersionNumber"))
            if (bundle.containsKey("transmitterConnectionState")) aapsLogger.debug(LTag.BGSOURCE, "transmitterConnectionState: " + bundle.getString("transmitterConnectionState"))
            if (bundle.containsKey("glucoseLevels")) {
                val glucoseValues = mutableListOf<CgmSourceTransaction.TransactionGlucoseValue>()
                val glucoseLevels = bundle.getIntArray("glucoseLevels")
                val glucoseRecordNumbers = bundle.getIntArray("glucoseRecordNumbers")
                val glucoseTimestamps = bundle.getLongArray("glucoseTimestamps")
                if (glucoseLevels != null && glucoseRecordNumbers != null && glucoseTimestamps != null) {
                    aapsLogger.debug(LTag.BGSOURCE, "glucoseLevels" + Arrays.toString(glucoseLevels))
                    aapsLogger.debug(LTag.BGSOURCE, "glucoseRecordNumbers" + Arrays.toString(glucoseRecordNumbers))
                    aapsLogger.debug(LTag.BGSOURCE, "glucoseTimestamps" + Arrays.toString(glucoseTimestamps))
                    for (i in glucoseLevels.indices)
                        glucoseValues += CgmSourceTransaction.TransactionGlucoseValue(
                            timestamp = glucoseTimestamps[i],
                            value = glucoseLevels[i].toDouble(),
                            raw = glucoseLevels[i].toDouble(),
                            noise = null,
                            trendArrow = GlucoseValue.TrendArrow.NONE,
                            sourceSensor = GlucoseValue.SourceSensor.EVERSENSE
                        )
                    repository.runTransactionForResult(CgmSourceTransaction(glucoseValues, emptyList(), null))
                        .doOnError {
                            aapsLogger.error(LTag.DATABASE, "Error while saving values from Eversense App", it)
<<<<<<< HEAD
                            ret = Result.failure(workDataOf("Error" to it))
=======
                            ret = Result.failure(workDataOf("Error" to it.toString()))
>>>>>>> 430a8719
                        }
                        .blockingGet()
                        .also { savedValues ->
                            savedValues.inserted.forEach {
                                broadcastToXDrip(it)
                                aapsLogger.debug(LTag.DATABASE, "Inserted bg $it")
                            }
                        }
                }
            }
            if (bundle.containsKey("calibrationGlucoseLevels")) {
                val calibrationGlucoseLevels = bundle.getIntArray("calibrationGlucoseLevels")
                val calibrationTimestamps = bundle.getLongArray("calibrationTimestamps")
                val calibrationRecordNumbers = bundle.getLongArray("calibrationRecordNumbers")
                if (calibrationGlucoseLevels != null && calibrationTimestamps != null && calibrationRecordNumbers != null) {
                    aapsLogger.debug(LTag.BGSOURCE, "calibrationGlucoseLevels" + Arrays.toString(calibrationGlucoseLevels))
                    aapsLogger.debug(LTag.BGSOURCE, "calibrationTimestamps" + Arrays.toString(calibrationTimestamps))
                    aapsLogger.debug(LTag.BGSOURCE, "calibrationRecordNumbers" + Arrays.toString(calibrationRecordNumbers))
                    for (i in calibrationGlucoseLevels.indices) {
                        repository.runTransactionForResult(InsertIfNewByTimestampTherapyEventTransaction(
                            timestamp = calibrationTimestamps[i],
                            type = TherapyEvent.Type.FINGER_STICK_BG_VALUE,
                            glucose = calibrationGlucoseLevels[i].toDouble(),
                            glucoseType = TherapyEvent.MeterType.FINGER,
                            glucoseUnit = TherapyEvent.GlucoseUnit.MGDL,
                            enteredBy = "AndroidAPS-Eversense"
                        ))
                            .doOnError {
                                aapsLogger.error(LTag.DATABASE, "Error while saving therapy event", it)
<<<<<<< HEAD
                                ret = Result.failure(workDataOf("Error" to it))
=======
                                ret = Result.failure(workDataOf("Error" to it.toString()))
>>>>>>> 430a8719
                            }
                            .blockingGet()
                            .also { result ->
                                result.inserted.forEach { aapsLogger.debug(LTag.DATABASE, "Inserted therapy event $it") }
                            }
                    }
                }
            }
            return ret
        }
    }
}<|MERGE_RESOLUTION|>--- conflicted
+++ resolved
@@ -112,11 +112,7 @@
                     repository.runTransactionForResult(CgmSourceTransaction(glucoseValues, emptyList(), null))
                         .doOnError {
                             aapsLogger.error(LTag.DATABASE, "Error while saving values from Eversense App", it)
-<<<<<<< HEAD
-                            ret = Result.failure(workDataOf("Error" to it))
-=======
                             ret = Result.failure(workDataOf("Error" to it.toString()))
->>>>>>> 430a8719
                         }
                         .blockingGet()
                         .also { savedValues ->
@@ -146,11 +142,7 @@
                         ))
                             .doOnError {
                                 aapsLogger.error(LTag.DATABASE, "Error while saving therapy event", it)
-<<<<<<< HEAD
-                                ret = Result.failure(workDataOf("Error" to it))
-=======
                                 ret = Result.failure(workDataOf("Error" to it.toString()))
->>>>>>> 430a8719
                             }
                             .blockingGet()
                             .also { result ->
