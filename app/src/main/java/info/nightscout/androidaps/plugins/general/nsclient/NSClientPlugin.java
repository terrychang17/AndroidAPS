package info.nightscout.androidaps.plugins.general.nsclient;

import android.content.ComponentName;
import android.content.Context;
import android.content.Intent;
import android.content.ServiceConnection;
import android.os.Bundle;
import android.os.Handler;
import android.os.HandlerThread;
import android.os.IBinder;
import android.text.Spanned;

import androidx.annotation.NonNull;
import androidx.preference.PreferenceFragmentCompat;
import androidx.preference.SwitchPreference;

import org.json.JSONArray;
import org.json.JSONException;
import org.json.JSONObject;

import java.util.ArrayList;
import java.util.List;

import javax.inject.Inject;
import javax.inject.Singleton;

import dagger.android.HasAndroidInjector;
import info.nightscout.androidaps.Config;
import info.nightscout.androidaps.Constants;
import info.nightscout.androidaps.R;
import info.nightscout.androidaps.database.AppRepository;
import info.nightscout.androidaps.database.entities.TemporaryTarget;
<<<<<<< HEAD
import info.nightscout.androidaps.database.entities.UserEntry.*;
=======
import info.nightscout.androidaps.database.entities.TherapyEvent;
>>>>>>> 2ef91e68
import info.nightscout.androidaps.database.transactions.SyncTemporaryTargetTransaction;
import info.nightscout.androidaps.database.transactions.SyncTherapyEventTransaction;
import info.nightscout.androidaps.events.EventAppExit;
import info.nightscout.androidaps.events.EventChargingState;
import info.nightscout.androidaps.events.EventNetworkChange;
import info.nightscout.androidaps.events.EventNsTreatment;
import info.nightscout.androidaps.events.EventPreferenceChange;
import info.nightscout.androidaps.interfaces.ActivePluginProvider;
import info.nightscout.androidaps.interfaces.DatabaseHelperInterface;
import info.nightscout.androidaps.interfaces.PluginBase;
import info.nightscout.androidaps.interfaces.PluginDescription;
import info.nightscout.androidaps.interfaces.PluginType;
import info.nightscout.androidaps.logging.AAPSLogger;
import info.nightscout.androidaps.logging.LTag;
import info.nightscout.androidaps.logging.UserEntryLogger;
import info.nightscout.androidaps.plugins.bus.RxBusWrapper;
import info.nightscout.androidaps.plugins.general.nsclient.data.AlarmAck;
import info.nightscout.androidaps.plugins.general.nsclient.data.NSAlarm;
import info.nightscout.androidaps.plugins.general.nsclient.data.NSMbg;
import info.nightscout.androidaps.plugins.general.nsclient.events.EventNSClientNewLog;
import info.nightscout.androidaps.plugins.general.nsclient.events.EventNSClientResend;
import info.nightscout.androidaps.plugins.general.nsclient.events.EventNSClientStatus;
import info.nightscout.androidaps.plugins.general.nsclient.events.EventNSClientUpdateGUI;
import info.nightscout.androidaps.plugins.general.nsclient.services.NSClientService;
import info.nightscout.androidaps.plugins.general.overview.events.EventNewNotification;
import info.nightscout.androidaps.plugins.general.overview.notifications.Notification;
import info.nightscout.androidaps.services.Intents;
import info.nightscout.androidaps.utils.FabricPrivacy;
import info.nightscout.androidaps.utils.HtmlHelper;
import info.nightscout.androidaps.utils.JsonHelper;
import info.nightscout.androidaps.utils.ToastUtils;
import info.nightscout.androidaps.utils.buildHelper.BuildHelper;
import info.nightscout.androidaps.utils.resources.ResourceHelper;
import info.nightscout.androidaps.utils.rx.AapsSchedulers;
import info.nightscout.androidaps.utils.sharedPreferences.SP;
import io.reactivex.disposables.CompositeDisposable;

import static info.nightscout.androidaps.utils.extensions.TemporaryTargetExtensionKt.temporaryTargetFromJson;
import static info.nightscout.androidaps.utils.extensions.TemporaryTargetExtensionKt.temporaryTargetFromNsIdForInvalidating;
import static info.nightscout.androidaps.utils.extensions.TherapyEventExtensionKt.therapyEventFromJson;
import static info.nightscout.androidaps.utils.extensions.TherapyEventExtensionKt.therapyEventFromNsIdForInvalidating;
import static info.nightscout.androidaps.utils.extensions.TherapyEventExtensionKt.therapyEventFromNsMbg;

@Singleton
public class NSClientPlugin extends PluginBase {
    private final CompositeDisposable disposable = new CompositeDisposable();

    private final AAPSLogger aapsLogger;
    private final RxBusWrapper rxBus;
    private final ResourceHelper resourceHelper;
    private final Context context;
    private final AapsSchedulers aapsSchedulers;
    private final FabricPrivacy fabricPrivacy;
    private final SP sp;
    private final Config config;
    private final BuildHelper buildHelper;
    private final ActivePluginProvider activePlugin;
    private final NSUpload nsUpload;
    private final AppRepository repository;
    private final DatabaseHelperInterface databaseHelper;
    private final UserEntryLogger uel;

    public Handler handler;

    private final List<EventNSClientNewLog> listLog = new ArrayList<>();
    Spanned textLog = HtmlHelper.INSTANCE.fromHtml("");

    public boolean paused;
    boolean autoscroll;

    public String status = "";

    public NSClientService nsClientService = null;

    private final NsClientReceiverDelegate nsClientReceiverDelegate;

    @Inject
    public NSClientPlugin(
            HasAndroidInjector injector,
            AAPSLogger aapsLogger,
            AapsSchedulers aapsSchedulers,
            RxBusWrapper rxBus,
            ResourceHelper resourceHelper,
            Context context,
            FabricPrivacy fabricPrivacy,
            SP sp,
            NsClientReceiverDelegate nsClientReceiverDelegate,
            Config config,
            BuildHelper buildHelper,
            ActivePluginProvider activePlugin,
            NSUpload nsUpload,
            DatabaseHelperInterface databaseHelper,
            AppRepository repository,
            UserEntryLogger uel
    ) {
        super(new PluginDescription()
                        .mainType(PluginType.GENERAL)
                        .fragmentClass(NSClientFragment.class.getName())
                        .pluginIcon(R.drawable.ic_nightscout_syncs)
                        .pluginName(R.string.nsclientinternal)
                        .shortName(R.string.nsclientinternal_shortname)
                        .preferencesId(R.xml.pref_nsclientinternal)
                        .description(R.string.description_ns_client),
                aapsLogger, resourceHelper, injector
        );

        this.aapsLogger = aapsLogger;
        this.aapsSchedulers = aapsSchedulers;
        this.rxBus = rxBus;
        this.resourceHelper = resourceHelper;
        this.context = context;
        this.fabricPrivacy = fabricPrivacy;
        this.sp = sp;
        this.nsClientReceiverDelegate = nsClientReceiverDelegate;
        this.config = config;
        this.buildHelper = buildHelper;
        this.activePlugin = activePlugin;
        this.nsUpload = nsUpload;
        this.databaseHelper = databaseHelper;
        this.repository = repository;
        this.uel = uel;

        if (config.getNSCLIENT()) {
            getPluginDescription().alwaysEnabled(true).visibleByDefault(true);
        }
        if (handler == null) {
            HandlerThread handlerThread = new HandlerThread(NSClientPlugin.class.getSimpleName() + "Handler");
            handlerThread.start();
            handler = new Handler(handlerThread.getLooper());
        }

    }

    public boolean isAllowed() {
        return nsClientReceiverDelegate.allowed;
    }


    @Override
    protected void onStart() {
        paused = sp.getBoolean(R.string.key_nsclientinternal_paused, false);
        autoscroll = sp.getBoolean(R.string.key_nsclientinternal_autoscroll, true);

        Intent intent = new Intent(context, NSClientService.class);
        context.bindService(intent, mConnection, Context.BIND_AUTO_CREATE);
        super.onStart();

        nsClientReceiverDelegate.grabReceiversState();
        disposable.add(rxBus
                .toObservable(EventNSClientStatus.class)
                .observeOn(aapsSchedulers.getIo())
                .subscribe(event -> {
                    status = event.getStatus(resourceHelper);
                    rxBus.send(new EventNSClientUpdateGUI());
                }, fabricPrivacy::logException)
        );
        disposable.add(rxBus
                .toObservable(EventNetworkChange.class)
                .observeOn(aapsSchedulers.getIo())
                .subscribe(nsClientReceiverDelegate::onStatusEvent, fabricPrivacy::logException)
        );
        disposable.add(rxBus
                .toObservable(EventPreferenceChange.class)
                .observeOn(aapsSchedulers.getIo())
                .subscribe(nsClientReceiverDelegate::onStatusEvent, fabricPrivacy::logException)
        );
        disposable.add(rxBus
                .toObservable(EventAppExit.class)
                .observeOn(aapsSchedulers.getIo())
                .subscribe(event -> {
                    if (nsClientService != null) {
                        context.unbindService(mConnection);
                    }
                }, fabricPrivacy::logException)
        );
        disposable.add(rxBus
                .toObservable(EventNSClientNewLog.class)
                .observeOn(aapsSchedulers.getIo())
                .subscribe(event -> {
                    addToLog(event);
                    aapsLogger.debug(LTag.NSCLIENT, event.getAction() + " " + event.getLogText());
                }, fabricPrivacy::logException)
        );
        disposable.add(rxBus
                .toObservable(EventChargingState.class)
                .observeOn(aapsSchedulers.getIo())
                .subscribe(nsClientReceiverDelegate::onStatusEvent, fabricPrivacy::logException)
        );
        disposable.add(rxBus
                .toObservable(EventNSClientResend.class)
                .observeOn(aapsSchedulers.getIo())
                .subscribe(event -> resend(event.getReason()), fabricPrivacy::logException)
        );
    }

    @Override
    protected void onStop() {
        context.getApplicationContext().unbindService(mConnection);
        disposable.clear();
        super.onStop();
    }

    @Override
    public void preprocessPreferences(@NonNull PreferenceFragmentCompat preferenceFragment) {
        super.preprocessPreferences(preferenceFragment);

        if (config.getNSCLIENT()) {
            SwitchPreference key_ns_uploadlocalprofile = preferenceFragment.findPreference(resourceHelper.gs(R.string.key_ns_uploadlocalprofile));
            if (key_ns_uploadlocalprofile != null) key_ns_uploadlocalprofile.setVisible(false);
            SwitchPreference key_ns_autobackfill = preferenceFragment.findPreference(resourceHelper.gs(R.string.key_ns_autobackfill));
            if (key_ns_autobackfill != null) key_ns_autobackfill.setVisible(false);
            SwitchPreference key_ns_create_announcements_from_errors = preferenceFragment.findPreference(resourceHelper.gs(R.string.key_ns_create_announcements_from_errors));
            if (key_ns_create_announcements_from_errors != null)
                key_ns_create_announcements_from_errors.setVisible(false);
            SwitchPreference key_ns_create_announcements_from_carbs_req = preferenceFragment.findPreference(resourceHelper.gs(R.string.key_ns_create_announcements_from_carbs_req));
            if (key_ns_create_announcements_from_carbs_req != null)
                key_ns_create_announcements_from_carbs_req.setVisible(false);
            SwitchPreference key_ns_upload_only = preferenceFragment.findPreference(resourceHelper.gs(R.string.key_ns_upload_only));
            if (key_ns_upload_only != null) {
                key_ns_upload_only.setVisible(false);
                key_ns_upload_only.setEnabled(false);
            }
            SwitchPreference key_ns_sync_use_absolute = preferenceFragment.findPreference(resourceHelper.gs(R.string.key_ns_sync_use_absolute));
            if (key_ns_sync_use_absolute != null) key_ns_sync_use_absolute.setVisible(false);
        } else {
            // APS or pumpcontrol mode
            SwitchPreference key_ns_upload_only = preferenceFragment.findPreference(resourceHelper.gs(R.string.key_ns_upload_only));
            if (key_ns_upload_only != null)
                key_ns_upload_only.setVisible(buildHelper.isEngineeringMode());
        }
    }

    private final ServiceConnection mConnection = new ServiceConnection() {

        public void onServiceDisconnected(ComponentName name) {
            aapsLogger.debug(LTag.NSCLIENT, "Service is disconnected");
            nsClientService = null;
        }

        public void onServiceConnected(ComponentName name, IBinder service) {
            aapsLogger.debug(LTag.NSCLIENT, "Service is connected");
            NSClientService.LocalBinder mLocalBinder = (NSClientService.LocalBinder) service;
            if (mLocalBinder != null) // is null when running in roboelectric
                nsClientService = mLocalBinder.getServiceInstance();
        }
    };

    synchronized void clearLog() {
        handler.post(() -> {
            synchronized (listLog) {
                listLog.clear();
            }
            rxBus.send(new EventNSClientUpdateGUI());
        });
    }

    private synchronized void addToLog(final EventNSClientNewLog ev) {
        handler.post(() -> {
            synchronized (listLog) {
                listLog.add(ev);
                // remove the first line if log is too large
                if (listLog.size() >= Constants.MAX_LOG_LINES) {
                    listLog.remove(0);
                }
            }
            rxBus.send(new EventNSClientUpdateGUI());
        });
    }

    synchronized void updateLog() {
        try {
            StringBuilder newTextLog = new StringBuilder();
            synchronized (listLog) {
                for (EventNSClientNewLog log : listLog) {
                    newTextLog.append(log.toPreparedHtml());
                }
            }
            textLog = HtmlHelper.INSTANCE.fromHtml(newTextLog.toString());
        } catch (OutOfMemoryError e) {
            ToastUtils.showToastInUiThread(context, rxBus, "Out of memory!\nStop using this phone !!!", R.raw.error);
        }
    }

    void resend(String reason) {
        if (nsClientService != null)
            nsClientService.resend(reason);
    }

    public void pause(boolean newState) {
        sp.putBoolean(R.string.key_nsclientinternal_paused, newState);
        paused = newState;
        rxBus.send(new EventPreferenceChange(resourceHelper, R.string.key_nsclientinternal_paused));
    }

    public String url() {
        return NSClientService.nsURL;
    }

    public boolean hasWritePermission() {
        return NSClientService.hasWriteAuth;
    }

    public void handleClearAlarm(NSAlarm originalAlarm, long silenceTimeInMsec) {

        if (!isEnabled(PluginType.GENERAL)) {
            return;
        }
        if (sp.getBoolean(R.string.key_ns_noupload, false)) {
            aapsLogger.debug(LTag.NSCLIENT, "Upload disabled. Message dropped");
            return;
        }

        AlarmAck ack = new AlarmAck();
        ack.level = originalAlarm.level();
        ack.group = originalAlarm.group();
        ack.silenceTime = silenceTimeInMsec;

        if (nsClientService != null)
            nsClientService.sendAlarmAck(ack);
    }

    // Parsing input data

    public void handleNewDataFromNSClient(String action, Bundle bundle) {
        boolean acceptNSData = !sp.getBoolean(R.string.key_ns_upload_only, true) && buildHelper.isEngineeringMode() || config.getNSCLIENT();
        if (!acceptNSData) return;
        aapsLogger.debug(LTag.DATASERVICE, "Got intent: " + action);

        if (action.equals(Intents.ACTION_NEW_TREATMENT) || action.equals(Intents.ACTION_CHANGED_TREATMENT)) {
            try {
                if (bundle.containsKey("treatment")) {
                    JSONObject json = new JSONObject(bundle.getString("treatment"));
                    handleTreatmentFromNS(json, action);
                }
                if (bundle.containsKey("treatments")) {
                    String trstring = bundle.getString("treatments");
                    JSONArray jsonArray = new JSONArray(trstring);
                    for (int i = 0; i < jsonArray.length(); i++) {
                        JSONObject json = jsonArray.getJSONObject(i);
                        handleTreatmentFromNS(json, action);
                    }
                }
            } catch (JSONException e) {
                aapsLogger.error(LTag.DATASERVICE, "Unhandled exception", e);
            }
        }

        if (action.equals(Intents.ACTION_REMOVED_TREATMENT)) {
            try {
                if (bundle.containsKey("treatment")) {
                    String trstring = bundle.getString("treatment");
                    JSONObject json = new JSONObject(trstring);
                    handleRemovedTreatmentFromNS(json);
                }

                if (bundle.containsKey("treatments")) {
                    String trstring = bundle.getString("treatments");
                    JSONArray jsonArray = new JSONArray(trstring);
                    for (int i = 0; i < jsonArray.length(); i++) {
                        JSONObject json = jsonArray.getJSONObject(i);
                        handleRemovedTreatmentFromNS(json);
                    }
                }
            } catch (JSONException e) {
                aapsLogger.error(LTag.DATASERVICE, "Unhandled exception", e);
            }
        }

        if (action.equals(Intents.ACTION_NEW_MBG)) {
            try {
                if (bundle.containsKey("mbg")) {
                    String mbgstring = bundle.getString("mbg");
                    JSONObject mbgJson = new JSONObject(mbgstring);
                    storeMbg(mbgJson);
                }

                if (bundle.containsKey("mbgs")) {
                    String sgvstring = bundle.getString("mbgs");
                    JSONArray jsonArray = new JSONArray(sgvstring);
                    for (int i = 0; i < jsonArray.length(); i++) {
                        JSONObject mbgJson = jsonArray.getJSONObject(i);
                        storeMbg(mbgJson);
                    }
                }
            } catch (Exception e) {
                aapsLogger.error(LTag.DATASERVICE, "Unhandled exception", e);
            }
        }
    }

    private void handleRemovedTreatmentFromNS(JSONObject json) {
        String _id = JsonHelper.safeGetString(json, "_id");
        if (_id == null) return;
        // room  Temporary target
        TemporaryTarget temporaryTarget = temporaryTargetFromNsIdForInvalidating(_id);
        disposable.add(repository.runTransactionForResult(new SyncTemporaryTargetTransaction(temporaryTarget)).subscribe(
<<<<<<< HEAD
                result -> result.getInvalidated().forEach(record -> uel.log(Action.TT_DELETED_FROM_NS, new ValueWithUnit(record.getReason().getText(), Units.TT_Reason), new ValueWithUnit(record.getLowTarget(), Units.Mg_Dl), new ValueWithUnit(record.getHighTarget(), Units.Mg_Dl), new ValueWithUnit((int) record.getDuration()/60000, Units.M))),
                error -> aapsLogger.error(LTag.BGSOURCE, "Error while saving temporary target", error)));
=======
                result -> result.getInvalidated().forEach(record -> uel.log("TT DELETED FROM NS", record.getReason().getText(), record.getLowTarget(), record.getHighTarget(), (int) record.getDuration(), 0)),
                error -> aapsLogger.error(LTag.DATABASE, "Error while removing temporary target", error)));
        // room  Therapy Event
        TherapyEvent therapyEvent = therapyEventFromNsIdForInvalidating(_id);
        disposable.add(repository.runTransactionForResult(new SyncTherapyEventTransaction(therapyEvent)).subscribe(
                result -> result.getInvalidated().forEach(record -> uel.log("CAREPORTAL EVENT DELETED FROM NS", record.getType().getText(), 0.0, 0.0, 0, 0)),
                error -> aapsLogger.error(LTag.DATABASE, "Error while removing therapy event", error)));
>>>>>>> 2ef91e68
        // new DB model
        EventNsTreatment evtTreatment = new EventNsTreatment(EventNsTreatment.Companion.getREMOVE(), json);
        rxBus.send(evtTreatment);
        // old DB model
        databaseHelper.deleteTempBasalById(_id);
        databaseHelper.deleteExtendedBolusById(_id);
        databaseHelper.deleteProfileSwitchById(_id);
    }

    private void handleTreatmentFromNS(JSONObject json, String action) {
        // new DB model
        int mode = Intents.ACTION_NEW_TREATMENT.equals(action) ? EventNsTreatment.Companion.getADD() : EventNsTreatment.Companion.getUPDATE();
        double insulin = JsonHelper.safeGetDouble(json, "insulin");
        double carbs = JsonHelper.safeGetDouble(json, "carbs");
        String eventType = JsonHelper.safeGetString(json, "eventType");
        if (eventType == null) {
            aapsLogger.debug(LTag.DATASERVICE, "Wrong treatment. Ignoring : " + json.toString());
            return;
        }
        if (insulin > 0 || carbs > 0) {
            EventNsTreatment evtTreatment = new EventNsTreatment(mode, json);
            rxBus.send(evtTreatment);
        } else if (eventType.equals(TherapyEvent.Type.TEMPORARY_TARGET.getText())) {
            TemporaryTarget temporaryTarget = temporaryTargetFromJson(json);
            if (temporaryTarget != null) {
<<<<<<< HEAD
                disposable.add(repository.runTransactionForResult(new SyncTemporaryTargetTransaction(temporaryTarget)).subscribe(
                        result -> {
                            result.getInserted().forEach(record -> uel.log(Action.TT_FROM_NS, new ValueWithUnit(record.getReason().getText(), Units.TT_Reason), new ValueWithUnit(record.getLowTarget(), Units.Mg_Dl), new ValueWithUnit(record.getHighTarget(), Units.Mg_Dl), new ValueWithUnit((int) record.getDuration()/60000, Units.M)));
                            result.getInvalidated().forEach(record -> uel.log(Action.TT_DELETED_FROM_NS, new ValueWithUnit(record.getReason().getText(), Units.TT_Reason), new ValueWithUnit(record.getLowTarget(), Units.Mg_Dl), new ValueWithUnit(record.getHighTarget(), Units.Mg_Dl), new ValueWithUnit((int) record.getDuration()/60000, Units.M)));
                            result.getEnded().forEach(record -> uel.log(Action.TT_CANCELED_FROM_NS, new ValueWithUnit(record.getReason().getText(), Units.TT_Reason), new ValueWithUnit(record.getLowTarget(), Units.Mg_Dl), new ValueWithUnit(record.getHighTarget(), Units.Mg_Dl), new ValueWithUnit((int) record.getDuration()/60000, Units.M)));
                        },
                        error -> aapsLogger.error(LTag.BGSOURCE, "Error while saving temporary target", error)));
=======
                disposable.add(repository.runTransactionForResult(new SyncTemporaryTargetTransaction(temporaryTarget))
                        .subscribe(
                                result -> {
                                    result.getInserted().forEach(record -> uel.log("TT FROM NS", record.getReason().getText(), record.getLowTarget(), record.getHighTarget(), (int) record.getDuration(), 0));
                                    result.getInvalidated().forEach(record -> uel.log("TT DELETED FROM NS", record.getReason().getText(), record.getLowTarget(), record.getHighTarget(), (int) record.getDuration(), 0));
                                    result.getEnded().forEach(record -> uel.log("TT CANCELED FROM NS", record.getReason().getText(), record.getLowTarget(), record.getHighTarget(), (int) record.getDuration(), 0));
                                },
                                error -> aapsLogger.error(LTag.DATABASE, "Error while saving temporary target", error)));
>>>>>>> 2ef91e68
            } else {
                aapsLogger.error("Error parsing TT json " + json.toString());
            }
        } else if (eventType.equals(TherapyEvent.Type.TEMPORARY_BASAL.getText())) {
            databaseHelper.createTempBasalFromJsonIfNotExists(json);
        } else if (eventType.equals(TherapyEvent.Type.COMBO_BOLUS.getText())) {
            databaseHelper.createExtendedBolusFromJsonIfNotExists(json);
        } else if (eventType.equals(TherapyEvent.Type.PROFILE_SWITCH.getText())) {
            databaseHelper.createProfileSwitchFromJsonIfNotExists(activePlugin, nsUpload, json);
        } else if (eventType.equals(TherapyEvent.Type.CANNULA_CHANGE.getText()) ||
                eventType.equals(TherapyEvent.Type.INSULIN_CHANGE.getText()) ||
                eventType.equals(TherapyEvent.Type.SENSOR_CHANGE.getText()) ||
                eventType.equals(TherapyEvent.Type.FINGER_STICK_BG_VALUE.getText()) ||
                eventType.equals(TherapyEvent.Type.NOTE.getText()) ||
                eventType.equals(TherapyEvent.Type.NONE.getText()) ||
                eventType.equals(TherapyEvent.Type.ANNOUNCEMENT.getText()) ||
                eventType.equals(TherapyEvent.Type.QUESTION.getText()) ||
                eventType.equals(TherapyEvent.Type.EXERCISE.getText()) ||
                eventType.equals(TherapyEvent.Type.APS_OFFLINE.getText()) ||
                eventType.equals(TherapyEvent.Type.PUMP_BATTERY_CHANGE.getText())) {
            TherapyEvent therapyEvent = therapyEventFromJson(json);
            if (therapyEvent != null) {
                disposable.add(repository.runTransactionForResult(new SyncTherapyEventTransaction(therapyEvent))
                        .subscribe(
                                result -> {
                                    result.getInserted().forEach(record -> uel.log("CAREPORTAL EVENT NS", record.getType().getText(), 0.0, 0.0, 0, 0));
                                    result.getInvalidated().forEach(record -> uel.log("CAREPORTAL EVENT DELETED FROM NS", record.getType().getText(), 0.0, 0.0, 0, 0));
                                },
                                error -> aapsLogger.error(LTag.DATABASE, "Error while saving therapy event", error)));
            } else {
                aapsLogger.error("Error parsing TherapyEvent json " + json.toString());
            }
        }

        if (eventType.equals(TherapyEvent.Type.ANNOUNCEMENT.getText())) {
            long date = JsonHelper.safeGetLong(json, "mills");
            long now = System.currentTimeMillis();
            String enteredBy = JsonHelper.safeGetString(json, "enteredBy", "");
            String notes = JsonHelper.safeGetString(json, "notes", "");
            if (date > now - 15 * 60 * 1000L && !notes.isEmpty()
                    && !enteredBy.equals(sp.getString("careportal_enteredby", "AndroidAPS"))) {
                boolean defaultVal = config.getNSCLIENT();
                if (sp.getBoolean(R.string.key_ns_announcements, defaultVal)) {
                    Notification announcement = new Notification(Notification.NS_ANNOUNCEMENT, notes, Notification.ANNOUNCEMENT, 60);
                    rxBus.send(new EventNewNotification(announcement));
                }
            }
        }
    }

    private void storeMbg(JSONObject mbgJson) {
        NSMbg nsMbg = new NSMbg(getInjector(), mbgJson);
        if (nsMbg.mbg != 0.0 && nsMbg.date != 0)
            disposable.add(repository.runTransactionForResult(new SyncTherapyEventTransaction(therapyEventFromNsMbg(nsMbg)))
                    .subscribe(
                            result -> aapsLogger.debug(LTag.DATABASE, "Saved therapy event" + result),
                            error -> aapsLogger.error("Error while saving therapy event", error))
            );
    }
}<|MERGE_RESOLUTION|>--- conflicted
+++ resolved
@@ -30,11 +30,8 @@
 import info.nightscout.androidaps.R;
 import info.nightscout.androidaps.database.AppRepository;
 import info.nightscout.androidaps.database.entities.TemporaryTarget;
-<<<<<<< HEAD
+import info.nightscout.androidaps.database.entities.TherapyEvent;
 import info.nightscout.androidaps.database.entities.UserEntry.*;
-=======
-import info.nightscout.androidaps.database.entities.TherapyEvent;
->>>>>>> 2ef91e68
 import info.nightscout.androidaps.database.transactions.SyncTemporaryTargetTransaction;
 import info.nightscout.androidaps.database.transactions.SyncTherapyEventTransaction;
 import info.nightscout.androidaps.events.EventAppExit;
@@ -431,18 +428,13 @@
         // room  Temporary target
         TemporaryTarget temporaryTarget = temporaryTargetFromNsIdForInvalidating(_id);
         disposable.add(repository.runTransactionForResult(new SyncTemporaryTargetTransaction(temporaryTarget)).subscribe(
-<<<<<<< HEAD
                 result -> result.getInvalidated().forEach(record -> uel.log(Action.TT_DELETED_FROM_NS, new ValueWithUnit(record.getReason().getText(), Units.TT_Reason), new ValueWithUnit(record.getLowTarget(), Units.Mg_Dl), new ValueWithUnit(record.getHighTarget(), Units.Mg_Dl), new ValueWithUnit((int) record.getDuration()/60000, Units.M))),
-                error -> aapsLogger.error(LTag.BGSOURCE, "Error while saving temporary target", error)));
-=======
-                result -> result.getInvalidated().forEach(record -> uel.log("TT DELETED FROM NS", record.getReason().getText(), record.getLowTarget(), record.getHighTarget(), (int) record.getDuration(), 0)),
                 error -> aapsLogger.error(LTag.DATABASE, "Error while removing temporary target", error)));
         // room  Therapy Event
         TherapyEvent therapyEvent = therapyEventFromNsIdForInvalidating(_id);
         disposable.add(repository.runTransactionForResult(new SyncTherapyEventTransaction(therapyEvent)).subscribe(
                 result -> result.getInvalidated().forEach(record -> uel.log("CAREPORTAL EVENT DELETED FROM NS", record.getType().getText(), 0.0, 0.0, 0, 0)),
                 error -> aapsLogger.error(LTag.DATABASE, "Error while removing therapy event", error)));
->>>>>>> 2ef91e68
         // new DB model
         EventNsTreatment evtTreatment = new EventNsTreatment(EventNsTreatment.Companion.getREMOVE(), json);
         rxBus.send(evtTreatment);
@@ -468,24 +460,14 @@
         } else if (eventType.equals(TherapyEvent.Type.TEMPORARY_TARGET.getText())) {
             TemporaryTarget temporaryTarget = temporaryTargetFromJson(json);
             if (temporaryTarget != null) {
-<<<<<<< HEAD
-                disposable.add(repository.runTransactionForResult(new SyncTemporaryTargetTransaction(temporaryTarget)).subscribe(
-                        result -> {
-                            result.getInserted().forEach(record -> uel.log(Action.TT_FROM_NS, new ValueWithUnit(record.getReason().getText(), Units.TT_Reason), new ValueWithUnit(record.getLowTarget(), Units.Mg_Dl), new ValueWithUnit(record.getHighTarget(), Units.Mg_Dl), new ValueWithUnit((int) record.getDuration()/60000, Units.M)));
-                            result.getInvalidated().forEach(record -> uel.log(Action.TT_DELETED_FROM_NS, new ValueWithUnit(record.getReason().getText(), Units.TT_Reason), new ValueWithUnit(record.getLowTarget(), Units.Mg_Dl), new ValueWithUnit(record.getHighTarget(), Units.Mg_Dl), new ValueWithUnit((int) record.getDuration()/60000, Units.M)));
-                            result.getEnded().forEach(record -> uel.log(Action.TT_CANCELED_FROM_NS, new ValueWithUnit(record.getReason().getText(), Units.TT_Reason), new ValueWithUnit(record.getLowTarget(), Units.Mg_Dl), new ValueWithUnit(record.getHighTarget(), Units.Mg_Dl), new ValueWithUnit((int) record.getDuration()/60000, Units.M)));
-                        },
-                        error -> aapsLogger.error(LTag.BGSOURCE, "Error while saving temporary target", error)));
-=======
                 disposable.add(repository.runTransactionForResult(new SyncTemporaryTargetTransaction(temporaryTarget))
                         .subscribe(
                                 result -> {
-                                    result.getInserted().forEach(record -> uel.log("TT FROM NS", record.getReason().getText(), record.getLowTarget(), record.getHighTarget(), (int) record.getDuration(), 0));
-                                    result.getInvalidated().forEach(record -> uel.log("TT DELETED FROM NS", record.getReason().getText(), record.getLowTarget(), record.getHighTarget(), (int) record.getDuration(), 0));
-                                    result.getEnded().forEach(record -> uel.log("TT CANCELED FROM NS", record.getReason().getText(), record.getLowTarget(), record.getHighTarget(), (int) record.getDuration(), 0));
+                                    result.getInserted().forEach(record -> uel.log(Action.TT_FROM_NS, new ValueWithUnit(record.getReason().getText(), Units.TT_Reason), new ValueWithUnit(record.getLowTarget(), Units.Mg_Dl), new ValueWithUnit(record.getHighTarget(), Units.Mg_Dl), new ValueWithUnit((int) record.getDuration()/60000, Units.M)));
+                                    result.getInvalidated().forEach(record -> uel.log(Action.TT_DELETED_FROM_NS, new ValueWithUnit(record.getReason().getText(), Units.TT_Reason), new ValueWithUnit(record.getLowTarget(), Units.Mg_Dl), new ValueWithUnit(record.getHighTarget(), Units.Mg_Dl), new ValueWithUnit((int) record.getDuration()/60000, Units.M)));
+                                    result.getEnded().forEach(record -> uel.log(Action.TT_CANCELED_FROM_NS, new ValueWithUnit(record.getReason().getText(), Units.TT_Reason), new ValueWithUnit(record.getLowTarget(), Units.Mg_Dl), new ValueWithUnit(record.getHighTarget(), Units.Mg_Dl), new ValueWithUnit((int) record.getDuration()/60000, Units.M)));
                                 },
                                 error -> aapsLogger.error(LTag.DATABASE, "Error while saving temporary target", error)));
->>>>>>> 2ef91e68
             } else {
                 aapsLogger.error("Error parsing TT json " + json.toString());
             }
