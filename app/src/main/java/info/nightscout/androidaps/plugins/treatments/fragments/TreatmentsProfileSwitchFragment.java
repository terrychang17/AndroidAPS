--- conflicted
+++ resolved
@@ -39,12 +39,9 @@
 import info.nightscout.androidaps.utils.DecimalFormatter;
 import info.nightscout.androidaps.utils.FabricPrivacy;
 import info.nightscout.androidaps.utils.SP;
-<<<<<<< HEAD
 import info.nightscout.androidaps.utils.T;
-=======
 import io.reactivex.android.schedulers.AndroidSchedulers;
 import io.reactivex.disposables.CompositeDisposable;
->>>>>>> 6f03743e
 
 /**
  * Created by mike on 13/01/17.
@@ -241,17 +238,6 @@
     }
 
     protected void updateGUI() {
-<<<<<<< HEAD
-        Activity activity = getActivity();
-        if (activity != null)
-            activity.runOnUiThread(new Runnable() {
-                @Override
-                public void run() {
-                    recyclerView.swapAdapter(new RecyclerViewAdapter(MainApp.getDbHelper().getProfileSwitchData(DateUtil.now() - T.days(30).msecs(),false)), false);
-                }
-            });
-=======
-        recyclerView.swapAdapter(new RecyclerViewAdapter(MainApp.getDbHelper().getProfileSwitchData(false)), false);
->>>>>>> 6f03743e
+        recyclerView.swapAdapter(new RecyclerViewAdapter(MainApp.getDbHelper().getProfileSwitchData(DateUtil.now() - T.days(30).msecs(),false)), false);
     }
 }