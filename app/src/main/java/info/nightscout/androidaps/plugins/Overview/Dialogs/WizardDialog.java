package info.nightscout.androidaps.plugins.Overview.Dialogs;

import android.app.Activity;
import android.content.Context;
import android.content.DialogInterface;
import android.content.Intent;
import android.os.Bundle;
import android.support.v4.app.DialogFragment;
import android.support.v7.app.AlertDialog;
import android.text.Editable;
import android.text.Html;
import android.text.TextWatcher;
import android.view.LayoutInflater;
import android.view.View;
import android.view.View.OnClickListener;
import android.view.ViewGroup;
import android.view.Window;
import android.view.WindowManager;
import android.widget.AdapterView;
import android.widget.ArrayAdapter;
import android.widget.Button;
import android.widget.CheckBox;
import android.widget.CompoundButton;
import android.widget.LinearLayout;
import android.widget.Spinner;
import android.widget.TextView;

import com.crashlytics.android.answers.CustomEvent;
import com.squareup.otto.Subscribe;

import org.json.JSONException;
import org.json.JSONObject;
import org.slf4j.Logger;
import org.slf4j.LoggerFactory;

import java.text.DecimalFormat;
import java.util.ArrayList;
import java.util.Date;

import info.nightscout.androidaps.Constants;
import info.nightscout.androidaps.MainApp;
import info.nightscout.androidaps.R;
import info.nightscout.androidaps.data.DetailedBolusInfo;
import info.nightscout.androidaps.data.IobTotal;
import info.nightscout.androidaps.data.Profile;
import info.nightscout.androidaps.data.ProfileStore;
import info.nightscout.androidaps.db.BgReading;
import info.nightscout.androidaps.db.CareportalEvent;
import info.nightscout.androidaps.db.DatabaseHelper;
import info.nightscout.androidaps.db.Source;
import info.nightscout.androidaps.db.TempTarget;
import info.nightscout.androidaps.events.EventFeatureRunning;
import info.nightscout.androidaps.events.EventNewBG;
import info.nightscout.androidaps.events.EventRefreshOverview;
import info.nightscout.androidaps.plugins.ConfigBuilder.ConfigBuilderPlugin;
import info.nightscout.androidaps.plugins.IobCobCalculator.AutosensData;
import info.nightscout.androidaps.plugins.IobCobCalculator.IobCobCalculatorPlugin;
import info.nightscout.androidaps.plugins.IobCobCalculator.events.EventAutosensCalculationFinished;
import info.nightscout.androidaps.plugins.Loop.LoopPlugin;
import info.nightscout.androidaps.queue.Callback;
import info.nightscout.utils.FabricPrivacy;
import info.nightscout.utils.BolusWizard;
import info.nightscout.utils.DateUtil;
import info.nightscout.utils.DecimalFormatter;
import info.nightscout.utils.NumberPicker;
import info.nightscout.utils.SP;
import info.nightscout.utils.SafeParse;
import info.nightscout.utils.ToastUtils;

public class WizardDialog extends DialogFragment implements OnClickListener, CompoundButton.OnCheckedChangeListener, Spinner.OnItemSelectedListener {
    private static Logger log = LoggerFactory.getLogger(WizardDialog.class);

    Button okButton;
    TextView bg;
    TextView bgInsulin;
    TextView bgUnits;
    CheckBox bgCheckbox;
    CheckBox ttCheckbox;
    TextView carbs;
    TextView carbsInsulin;
    TextView bolusIobInsulin;
    TextView basalIobInsulin;
    CheckBox bolusIobCheckbox;
    CheckBox basalIobCheckbox;
    TextView correctionInsulin;
    TextView total;
    Spinner profileSpinner;
    CheckBox superbolusCheckbox;
    TextView superbolus;
    TextView superbolusInsulin;
    CheckBox bgtrendCheckbox;
    TextView bgTrend;
    TextView bgTrendInsulin;
    LinearLayout cobLayout;
    CheckBox cobCheckbox;
    TextView cob;
    TextView cobInsulin;

    NumberPicker editBg;
    NumberPicker editCarbs;
    NumberPicker editCorr;
    NumberPicker editCarbTime;

    Integer calculatedCarbs = 0;
    Double calculatedTotalInsulin = 0d;
    JSONObject boluscalcJSON;

    Context context;

    //one shot guards
    private boolean accepted;
    private boolean okClicked;

    public WizardDialog() {
        super();
    }

    @Override
    public void onAttach(Context context) {
        super.onAttach(context);
        this.context = context;
    }

    @Override
    public void onDetach() {
        super.onDetach();
        this.context = null;
    }

    @Override
    public void onResume() {
        super.onResume();
        MainApp.bus().register(this);
        MainApp.bus().post(new EventFeatureRunning(EventFeatureRunning.Feature.WIZARD));
    }

    @Override
    public void onPause() {
        super.onPause();
        MainApp.bus().unregister(this);
    }

    @Subscribe
    public void onStatusEvent(final EventNewBG e) {
        Activity activity = getActivity();
        if (activity != null)
            activity.runOnUiThread(new Runnable() {
                @Override
                public void run() {
                    calculateInsulin();
                }
            });
    }

    @Subscribe
    public void onStatusEvent(final EventAutosensCalculationFinished e) {
        Activity activity = getActivity();
        if (activity != null)
            activity.runOnUiThread(new Runnable() {
                @Override
                public void run() {
                    calculateInsulin();
                }
            });
    }

    final private TextWatcher textWatcher = new TextWatcher() {
        @Override
        public void afterTextChanged(Editable s) {
        }

        @Override
        public void beforeTextChanged(CharSequence s, int start, int count, int after) {
        }

        @Override
        public void onTextChanged(CharSequence s, int start, int before, int count) {
            calculateInsulin();
        }
    };

    @Override
    public View onCreateView(LayoutInflater inflater, ViewGroup container,
                             Bundle savedInstanceState) {
        View view = inflater.inflate(R.layout.overview_wizard_dialog, null, false);

        getDialog().getWindow().requestFeature(Window.FEATURE_NO_TITLE);
        getDialog().getWindow().setSoftInputMode(WindowManager.LayoutParams.SOFT_INPUT_STATE_HIDDEN);

        okButton = (Button) view.findViewById(R.id.ok);
        okButton.setOnClickListener(this);
        view.findViewById(R.id.cancel).setOnClickListener(this);

        bg = (TextView) view.findViewById(R.id.treatments_wizard_bg);
        bgInsulin = (TextView) view.findViewById(R.id.treatments_wizard_bginsulin);
        bgUnits = (TextView) view.findViewById(R.id.treatments_wizard_bgunits);
        carbs = (TextView) view.findViewById(R.id.treatments_wizard_carbs);
        carbsInsulin = (TextView) view.findViewById(R.id.treatments_wizard_carbsinsulin);
        bolusIobInsulin = (TextView) view.findViewById(R.id.treatments_wizard_bolusiobinsulin);
        basalIobInsulin = (TextView) view.findViewById(R.id.treatments_wizard_basaliobinsulin);
        correctionInsulin = (TextView) view.findViewById(R.id.treatments_wizard_correctioninsulin);
        total = (TextView) view.findViewById(R.id.treatments_wizard_total);
        superbolus = (TextView) view.findViewById(R.id.treatments_wizard_sb);
        superbolusInsulin = (TextView) view.findViewById(R.id.treatments_wizard_sbinsulin);

        bgTrend = (TextView) view.findViewById(R.id.treatments_wizard_bgtrend);
        bgTrendInsulin = (TextView) view.findViewById(R.id.treatments_wizard_bgtrendinsulin);
        cobLayout = (LinearLayout) view.findViewById(R.id.treatments_wizard_cob_layout);
        cob = (TextView) view.findViewById(R.id.treatments_wizard_cob);
        cobInsulin = (TextView) view.findViewById(R.id.treatments_wizard_cobinsulin);

        bgCheckbox = (CheckBox) view.findViewById(R.id.treatments_wizard_bgcheckbox);
        ttCheckbox = (CheckBox) view.findViewById(R.id.treatments_wizard_ttcheckbox);
        bgtrendCheckbox = (CheckBox) view.findViewById(R.id.treatments_wizard_bgtrendcheckbox);
        cobCheckbox = (CheckBox) view.findViewById(R.id.treatments_wizard_cobcheckbox);
        bolusIobCheckbox = (CheckBox) view.findViewById(R.id.treatments_wizard_bolusiobcheckbox);
        basalIobCheckbox = (CheckBox) view.findViewById(R.id.treatments_wizard_basaliobcheckbox);
        superbolusCheckbox = (CheckBox) view.findViewById(R.id.treatments_wizard_sbcheckbox);
        loadCheckedStates();

        bgCheckbox.setOnCheckedChangeListener(this);
        ttCheckbox.setOnCheckedChangeListener(this);
        bgtrendCheckbox.setOnCheckedChangeListener(this);
        cobCheckbox.setOnCheckedChangeListener(this);
        basalIobCheckbox.setOnCheckedChangeListener(this);
        bolusIobCheckbox.setOnCheckedChangeListener(this);
        superbolusCheckbox.setOnCheckedChangeListener(this);

        profileSpinner = (Spinner) view.findViewById(R.id.treatments_wizard_profile);
        profileSpinner.setOnItemSelectedListener(this);

        editCarbTime = (NumberPicker) view.findViewById(R.id.treatments_wizard_carbtimeinput);
        editCorr = (NumberPicker) view.findViewById(R.id.treatments_wizard_correctioninput);
        editCarbs = (NumberPicker) view.findViewById(R.id.treatments_wizard_carbsinput);
        editBg = (NumberPicker) view.findViewById(R.id.treatments_wizard_bginput);

        superbolusCheckbox.setVisibility(SP.getBoolean(R.string.key_usesuperbolus, false) ? View.VISIBLE : View.GONE);

        Integer maxCarbs = MainApp.getConfigBuilder().applyCarbsConstraints(Constants.carbsOnlyForCheckLimit);
        Double maxCorrection = MainApp.getConfigBuilder().applyBolusConstraints(Constants.bolusOnlyForCheckLimit);

        editBg.setParams(0d, 0d, 500d, 0.1d, new DecimalFormat("0.0"), false, textWatcher);
        editCarbs.setParams(0d, 0d, (double) maxCarbs, 1d, new DecimalFormat("0"), false, textWatcher);
        double bolusstep = ConfigBuilderPlugin.getActivePump().getPumpDescription().bolusStep;
        editCorr.setParams(0d, -maxCorrection, maxCorrection, bolusstep, new DecimalFormat("0.00"), false, textWatcher);
        editCarbTime.setParams(0d, -60d, 60d, 5d, new DecimalFormat("0"), false);
        initDialog();

        setCancelable(true);
        getDialog().setCanceledOnTouchOutside(false);
        return view;
    }

    @Override
    public void onCheckedChanged(CompoundButton buttonView, boolean isChecked) {
        saveCheckedStates();
        ttCheckbox.setEnabled(bgCheckbox.isChecked() && MainApp.getConfigBuilder().getTempTargetFromHistory() != null);
        calculateInsulin();
    }

    private void saveCheckedStates() {
        //SP.putBoolean(getString(R.string.key_wizard_include_bg), bgCheckbox.isChecked());
        SP.putBoolean(getString(R.string.key_wizard_include_cob), cobCheckbox.isChecked());
        SP.putBoolean(getString(R.string.key_wizard_include_trend_bg), bgtrendCheckbox.isChecked());
        //SP.putBoolean(getString(R.string.key_wizard_include_bolus_iob), bolusIobCheckbox.isChecked());
        //SP.putBoolean(getString(R.string.key_wizard_include_basal_iob), basalIobCheckbox.isChecked());
    }

    private void loadCheckedStates() {
        //bgCheckbox.setChecked(SP.getBoolean(getString(R.string.key_wizard_include_bg), true));
        bgtrendCheckbox.setChecked(SP.getBoolean(getString(R.string.key_wizard_include_trend_bg), false));
        cobCheckbox.setChecked(SP.getBoolean(getString(R.string.key_wizard_include_cob), false));
        //bolusIobCheckbox.setChecked(SP.getBoolean(getString(R.string.key_wizard_include_bolus_iob), true));
        //basalIobCheckbox.setChecked(SP.getBoolean(getString(R.string.key_wizard_include_basal_iob), true));
    }

    @Override
    public void onItemSelected(AdapterView<?> parent, View view, int position, long id) {
        calculateInsulin();
        okButton.setVisibility(View.VISIBLE);
    }

    @Override
    public void onNothingSelected(AdapterView<?> parent) {
        ToastUtils.showToastInUiThread(context, MainApp.sResources.getString(R.string.noprofileselected));
        okButton.setVisibility(View.GONE);
    }

    @Override
    public synchronized void onClick(View view) {
        switch (view.getId()) {
            case R.id.ok:
                if (okClicked) {
                    log.debug("guarding: ok already clicked");
                    dismiss();
                    return;
                }
                okClicked = true;
                if (calculatedTotalInsulin > 0d || calculatedCarbs > 0d) {
                    DecimalFormat formatNumber2decimalplaces = new DecimalFormat("0.00");

                    String confirmMessage = getString(R.string.entertreatmentquestion);

                    Double insulinAfterConstraints = MainApp.getConfigBuilder().applyBolusConstraints(calculatedTotalInsulin);
                    Integer carbsAfterConstraints = MainApp.getConfigBuilder().applyCarbsConstraints(calculatedCarbs);

                    confirmMessage += "<br/>" + getString(R.string.bolus) + ": " + "<font color='" + MainApp.sResources.getColor(R.color.bolus) + "'>" + formatNumber2decimalplaces.format(insulinAfterConstraints) + "U" + "</font>";
                    confirmMessage += "<br/>" + getString(R.string.carbs) + ": " + carbsAfterConstraints + "g";


                    if (insulinAfterConstraints - calculatedTotalInsulin != 0 || !carbsAfterConstraints.equals(calculatedCarbs)) {
                        AlertDialog.Builder builder = new AlertDialog.Builder(context);
                        builder.setTitle(MainApp.sResources.getString(R.string.treatmentdeliveryerror));
                        builder.setMessage(getString(R.string.constraints_violation) + "\n" + getString(R.string.changeyourinput));
                        builder.setPositiveButton(MainApp.sResources.getString(R.string.ok), null);
                        builder.show();
                        return;
                    }

                    final Double finalInsulinAfterConstraints = insulinAfterConstraints;
                    final Integer finalCarbsAfterConstraints = carbsAfterConstraints;
                    final Double bg = SafeParse.stringToDouble(editBg.getText());
                    final int carbTime = SafeParse.stringToInt(editCarbTime.getText());
                    final boolean useSuperBolus = superbolusCheckbox.isChecked();

                    final AlertDialog.Builder builder = new AlertDialog.Builder(context);
                    builder.setTitle(MainApp.sResources.getString(R.string.confirmation));
                    builder.setMessage(Html.fromHtml(confirmMessage));
                    builder.setPositiveButton(getString(R.string.ok), new DialogInterface.OnClickListener() {
                        public void onClick(DialogInterface dialog, int id) {
                            synchronized (builder) {
                                if (accepted) {
                                    log.debug("guarding: already accepted");
                                    return;
                                }
                                accepted = true;
                                if (finalInsulinAfterConstraints > 0 || finalCarbsAfterConstraints > 0) {
                                    if (useSuperBolus) {
                                        final LoopPlugin activeloop = ConfigBuilderPlugin.getActiveLoop();
                                        if (activeloop != null) {
                                            activeloop.superBolusTo(System.currentTimeMillis() + 2 * 60L * 60 * 1000);
                                            MainApp.bus().post(new EventRefreshOverview("WizardDialog"));
                                        }
                                        ConfigBuilderPlugin.getCommandQueue().tempBasalPercent(0, 120, true, new Callback() {
                                            @Override
                                            public void run() {
                                                if (!result.success) {
                                                    Intent i = new Intent(MainApp.instance(), ErrorHelperActivity.class);
                                                    i.putExtra("soundid", R.raw.boluserror);
                                                    i.putExtra("status", result.comment);
                                                    i.putExtra("title", MainApp.sResources.getString(R.string.tempbasaldeliveryerror));
                                                    i.addFlags(Intent.FLAG_ACTIVITY_NEW_TASK);
                                                    MainApp.instance().startActivity(i);
                                                }
                                            }
                                        });
                                    }
                                    DetailedBolusInfo detailedBolusInfo = new DetailedBolusInfo();
                                    detailedBolusInfo.eventType = CareportalEvent.BOLUSWIZARD;
                                    detailedBolusInfo.insulin = finalInsulinAfterConstraints;
                                    detailedBolusInfo.carbs = finalCarbsAfterConstraints;
                                    detailedBolusInfo.context = context;
                                    detailedBolusInfo.glucose = bg;
                                    detailedBolusInfo.glucoseType = "Manual";
                                    detailedBolusInfo.carbTime = carbTime;
                                    detailedBolusInfo.boluscalc = boluscalcJSON;
                                    detailedBolusInfo.source = Source.USER;
                                    if (detailedBolusInfo.insulin > 0 || ConfigBuilderPlugin.getActivePump().getPumpDescription().storesCarbInfo) {
                                        ConfigBuilderPlugin.getCommandQueue().bolus(detailedBolusInfo, new Callback() {
                                            @Override
                                            public void run() {
                                                if (!result.success) {
                                                    Intent i = new Intent(MainApp.instance(), ErrorHelperActivity.class);
                                                    i.putExtra("soundid", R.raw.boluserror);
                                                    i.putExtra("status", result.comment);
                                                    i.putExtra("title", MainApp.sResources.getString(R.string.treatmentdeliveryerror));
                                                    i.addFlags(Intent.FLAG_ACTIVITY_NEW_TASK);
                                                    MainApp.instance().startActivity(i);
                                                }
                                            }
                                        });
                                    } else {
                                        MainApp.getConfigBuilder().addToHistoryTreatment(detailedBolusInfo);
                                    }
<<<<<<< HEAD
                                    Answers.getInstance().logCustom(new CustomEvent("Wizard"));
=======
                                    FabricPrivacy.getInstance().logCustom(new CustomEvent("Wizard"));
>>>>>>> e088b4df
                                }
                            }
                        }
                    });
                    builder.setNegativeButton(getString(R.string.cancel), null);
                    builder.show();
                    dismiss();
                }
                break;
            case R.id.cancel:
                dismiss();
                break;
        }
    }

    private void initDialog() {
        Profile profile = MainApp.getConfigBuilder().getProfile();
        ProfileStore profileStore = ConfigBuilderPlugin.getActiveProfileInterface().getProfile();

        if (profile == null) {
            ToastUtils.showToastInUiThread(MainApp.instance().getApplicationContext(), MainApp.sResources.getString(R.string.noprofile));
            return;
        }

        ArrayList<CharSequence> profileList;
        profileList = profileStore.getProfileList();
        profileList.add(0, MainApp.sResources.getString(R.string.active));
        ArrayAdapter<CharSequence> adapter = new ArrayAdapter<>(getContext(),
                R.layout.spinner_centered, profileList);

        profileSpinner.setAdapter(adapter);

        String units = profile.getUnits();
        bgUnits.setText(units);
        if (units.equals(Constants.MGDL)) editBg.setStep(1d);
        else editBg.setStep(0.1d);

        // Set BG if not old
        BgReading lastBg = DatabaseHelper.actualBg();

        if (lastBg != null) {
            editBg.setValue(lastBg.valueToUnits(units));
        } else {
            editBg.setValue(0d);
        }
        ttCheckbox.setEnabled(MainApp.getConfigBuilder().getTempTargetFromHistory() != null);

        // IOB calculation
        MainApp.getConfigBuilder().updateTotalIOBTreatments();
        IobTotal bolusIob = MainApp.getConfigBuilder().getLastCalculationTreatments().round();
        MainApp.getConfigBuilder().updateTotalIOBTempBasals();
        IobTotal basalIob = MainApp.getConfigBuilder().getLastCalculationTempBasals().round();

        bolusIobInsulin.setText(DecimalFormatter.to2Decimal(-bolusIob.iob) + "U");
        basalIobInsulin.setText(DecimalFormatter.to2Decimal(-basalIob.basaliob) + "U");

        calculateInsulin();
    }

    private void calculateInsulin() {
        ProfileStore profile = ConfigBuilderPlugin.getActiveProfileInterface().getProfile();
        if (profileSpinner == null || profileSpinner.getSelectedItem() == null)
            return; // not initialized yet
        String selectedAlternativeProfile = profileSpinner.getSelectedItem().toString();
        Profile specificProfile;
        if (selectedAlternativeProfile.equals(MainApp.sResources.getString(R.string.active)))
            specificProfile = MainApp.getConfigBuilder().getProfile();
        else
            specificProfile = profile.getSpecificProfile(selectedAlternativeProfile);

        // Entered values
        Double c_bg = SafeParse.stringToDouble(editBg.getText());
        Integer c_carbs = SafeParse.stringToInt(editCarbs.getText());
        Double c_correction = SafeParse.stringToDouble(editCorr.getText());
        Double corrAfterConstraint = MainApp.getConfigBuilder().applyBolusConstraints(c_correction);
        if (c_correction - corrAfterConstraint != 0) { // c_correction != corrAfterConstraint doesn't work
            editCorr.setValue(0d);
            ToastUtils.showToastInUiThread(MainApp.instance().getApplicationContext(), getString(R.string.bolusconstraintapplied));
            return;
        }
        Integer carbsAfterConstraint = MainApp.getConfigBuilder().applyCarbsConstraints(c_carbs);
        if (c_carbs - carbsAfterConstraint != 0) {
            editCarbs.setValue(0d);
            ToastUtils.showToastInUiThread(MainApp.instance().getApplicationContext(), getString(R.string.carbsconstraintapplied));
            return;
        }

        c_bg = bgCheckbox.isChecked() ? c_bg : 0d;
        TempTarget tempTarget = ttCheckbox.isChecked() ? MainApp.getConfigBuilder().getTempTargetFromHistory() : null;

        // COB
        Double c_cob = 0d;
        if (cobCheckbox.isChecked()) {
            AutosensData autosensData = IobCobCalculatorPlugin.getPlugin().getLastAutosensData("Wizard COB");

            if(autosensData != null) {
                c_cob = autosensData.cob;
            }
        }

        BolusWizard wizard = new BolusWizard();
        wizard.doCalc(specificProfile, tempTarget, carbsAfterConstraint, c_cob, c_bg, corrAfterConstraint, bolusIobCheckbox.isChecked(), basalIobCheckbox.isChecked(), superbolusCheckbox.isChecked(), bgtrendCheckbox.isChecked());

        bg.setText(c_bg + " ISF: " + DecimalFormatter.to1Decimal(wizard.sens));
        bgInsulin.setText(DecimalFormatter.to2Decimal(wizard.insulinFromBG) + "U");

        carbs.setText(DecimalFormatter.to0Decimal(c_carbs) + "g IC: " + DecimalFormatter.to1Decimal(wizard.ic));
        carbsInsulin.setText(DecimalFormatter.to2Decimal(wizard.insulinFromCarbs) + "U");

        bolusIobInsulin.setText(DecimalFormatter.to2Decimal(wizard.insulingFromBolusIOB) + "U");
        basalIobInsulin.setText(DecimalFormatter.to2Decimal(wizard.insulingFromBasalsIOB) + "U");

        correctionInsulin.setText(DecimalFormatter.to2Decimal(wizard.insulinFromCorrection) + "U");
        calculatedTotalInsulin = wizard.calculatedTotalInsulin;

        calculatedCarbs = carbsAfterConstraint;

        // Superbolus
        if (superbolusCheckbox.isChecked()) {
            superbolus.setText("2h");
        } else {
            superbolus.setText("");
        }
        superbolusInsulin.setText(DecimalFormatter.to2Decimal(wizard.insulinFromSuperBolus) + "U");

        // Trend
        if (bgtrendCheckbox.isChecked()) {
            if (wizard.glucoseStatus != null) {
                bgTrend.setText((wizard.glucoseStatus.avgdelta > 0 ? "+" : "") + Profile.toUnitsString(wizard.glucoseStatus.avgdelta * 3, wizard.glucoseStatus.avgdelta * 3 / 18, specificProfile.getUnits()) + " " + specificProfile.getUnits());
            } else {
                bgTrend.setText("");
            }
        } else {
            bgTrend.setText("");
        }
        bgTrendInsulin.setText(DecimalFormatter.to2Decimal(wizard.insulinFromTrend) + "U");

        // COB
        if (cobCheckbox.isChecked()) {
            cob.setText(DecimalFormatter.to2Decimal(c_cob) + "g IC: " + DecimalFormatter.to1Decimal(wizard.ic));
            cobInsulin.setText(DecimalFormatter.to2Decimal(wizard.insulinFromCOB) + "U");
        } else {
            cob.setText("");
            cobInsulin.setText("");
        }

        if (calculatedTotalInsulin > 0d || calculatedCarbs > 0d) {
            String insulinText = calculatedTotalInsulin > 0d ? (DecimalFormatter.to2Decimal(calculatedTotalInsulin) + "U") : "";
            String carbsText = calculatedCarbs > 0d ? (DecimalFormatter.to0Decimal(calculatedCarbs) + "g") : "";
            total.setText(MainApp.gs(R.string.result) + ": " + insulinText + " " + carbsText);
            okButton.setVisibility(View.VISIBLE);
        } else {
            // TODO this should also be run when loading the dialog as the OK button is initially visible
            //      but does nothing if neither carbs nor insulin is > 0
            total.setText(MainApp.gs(R.string.missing) + " " + DecimalFormatter.to0Decimal(wizard.carbsEquivalent) + "g");
            okButton.setVisibility(View.INVISIBLE);
        }

        boluscalcJSON = new JSONObject();
        try {
            boluscalcJSON.put("profile", selectedAlternativeProfile);
            boluscalcJSON.put("eventTime", DateUtil.toISOString(new Date()));
            boluscalcJSON.put("targetBGLow", wizard.targetBGLow);
            boluscalcJSON.put("targetBGHigh", wizard.targetBGHigh);
            boluscalcJSON.put("isf", wizard.sens);
            boluscalcJSON.put("ic", wizard.ic);
            boluscalcJSON.put("iob", -(wizard.insulingFromBolusIOB + wizard.insulingFromBasalsIOB));
            boluscalcJSON.put("bolusiobused", bolusIobCheckbox.isChecked());
            boluscalcJSON.put("basaliobused", basalIobCheckbox.isChecked());
            boluscalcJSON.put("bg", c_bg);
            boluscalcJSON.put("insulinbg", wizard.insulinFromBG);
            boluscalcJSON.put("insulinbgused", bgCheckbox.isChecked());
            boluscalcJSON.put("bgdiff", wizard.bgDiff);
            boluscalcJSON.put("insulincarbs", wizard.insulinFromCarbs);
            boluscalcJSON.put("carbs", c_carbs);
            boluscalcJSON.put("cob", c_cob);
            boluscalcJSON.put("insulincob", wizard.insulinFromCOB);
            boluscalcJSON.put("othercorrection", corrAfterConstraint);
            boluscalcJSON.put("insulinsuperbolus", wizard.insulinFromSuperBolus);
            boluscalcJSON.put("insulintrend", wizard.insulinFromTrend);
            boluscalcJSON.put("insulin", calculatedTotalInsulin);
        } catch (JSONException e) {
            log.error("Unhandled exception", e);
        }
    }

}<|MERGE_RESOLUTION|>--- conflicted
+++ resolved
@@ -382,11 +382,7 @@
                                     } else {
                                         MainApp.getConfigBuilder().addToHistoryTreatment(detailedBolusInfo);
                                     }
-<<<<<<< HEAD
-                                    Answers.getInstance().logCustom(new CustomEvent("Wizard"));
-=======
                                     FabricPrivacy.getInstance().logCustom(new CustomEvent("Wizard"));
->>>>>>> e088b4df
                                 }
                             }
                         }
