--- conflicted
+++ resolved
@@ -4,14 +4,10 @@
 import android.telephony.SmsManager
 import android.telephony.SmsMessage
 import android.text.TextUtils
-<<<<<<< HEAD
 import androidx.preference.EditTextPreference
 import androidx.preference.Preference
 import androidx.preference.PreferenceFragmentCompat
-=======
-import com.andreabaccega.widget.ValidatingEditTextPreference
 import info.nightscout.androidaps.Config
->>>>>>> 94dd8438
 import info.nightscout.androidaps.Constants
 import info.nightscout.androidaps.R
 import info.nightscout.androidaps.data.DetailedBolusInfo
@@ -607,14 +603,9 @@
                         commandQueue.extendedBolus(aDouble(), secondInteger(), object : Callback() {
                             override fun run() {
                                 if (result.success) {
-<<<<<<< HEAD
                                     var replyText = String.format(resourceHelper.gs(R.string.smscommunicator_extendedset), aDouble, duration)
-                                    replyText += "\n" + activePlugin.activePumpPlugin?.shortStatus(true)
-=======
-                                    var replyText = String.format(MainApp.gs(R.string.smscommunicator_extendedset), aDouble, duration)
-                                    if (Config.APS) replyText += "\n" + MainApp.gs(R.string.loopsuspended)
-                                    replyText += "\n" + ConfigBuilderPlugin.getPlugin().activePump?.shortStatus(true)
->>>>>>> 94dd8438
+                                    if (Config.APS) replyText += "\n" + resourceHelper.gs(R.string.loopsuspended)
+                                    replyText += "\n" + activePlugin.activePump.shortStatus(true)
                                     sendSMSToAllNumbers(Sms(receivedSms.phoneNumber, replyText))
                                 } else {
                                     var replyText = resourceHelper.gs(R.string.smscommunicator_extendedfailed)
