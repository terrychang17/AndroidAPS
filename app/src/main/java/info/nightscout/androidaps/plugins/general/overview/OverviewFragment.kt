--- conflicted
+++ resolved
@@ -625,6 +625,14 @@
 //                    overview_apsmode_text?.setTextColor(resourceHelper.gc(R.color.ribbonTextWarning))
                 }
 
+                loopPlugin.isEnabled() && closedLoopEnabled.value() && loopPlugin.isLGS -> {
+                    overview_apsmode.setImageResource(R.drawable.remove)
+                    overview_apsmode_text?.text = ""
+//                    overview_apsmode_text?.text = resourceHelper.gs(R.string.closedloop)
+//                    overview_apsmode_text?.setBackgroundColor(resourceHelper.gc(R.color.ribbonDefault))
+//                    overview_apsmode_text?.setTextColor(resourceHelper.gc(R.color.ribbonTextDefault))
+                }
+
                 loopPlugin.isEnabled() && closedLoopEnabled.value()  -> {
                     overview_apsmode.setImageResource(R.drawable.closedloop)
                     overview_apsmode_text?.text = ""
@@ -633,28 +641,12 @@
 //                    overview_apsmode_text?.setTextColor(resourceHelper.gc(R.color.ribbonTextDefault))
                 }
 
-<<<<<<< HEAD
                 loopPlugin.isEnabled() && !closedLoopEnabled.value() -> {
                     overview_apsmode.setImageResource(R.drawable.openloop)
                     overview_apsmode_text?.text = ""
 //                    overview_apsmode_text?.text = resourceHelper.gs(R.string.openloop)
 //                    overview_apsmode_text?.setBackgroundColor(resourceHelper.gc(R.color.ribbonDefault))
 //                    overview_apsmode_text?.setTextColor(resourceHelper.gc(R.color.ribbonTextDefault))
-=======
-                loopPlugin.isEnabled(PluginType.LOOP)                            -> {
-                    val isLGS = loopPlugin.isLGS
-                    overview_apsmode?.text =
-                        if (closedLoopEnabled.value())
-                            if (isLGS)
-                                resourceHelper.gs(R.string.lgs)
-                            else
-                                resourceHelper.gs(R.string.closedloop)
-                        else
-                            resourceHelper.gs(R.string.openloop)
-
-                    overview_apsmode?.setBackgroundColor(if (isLGS) resourceHelper.gc(R.color.ribbonUnusual) else resourceHelper.gc(R.color.ribbonDefault))
-                    overview_apsmode?.setTextColor(resourceHelper.gc(R.color.ribbonTextDefault))
->>>>>>> 94287178
                 }
 
                 else                                                                -> {
