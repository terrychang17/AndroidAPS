package info.nightscout.androidaps.plugins.PumpDanaR;

import android.support.annotation.Nullable;

import org.json.JSONException;
import org.json.JSONObject;
import org.slf4j.Logger;

import java.util.Date;

import info.nightscout.androidaps.BuildConfig;
import info.nightscout.androidaps.Config;
import info.nightscout.androidaps.MainApp;
import info.nightscout.androidaps.R;
import info.nightscout.androidaps.data.Profile;
import info.nightscout.androidaps.data.ProfileStore;
import info.nightscout.androidaps.data.PumpEnactResult;
import info.nightscout.androidaps.db.ExtendedBolus;
import info.nightscout.androidaps.db.TemporaryBasal;
import info.nightscout.androidaps.interfaces.Constraint;
import info.nightscout.androidaps.interfaces.ConstraintsInterface;
import info.nightscout.androidaps.interfaces.DanaRInterface;
import info.nightscout.androidaps.interfaces.PluginBase;
import info.nightscout.androidaps.interfaces.ProfileInterface;
import info.nightscout.androidaps.interfaces.PumpDescription;
import info.nightscout.androidaps.interfaces.PumpInterface;
import info.nightscout.androidaps.plugins.Overview.events.EventDismissNotification;
import info.nightscout.androidaps.plugins.Overview.events.EventNewNotification;
import info.nightscout.androidaps.plugins.Overview.notifications.Notification;
import info.nightscout.androidaps.plugins.ProfileNS.NSProfilePlugin;
import info.nightscout.androidaps.plugins.PumpDanaR.comm.RecordTypes;
import info.nightscout.androidaps.plugins.PumpDanaR.services.AbstractDanaRExecutionService;
import info.nightscout.utils.DateUtil;
import info.nightscout.utils.DecimalFormatter;
import info.nightscout.utils.Round;
import info.nightscout.utils.SP;

/**
 * Created by mike on 28.01.2018.
 */

public abstract class AbstractDanaRPlugin implements PluginBase, PumpInterface, DanaRInterface, ConstraintsInterface, ProfileInterface {
    protected Logger log;

    protected boolean mPluginPumpEnabled = false;
    protected boolean mPluginProfileEnabled = false;
    protected boolean mFragmentPumpVisible = true;

    protected AbstractDanaRExecutionService sExecutionService;

    protected DanaRPump pump = DanaRPump.getInstance();
    protected boolean useExtendedBoluses = false;

    public PumpDescription pumpDescription = new PumpDescription();

    @Override
    public String getFragmentClass() {
        return DanaRFragment.class.getName();
    }

    // Plugin base interface
    @Override
    public int getType() {
        return PluginBase.PUMP;
    }

    @Override
    public String getNameShort() {
        String name = MainApp.sResources.getString(R.string.danarpump_shortname);
        if (!name.trim().isEmpty()) {
            //only if translation exists
            return name;
        }
        // use long name as fallback
        return getName();
    }

    @Override
    public boolean isEnabled(int type) {
        if (type == PluginBase.PROFILE) return mPluginProfileEnabled && mPluginPumpEnabled;
        else if (type == PluginBase.PUMP) return mPluginPumpEnabled;
        else if (type == PluginBase.CONSTRAINTS) return mPluginPumpEnabled;
        return false;
    }

    @Override
    public boolean isVisibleInTabs(int type) {
        if (type == PluginBase.PROFILE || type == PluginBase.CONSTRAINTS) return false;
        else if (type == PluginBase.PUMP) return mFragmentPumpVisible;
        return false;
    }

    @Override
    public boolean canBeHidden(int type) {
        return true;
    }

    @Override
    public boolean hasFragment() {
        return true;
    }

    @Override
    public boolean showInList(int type) {
        return type == PUMP;
    }

    @Override
    public void setPluginEnabled(int type, boolean fragmentEnabled) {
        if (type == PluginBase.PROFILE)
            mPluginProfileEnabled = fragmentEnabled;
        else if (type == PluginBase.PUMP)
            mPluginPumpEnabled = fragmentEnabled;
        // if pump profile was enabled need to switch to another too
        if (type == PluginBase.PUMP && !fragmentEnabled && mPluginProfileEnabled) {
            setPluginEnabled(PluginBase.PROFILE, false);
            setFragmentVisible(PluginBase.PROFILE, false);
            NSProfilePlugin.getPlugin().setPluginEnabled(PluginBase.PROFILE, true);
            NSProfilePlugin.getPlugin().setFragmentVisible(PluginBase.PROFILE, true);
        }
    }

    @Override
    public void setFragmentVisible(int type, boolean fragmentVisible) {
        if (type == PluginBase.PUMP)
            mFragmentPumpVisible = fragmentVisible;
    }

    @Override
    public boolean isSuspended() {
        return pump.pumpSuspended;
    }

    @Override
    public boolean isBusy() {
        if (sExecutionService == null) return false;
        return sExecutionService.isConnected() || sExecutionService.isConnecting();
    }

    // Pump interface
    @Override
    public PumpEnactResult setNewBasalProfile(Profile profile) {
        PumpEnactResult result = new PumpEnactResult();

        if (sExecutionService == null) {
            log.error("setNewBasalProfile sExecutionService is null");
            result.comment = "setNewBasalProfile sExecutionService is null";
            return result;
        }
        if (!isInitialized()) {
            log.error("setNewBasalProfile not initialized");
            Notification notification = new Notification(Notification.PROFILE_NOT_SET_NOT_INITIALIZED, MainApp.sResources.getString(R.string.pumpNotInitializedProfileNotSet), Notification.URGENT);
            MainApp.bus().post(new EventNewNotification(notification));
            result.comment = MainApp.sResources.getString(R.string.pumpNotInitializedProfileNotSet);
            return result;
        } else {
            MainApp.bus().post(new EventDismissNotification(Notification.PROFILE_NOT_SET_NOT_INITIALIZED));
        }
        if (!sExecutionService.updateBasalsInPump(profile)) {
            Notification notification = new Notification(Notification.FAILED_UDPATE_PROFILE, MainApp.sResources.getString(R.string.failedupdatebasalprofile), Notification.URGENT);
            MainApp.bus().post(new EventNewNotification(notification));
            result.comment = MainApp.sResources.getString(R.string.failedupdatebasalprofile);
            return result;
        } else {
            MainApp.bus().post(new EventDismissNotification(Notification.PROFILE_NOT_SET_NOT_INITIALIZED));
            MainApp.bus().post(new EventDismissNotification(Notification.FAILED_UDPATE_PROFILE));
            Notification notification = new Notification(Notification.PROFILE_SET_OK, MainApp.sResources.getString(R.string.profile_set_ok), Notification.INFO, 60);
            MainApp.bus().post(new EventNewNotification(notification));
            result.success = true;
            result.enacted = true;
            result.comment = "OK";
            return result;
        }
    }

    @Override
    public boolean isThisProfileSet(Profile profile) {
        if (!isInitialized())
            return true; // TODO: not sure what's better. so far TRUE to prevent too many SMS
        if (pump.pumpProfiles == null)
            return true; // TODO: not sure what's better. so far TRUE to prevent too many SMS
        int basalValues = pump.basal48Enable ? 48 : 24;
        int basalIncrement = pump.basal48Enable ? 30 * 60 : 60 * 60;
        for (int h = 0; h < basalValues; h++) {
            Double pumpValue = pump.pumpProfiles[pump.activeProfile][h];
            Double profileValue = profile.getBasalTimeFromMidnight((Integer) (h * basalIncrement));
            if (profileValue == null) return true;
            if (Math.abs(pumpValue - profileValue) > getPumpDescription().basalStep) {
                log.debug("Diff found. Hour: " + h + " Pump: " + pumpValue + " Profile: " + profileValue);
                return false;
            }
        }
        return true;
    }

    @Override
    public Date lastDataTime() {
        return new Date(pump.lastConnection);
    }

    @Override
    public double getBaseBasalRate() {
        return pump.currentBasal;
    }

    @Override
    public void stopBolusDelivering() {
        if (sExecutionService == null) {
            log.error("stopBolusDelivering sExecutionService is null");
            return;
        }
        sExecutionService.bolusStop();
    }

    @Override
    public PumpEnactResult setTempBasalPercent(Integer percent, Integer durationInMinutes, Profile profile, boolean enforceNew) {
        PumpEnactResult result = new PumpEnactResult();
        percent = MainApp.getConstraintChecker().applyBasalPercentConstraints(new Constraint<>(percent), profile).value();
        if (percent < 0) {
            result.isTempCancel = false;
            result.enacted = false;
            result.success = false;
            result.comment = MainApp.instance().getString(R.string.danar_invalidinput);
            log.error("setTempBasalPercent: Invalid input");
            return result;
        }
        if (percent > getPumpDescription().maxTempPercent)
            percent = getPumpDescription().maxTempPercent;
        long now = System.currentTimeMillis();
        TemporaryBasal runningTB = MainApp.getConfigBuilder().getRealTempBasalFromHistory(now);
        if (runningTB != null && runningTB.percentRate == percent && !enforceNew) {
            result.enacted = false;
            result.success = true;
            result.isTempCancel = false;
            result.comment = MainApp.instance().getString(R.string.virtualpump_resultok);
            result.duration = pump.tempBasalRemainingMin;
            result.percent = pump.tempBasalPercent;
            result.isPercent = true;
            if (Config.logPumpActions)
                log.debug("setTempBasalPercent: Correct value already set");
            return result;
        }
        int durationInHours = Math.max(durationInMinutes / 60, 1);
        boolean connectionOK = sExecutionService.tempBasal(percent, durationInHours);
        if (connectionOK && pump.isTempBasalInProgress && pump.tempBasalPercent == percent) {
            result.enacted = true;
            result.success = true;
            result.comment = MainApp.instance().getString(R.string.virtualpump_resultok);
            result.isTempCancel = false;
            result.duration = pump.tempBasalRemainingMin;
            result.percent = pump.tempBasalPercent;
            result.isPercent = true;
            if (Config.logPumpActions)
                log.debug("setTempBasalPercent: OK");
            return result;
        }
        result.enacted = false;
        result.success = false;
        result.comment = MainApp.instance().getString(R.string.tempbasaldeliveryerror);
        log.error("setTempBasalPercent: Failed to set temp basal");
        return result;
    }

    @Override
    public PumpEnactResult setExtendedBolus(Double insulin, Integer durationInMinutes) {
        insulin = MainApp.getConstraintChecker().applyBolusConstraints(new Constraint<>(insulin)).value();
        // needs to be rounded
        int durationInHalfHours = Math.max(durationInMinutes / 30, 1);
        insulin = Round.roundTo(insulin, getPumpDescription().extendedBolusStep);

        PumpEnactResult result = new PumpEnactResult();
        ExtendedBolus runningEB = MainApp.getConfigBuilder().getExtendedBolusFromHistory(System.currentTimeMillis());
        if (runningEB != null && Math.abs(runningEB.insulin - insulin) < getPumpDescription().extendedBolusStep) {
            result.enacted = false;
            result.success = true;
            result.comment = MainApp.instance().getString(R.string.virtualpump_resultok);
            result.duration = pump.extendedBolusRemainingMinutes;
            result.absolute = pump.extendedBolusAbsoluteRate;
            result.isPercent = false;
            result.isTempCancel = false;
            if (Config.logPumpActions)
                log.debug("setExtendedBolus: Correct extended bolus already set. Current: " + pump.extendedBolusAmount + " Asked: " + insulin);
            return result;
        }
        boolean connectionOK = sExecutionService.extendedBolus(insulin, durationInHalfHours);
        if (connectionOK && pump.isExtendedInProgress && Math.abs(pump.extendedBolusAmount - insulin) < getPumpDescription().extendedBolusStep) {
            result.enacted = true;
            result.success = true;
            result.comment = MainApp.instance().getString(R.string.virtualpump_resultok);
            result.isTempCancel = false;
            result.duration = pump.extendedBolusRemainingMinutes;
            result.absolute = pump.extendedBolusAbsoluteRate;
            if (!SP.getBoolean("danar_useextended", false))
                result.bolusDelivered = pump.extendedBolusAmount;
            result.isPercent = false;
            if (Config.logPumpActions)
                log.debug("setExtendedBolus: OK");
            return result;
        }
        result.enacted = false;
        result.success = false;
        result.comment = MainApp.instance().getString(R.string.danar_valuenotsetproperly);
        log.error("setExtendedBolus: Failed to extended bolus");
        return result;
    }

    @Override
    public PumpEnactResult cancelExtendedBolus() {
        PumpEnactResult result = new PumpEnactResult();
        ExtendedBolus runningEB = MainApp.getConfigBuilder().getExtendedBolusFromHistory(System.currentTimeMillis());
        if (runningEB != null) {
            sExecutionService.extendedBolusStop();
            result.enacted = true;
            result.isTempCancel = true;
        }
        if (!pump.isExtendedInProgress) {
            result.success = true;
            result.comment = MainApp.instance().getString(R.string.virtualpump_resultok);
            if (Config.logPumpActions)
                log.debug("cancelExtendedBolus: OK");
            return result;
        } else {
            result.success = false;
            result.comment = MainApp.instance().getString(R.string.danar_valuenotsetproperly);
            log.error("cancelExtendedBolus: Failed to cancel extended bolus");
            return result;
        }
    }

    @Override
    public void connect(String from) {
        if (sExecutionService != null) {
            sExecutionService.connect();
            pumpDescription.basalStep = pump.basalStep;
            pumpDescription.bolusStep = pump.bolusStep;
        }
    }

    @Override
    public boolean isConnected() {
        return sExecutionService != null && sExecutionService.isConnected();
    }

    @Override
    public boolean isConnecting() {
        return sExecutionService != null && sExecutionService.isConnecting();
    }

    @Override
    public void disconnect(String from) {
        if (sExecutionService != null) sExecutionService.disconnect(from);
    }

    @Override
    public void stopConnecting() {
        if (sExecutionService != null) sExecutionService.stopConnecting();
    }

    @Override
    public void getPumpStatus() {
        if (sExecutionService != null) sExecutionService.getPumpStatus();
    }

    @Override
    public JSONObject getJSONStatus(Profile profile, String profilename) {
        long now = System.currentTimeMillis();
        if (pump.lastConnection + 5 * 60 * 1000L < System.currentTimeMillis()) {
            return null;
        }
        JSONObject pumpjson = new JSONObject();
        JSONObject battery = new JSONObject();
        JSONObject status = new JSONObject();
        JSONObject extended = new JSONObject();
        try {
            battery.put("percent", pump.batteryRemaining);
            status.put("status", pump.pumpSuspended ? "suspended" : "normal");
            status.put("timestamp", DateUtil.toISOString(pump.lastConnection));
            extended.put("Version", BuildConfig.VERSION_NAME + "-" + BuildConfig.BUILDVERSION);
            extended.put("PumpIOB", pump.iob);
            if (pump.lastBolusTime.getTime() != 0) {
                extended.put("LastBolus", pump.lastBolusTime.toLocaleString());
                extended.put("LastBolusAmount", pump.lastBolusAmount);
            }
            TemporaryBasal tb = MainApp.getConfigBuilder().getRealTempBasalFromHistory(now);
            if (tb != null) {
                extended.put("TempBasalAbsoluteRate", tb.tempBasalConvertedToAbsolute(now, profile));
                extended.put("TempBasalStart", DateUtil.dateAndTimeString(tb.date));
                extended.put("TempBasalRemaining", tb.getPlannedRemainingMinutes());
            }
            ExtendedBolus eb = MainApp.getConfigBuilder().getExtendedBolusFromHistory(now);
            if (eb != null) {
                extended.put("ExtendedBolusAbsoluteRate", eb.absoluteRate());
                extended.put("ExtendedBolusStart", DateUtil.dateAndTimeString(eb.date));
                extended.put("ExtendedBolusRemaining", eb.getPlannedRemainingMinutes());
            }
            extended.put("BaseBasalRate", getBaseBasalRate());
            try {
                extended.put("ActiveProfile", profilename);
            } catch (Exception e) {
            }

            pumpjson.put("battery", battery);
            pumpjson.put("status", status);
            pumpjson.put("extended", extended);
            pumpjson.put("reservoir", (int) pump.reservoirRemainingUnits);
            pumpjson.put("clock", DateUtil.toISOString(new Date()));
        } catch (JSONException e) {
            log.error("Unhandled exception", e);
        }
        return pumpjson;
    }

    @Override
    public String deviceID() {
        return pump.serialNumber;
    }

    @Override
    public PumpDescription getPumpDescription() {
        return pumpDescription;
    }

    /**
     * DanaR interface
     */

    @Override
    public PumpEnactResult loadHistory(byte type) {
        return sExecutionService.loadHistory(type);
    }

    /**
     * Constraint interface
     */

    @Override
<<<<<<< HEAD
    public PumpEnactResult loadTDDs() {
        return loadHistory(RecordTypes.RECORD_TYPE_DAILY);
    }

    @Override
    public boolean isLoopEnabled() {
        return true;
    }

    @Override
    public boolean isClosedModeEnabled() {
        return true;
    }

    @Override
    public boolean isAutosensModeEnabled() {
        return true;
    }

    @Override
    public boolean isAMAModeEnabled() {
        return true;
    }

    @Override
    public boolean isSMBModeEnabled() {
        return true;
    }

    @SuppressWarnings("PointlessBooleanExpression")
    @Override
    public Double applyBasalConstraints(Double absoluteRate) {
        double origAbsoluteRate = absoluteRate;
        if (pump != null) {
            if (absoluteRate > pump.maxBasal) {
                absoluteRate = pump.maxBasal;
                if (Config.logConstraintsChanges && origAbsoluteRate != Constants.basalAbsoluteOnlyForCheckLimit)
                    log.debug("Limiting rate " + origAbsoluteRate + "U/h by pump constraint to " + absoluteRate + "U/h");
            }
        }
=======
    public Constraint<Double> applyBasalConstraints(Constraint<Double> absoluteRate, Profile profile) {
        if (pump != null)
            absoluteRate.setIfSmaller(pump.maxBasal, String.format(MainApp.gs(R.string.limitingbasalratio), pump.maxBasal, MainApp.gs(R.string.pumplimit)), this);
>>>>>>> d5e60fa1
        return absoluteRate;
    }

    @Override
    public Constraint<Integer> applyBasalPercentConstraints(Constraint<Integer> percentRate, Profile profile) {
        percentRate.setIfGreater(0, String.format(MainApp.gs(R.string.limitingpercentrate), 0, MainApp.gs(R.string.itmustbepositivevalue)), this);
        percentRate.setIfSmaller(getPumpDescription().maxTempPercent, String.format(MainApp.gs(R.string.limitingpercentrate), getPumpDescription().maxTempPercent, MainApp.gs(R.string.pumplimit)), this);

        return percentRate;
    }

    @Override
    public Constraint<Double> applyBolusConstraints(Constraint<Double> insulin) {
        if (pump != null)
            insulin.setIfSmaller(pump.maxBolus, String.format(MainApp.gs(R.string.limitingbolus), pump.maxBolus, MainApp.gs(R.string.pumplimit)), this);
        return insulin;
    }

    @Nullable
    @Override
    public ProfileStore getProfile() {
        if (pump.lastSettingsRead == 0)
            return null; // no info now
        return pump.createConvertedProfile();
    }

    @Override
    public String getUnits() {
        return pump.getUnits();
    }

    @Override
    public String getProfileName() {
        return pump.createConvertedProfileName();
    }

    // Reply for sms communicator
    public String shortStatus(boolean veryShort) {
        String ret = "";
        if (pump.lastConnection != 0) {
            Long agoMsec = System.currentTimeMillis() - pump.lastConnection;
            int agoMin = (int) (agoMsec / 60d / 1000d);
            ret += "LastConn: " + agoMin + " minago\n";
        }
        if (pump.lastBolusTime.getTime() != 0) {
            ret += "LastBolus: " + DecimalFormatter.to2Decimal(pump.lastBolusAmount) + "U @" + android.text.format.DateFormat.format("HH:mm", pump.lastBolusTime) + "\n";
        }
        TemporaryBasal activeTemp = MainApp.getConfigBuilder().getRealTempBasalFromHistory(System.currentTimeMillis());
        if (activeTemp != null) {
            ret += "Temp: " + activeTemp.toStringFull() + "\n";
        }
        ExtendedBolus activeExtendedBolus = MainApp.getConfigBuilder().getExtendedBolusFromHistory(System.currentTimeMillis());
        if (activeExtendedBolus != null) {
            ret += "Extended: " + activeExtendedBolus.toString() + "\n";
        }
        if (!veryShort) {
            ret += "TDD: " + DecimalFormatter.to0Decimal(pump.dailyTotalUnits) + " / " + pump.maxDailyTotalUnits + " U\n";
        }
        ret += "IOB: " + pump.iob + "U\n";
        ret += "Reserv: " + DecimalFormatter.to0Decimal(pump.reservoirRemainingUnits) + "U\n";
        ret += "Batt: " + pump.batteryRemaining + "\n";
        return ret;
    }
    // TODO: daily total constraint

}<|MERGE_RESOLUTION|>--- conflicted
+++ resolved
@@ -28,7 +28,6 @@
 import info.nightscout.androidaps.plugins.Overview.events.EventNewNotification;
 import info.nightscout.androidaps.plugins.Overview.notifications.Notification;
 import info.nightscout.androidaps.plugins.ProfileNS.NSProfilePlugin;
-import info.nightscout.androidaps.plugins.PumpDanaR.comm.RecordTypes;
 import info.nightscout.androidaps.plugins.PumpDanaR.services.AbstractDanaRExecutionService;
 import info.nightscout.utils.DateUtil;
 import info.nightscout.utils.DecimalFormatter;
@@ -434,52 +433,9 @@
      */
 
     @Override
-<<<<<<< HEAD
-    public PumpEnactResult loadTDDs() {
-        return loadHistory(RecordTypes.RECORD_TYPE_DAILY);
-    }
-
-    @Override
-    public boolean isLoopEnabled() {
-        return true;
-    }
-
-    @Override
-    public boolean isClosedModeEnabled() {
-        return true;
-    }
-
-    @Override
-    public boolean isAutosensModeEnabled() {
-        return true;
-    }
-
-    @Override
-    public boolean isAMAModeEnabled() {
-        return true;
-    }
-
-    @Override
-    public boolean isSMBModeEnabled() {
-        return true;
-    }
-
-    @SuppressWarnings("PointlessBooleanExpression")
-    @Override
-    public Double applyBasalConstraints(Double absoluteRate) {
-        double origAbsoluteRate = absoluteRate;
-        if (pump != null) {
-            if (absoluteRate > pump.maxBasal) {
-                absoluteRate = pump.maxBasal;
-                if (Config.logConstraintsChanges && origAbsoluteRate != Constants.basalAbsoluteOnlyForCheckLimit)
-                    log.debug("Limiting rate " + origAbsoluteRate + "U/h by pump constraint to " + absoluteRate + "U/h");
-            }
-        }
-=======
     public Constraint<Double> applyBasalConstraints(Constraint<Double> absoluteRate, Profile profile) {
         if (pump != null)
             absoluteRate.setIfSmaller(pump.maxBasal, String.format(MainApp.gs(R.string.limitingbasalratio), pump.maxBasal, MainApp.gs(R.string.pumplimit)), this);
->>>>>>> d5e60fa1
         return absoluteRate;
     }
 
