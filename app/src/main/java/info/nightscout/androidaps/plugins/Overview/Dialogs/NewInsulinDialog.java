--- conflicted
+++ resolved
@@ -256,13 +256,8 @@
                                     .duration(finalEatingSoonTTDuration)
                                     .reason(MainApp.gs(R.string.eatingsoon))
                                     .source(Source.USER)
-<<<<<<< HEAD
-                                    .low(Profile.toMgdl(finalTT, currentProfile.getUnits()))
-                                    .high(Profile.toMgdl(finalTT, currentProfile.getUnits()));
-=======
                                     .low(Profile.toMgdl(finalEatigSoonTT, currentProfile.getUnits()))
                                     .high(Profile.toMgdl(finalEatigSoonTT, currentProfile.getUnits()));
->>>>>>> 2fb199ae
                             TreatmentsPlugin.getPlugin().addToHistoryTempTarget(tempTarget);
                         }
 
