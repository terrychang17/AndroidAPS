--- conflicted
+++ resolved
@@ -9,15 +9,9 @@
 import info.nightscout.androidaps.database.entities.XXXValueWithUnit
 import info.nightscout.androidaps.database.entities.TherapyEvent
 import info.nightscout.androidaps.database.entities.UserEntry
-<<<<<<< HEAD
-import info.nightscout.androidaps.database.entities.UserEntry.ValueWithUnit
+import info.nightscout.androidaps.database.entities.UserEntry.*
 import info.nightscout.androidaps.database.transactions.SyncNsTemporaryTargetTransaction
 import info.nightscout.androidaps.database.transactions.SyncNsTherapyEventTransaction
-=======
-import info.nightscout.androidaps.database.entities.UserEntry.*
-import info.nightscout.androidaps.database.transactions.SyncTemporaryTargetTransaction
-import info.nightscout.androidaps.database.transactions.SyncTherapyEventTransaction
->>>>>>> 6956a17b
 import info.nightscout.androidaps.events.EventNsTreatment
 import info.nightscout.androidaps.interfaces.ConfigInterface
 import info.nightscout.androidaps.interfaces.DatabaseHelperInterface
@@ -126,7 +120,8 @@
                                         XXXValueWithUnit.TherapyEventTTReason(tt.reason),
                                         XXXValueWithUnit.Mgdl(tt.lowTarget),
                                         XXXValueWithUnit.Mgdl(tt.highTarget).takeIf { tt.lowTarget != tt.highTarget },
-                                        XXXValueWithUnit.Minute(tt.duration.toInt() / 60000)*/
+                                        XXXValueWithUnit.Minute(tt.duration.toInt() / 60000)
+                                 */
                                 result.ended.forEach {
                                     uel.log(Action.CANCEL_TT, ValueWithUnit(Sources.NSClient),
                                         ValueWithUnit(it.reason.text, Units.TherapyEvent),
@@ -160,10 +155,12 @@
                                     uel.log(UserEntry.Action.CAREPORTAL_FROM_NS,
                                         it.note ?: "",
                                         XXXValueWithUnit.Timestamp(it.timestamp),
-                                        XXXValueWithUnit.TherapyEventType(it.type)*/
+                                        XXXValueWithUnit.TherapyEventType(it.type)
+                                  */
                                  result.inserted.forEach {
-                                        uel.log(Action.CAREPORTAL,
-                                        it.note ?: "",  ValueWithUnit(Sources.NSClient),
+                                     uel.log(Action.CAREPORTAL,
+                                        it.note ?: "",
+                                        ValueWithUnit(Sources.NSClient),
                                         ValueWithUnit(it.timestamp, Units.Timestamp, true),
                                         ValueWithUnit(it.type.text, Units.TherapyEvent)
                                     )
@@ -172,10 +169,12 @@
                                     uel.log(UserEntry.Action.CAREPORTAL_DELETED_FROM_NS,
                                         it.note ?: "",
                                         XXXValueWithUnit.Timestamp(it.timestamp),
-                                        XXXValueWithUnit.TherapyEventType(it.type)*/
+                                        XXXValueWithUnit.TherapyEventType(it.type)
+                                 */
                                 result.invalidated.forEach {
                                     uel.log(UserEntry.Action.CAREPORTAL_REMOVED,
-                                        it.note ?: "", ValueWithUnit(Sources.NSClient),
+                                        it.note ?: "",
+                                        ValueWithUnit(Sources.NSClient),
                                         ValueWithUnit(it.timestamp, Units.Timestamp, true),
                                         ValueWithUnit(it.type.text, Units.TherapyEvent)
                                     )
