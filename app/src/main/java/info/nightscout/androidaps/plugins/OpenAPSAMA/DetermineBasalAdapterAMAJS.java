package info.nightscout.androidaps.plugins.OpenAPSAMA;

import org.json.JSONArray;
import org.json.JSONException;
import org.json.JSONObject;
import org.mozilla.javascript.Callable;
import org.mozilla.javascript.Context;
import org.mozilla.javascript.Function;
import org.mozilla.javascript.NativeJSON;
import org.mozilla.javascript.NativeObject;
import org.mozilla.javascript.RhinoException;
import org.mozilla.javascript.Scriptable;
import org.mozilla.javascript.ScriptableObject;
import org.mozilla.javascript.Undefined;
import org.slf4j.Logger;
import org.slf4j.LoggerFactory;

import java.io.IOException;
import java.lang.reflect.InvocationTargetException;

import info.nightscout.androidaps.Config;
import info.nightscout.androidaps.Constants;
import info.nightscout.androidaps.MainApp;
import info.nightscout.androidaps.data.GlucoseStatus;
import info.nightscout.androidaps.data.IobTotal;
import info.nightscout.androidaps.data.MealData;
import info.nightscout.androidaps.data.Profile;
import info.nightscout.androidaps.db.TemporaryBasal;
import info.nightscout.androidaps.plugins.IobCobCalculator.IobCobCalculatorPlugin;
import info.nightscout.androidaps.plugins.Loop.ScriptReader;
import info.nightscout.androidaps.plugins.OpenAPSMA.LoggerCallback;
import info.nightscout.androidaps.plugins.OpenAPSSMB.SMBDefaults;
import info.nightscout.utils.SP;

public class DetermineBasalAdapterAMAJS {
    private static Logger log = LoggerFactory.getLogger(DetermineBasalAdapterAMAJS.class);


    private ScriptReader mScriptReader = null;

    private JSONObject mProfile;
    private JSONObject mGlucoseStatus;
    private JSONArray mIobData;
    private JSONObject mMealData;
    private JSONObject mCurrentTemp;
    private JSONObject mAutosensData = null;

    private String storedCurrentTemp = null;
    private String storedIobData = null;
    private String storedGlucoseStatus = null;
    private String storedProfile = null;
    private String storedMeal_data = null;
    private String storedAutosens_data = null;

    private String scriptDebug = "";

    public DetermineBasalAdapterAMAJS(ScriptReader scriptReader) throws IOException {
        mScriptReader = scriptReader;
    }

    public DetermineBasalResultAMA invoke() {


        log.debug(">>> Invoking detemine_basal <<<");
        log.debug("Glucose status: " + (storedGlucoseStatus = mGlucoseStatus.toString()));
        log.debug("IOB data:       " + (storedIobData = mIobData.toString()));
        log.debug("Current temp:   " + (storedCurrentTemp = mCurrentTemp.toString()));
        log.debug("Profile:        " + (storedProfile = mProfile.toString()));
        log.debug("Meal data:      " + (storedMeal_data = mMealData.toString()));
        if (mAutosensData != null)
            log.debug("Autosens data:  " + (storedAutosens_data = mAutosensData.toString()));
        else
            log.debug("Autosens data:  " + (storedAutosens_data = "undefined"));

        DetermineBasalResultAMA determineBasalResultAMA = null;

        Context rhino = Context.enter();
        Scriptable scope = rhino.initStandardObjects();
        // Turn off optimization to make Rhino Android compatible
        rhino.setOptimizationLevel(-1);

        try {

            //register logger callback for console.log and console.error
            ScriptableObject.defineClass(scope, LoggerCallback.class);
            Scriptable myLogger = rhino.newObject(scope, "LoggerCallback", null);
            scope.put("console2", scope, myLogger);
            rhino.evaluateString(scope, readFile("OpenAPSAMA/loggerhelper.js"), "JavaScript", 0, null);

            //set module parent
            rhino.evaluateString(scope, "var module = {\"parent\":Boolean(1)};", "JavaScript", 0, null);
            rhino.evaluateString(scope, "var round_basal = function round_basal(basal, profile) { return basal; };", "JavaScript", 0, null);
            rhino.evaluateString(scope, "require = function() {return round_basal;};", "JavaScript", 0, null);

            //generate functions "determine_basal" and "setTempBasal"
            rhino.evaluateString(scope, readFile("OpenAPSAMA/determine-basal.js"), "JavaScript", 0, null);
            rhino.evaluateString(scope, readFile("OpenAPSAMA/basal-set-temp.js"), "setTempBasal.js", 0, null);
            Object determineBasalObj = scope.get("determine_basal", scope);
            Object setTempBasalFunctionsObj = scope.get("tempBasalFunctions", scope);

            //call determine-basal
            if (determineBasalObj instanceof Function && setTempBasalFunctionsObj instanceof NativeObject) {
                Function determineBasalJS = (Function) determineBasalObj;

                //prepare parameters
                Object[] params = new Object[]{
                        makeParam(mGlucoseStatus, rhino, scope),
                        makeParam(mCurrentTemp, rhino, scope),
                        makeParamArray(mIobData, rhino, scope),
                        makeParam(mProfile, rhino, scope),
                        makeParam(mAutosensData, rhino, scope),
                        makeParam(mMealData, rhino, scope),
                        setTempBasalFunctionsObj};

                NativeObject jsResult = (NativeObject) determineBasalJS.call(rhino, scope, scope, params);
                scriptDebug = LoggerCallback.getScriptDebug();

                // Parse the jsResult object to a JSON-String
                String result = NativeJSON.stringify(rhino, scope, jsResult, null, null).toString();
                if (Config.logAPSResult)
                    log.debug("Result: " + result);
                try {
                    determineBasalResultAMA = new DetermineBasalResultAMA(jsResult, new JSONObject(result));
                } catch (JSONException e) {
                    log.error("Unhandled exception", e);
                }
            } else {
                log.debug("Problem loading JS Functions");
            }
        } catch (IOException e) {
            log.debug("IOException");
        } catch (RhinoException e) {
            log.error("RhinoException: (" + e.lineNumber() + "," + e.columnNumber() + ") " + e.toString());
        } catch (IllegalAccessException e) {
            log.error(e.toString());
        } catch (InstantiationException e) {
            log.error(e.toString());
        } catch (InvocationTargetException e) {
            log.error(e.toString());
        } finally {
            Context.exit();
        }

        storedGlucoseStatus = mGlucoseStatus.toString();
        storedIobData = mIobData.toString();
        storedCurrentTemp = mCurrentTemp.toString();
        storedProfile = mProfile.toString();
        storedMeal_data = mMealData.toString();

        return determineBasalResultAMA;

    }

    String getGlucoseStatusParam() {
        return storedGlucoseStatus;
    }

    String getCurrentTempParam() {
        return storedCurrentTemp;
    }

    String getIobDataParam() {
        return storedIobData;
    }

    String getProfileParam() {
        return storedProfile;
    }

    String getMealDataParam() {
        return storedMeal_data;
    }

    String getAutosensDataParam() {
        return storedAutosens_data;
    }

    String getScriptDebug() {
        return scriptDebug;
    }

    public void setData(Profile profile,
                        double maxIob,
                        double maxBasal,
                        double minBg,
                        double maxBg,
                        double targetBg,
                        double basalrate,
                        IobTotal[] iobArray,
                        GlucoseStatus glucoseStatus,
                        MealData mealData,
                        double autosensDataRatio,
                        boolean tempTargetSet) throws JSONException {

        String units = profile.getUnits();

        mProfile = new JSONObject();
        mProfile.put("max_iob", maxIob);
        mProfile.put("dia", Math.min(profile.getDia(), 3d));
        mProfile.put("type", "current");
        mProfile.put("max_daily_basal", profile.getMaxDailyBasal());
        mProfile.put("max_basal", maxBasal);
        mProfile.put("min_bg", minBg);
        mProfile.put("max_bg", maxBg);
        mProfile.put("target_bg", targetBg);
        mProfile.put("carb_ratio", profile.getIc());
        mProfile.put("sens", Profile.toMgdl(profile.getIsf().doubleValue(), units));
        mProfile.put("max_daily_safety_multiplier", SP.getInt("openapsama_max_daily_safety_multiplier", 3));
        mProfile.put("current_basal_safety_multiplier", SP.getDouble("openapsama_current_basal_safety_multiplier", 4d));
        mProfile.put("skip_neutral_temps", true);
        mProfile.put("current_basal", basalrate);
        mProfile.put("temptargetSet", tempTargetSet);
        mProfile.put("autosens_adjust_targets", SP.getBoolean("openapsama_autosens_adjusttargets", true));
<<<<<<< HEAD
        mProfile.put("min_5m_carbimpact", SP.getInt("openapsama_min_5m_carbimpact", SMBDefaults.min_5m_carbimpact));
=======
        //TODO: align with max-absorption model in AMA sensitivity
        mProfile.put("min_5m_carbimpact", SP.getDouble("openapsama_min_5m_carbimpact", SMBDefaults.min_5m_carbimpact));
>>>>>>> e088b4df

        if (units.equals(Constants.MMOL)) {
            mProfile.put("out_units", "mmol/L");
        }
        

        mCurrentTemp = new JSONObject();
        mCurrentTemp.put("temp", "absolute");
        mCurrentTemp.put("duration", MainApp.getConfigBuilder().getTempBasalRemainingMinutesFromHistory());
        mCurrentTemp.put("rate", MainApp.getConfigBuilder().getTempBasalAbsoluteRateHistory());

        // as we have non default temps longer than 30 mintues
        TemporaryBasal tempBasal = MainApp.getConfigBuilder().getTempBasalFromHistory(System.currentTimeMillis());
        if (tempBasal != null) {
            mCurrentTemp.put("minutesrunning", tempBasal.getRealDuration());
        }

        mIobData = IobCobCalculatorPlugin.convertToJSONArray(iobArray);

        mGlucoseStatus = new JSONObject();
        mGlucoseStatus.put("glucose", glucoseStatus.glucose);

        if (SP.getBoolean("always_use_shortavg", false)) {
            mGlucoseStatus.put("delta", glucoseStatus.short_avgdelta);
        } else {
            mGlucoseStatus.put("delta", glucoseStatus.delta);
        }
        mGlucoseStatus.put("short_avgdelta", glucoseStatus.short_avgdelta);
        mGlucoseStatus.put("long_avgdelta", glucoseStatus.long_avgdelta);

        mMealData = new JSONObject();
        mMealData.put("carbs", mealData.carbs);
        mMealData.put("boluses", mealData.boluses);
        mMealData.put("mealCOB", mealData.mealCOB);

        if (MainApp.getConfigBuilder().isAMAModeEnabled()) {
            mAutosensData = new JSONObject();
            mAutosensData.put("ratio", autosensDataRatio);
        } else {
           mAutosensData = null;
        }
    }


    public Object makeParam(JSONObject jsonObject, Context rhino, Scriptable scope) {

        if(jsonObject == null) return Undefined.instance;

        Object param = NativeJSON.parse(rhino, scope, jsonObject.toString(), new Callable() {
            @Override
            public Object call(Context context, Scriptable scriptable, Scriptable scriptable1, Object[] objects) {
                return objects[1];
            }
        });
        return param;
    }

    public Object makeParamArray(JSONArray jsonArray, Context rhino, Scriptable scope) {
            //Object param = NativeJSON.parse(rhino, scope, "{myarray: " + jsonArray.toString() + " }", new Callable() {
            Object param = NativeJSON.parse(rhino, scope, jsonArray.toString(), new Callable() {
            @Override
            public Object call(Context context, Scriptable scriptable, Scriptable scriptable1, Object[] objects) {
                return objects[1];
            }
        });
        return param;
    }

    public String readFile(String filename) throws IOException {
        byte[] bytes = mScriptReader.readFile(filename);
        String string = new String(bytes, "UTF-8");
        if (string.startsWith("#!/usr/bin/env node")) {
            string = string.substring(20);
        }
        return string;
    }

}<|MERGE_RESOLUTION|>--- conflicted
+++ resolved
@@ -211,12 +211,8 @@
         mProfile.put("current_basal", basalrate);
         mProfile.put("temptargetSet", tempTargetSet);
         mProfile.put("autosens_adjust_targets", SP.getBoolean("openapsama_autosens_adjusttargets", true));
-<<<<<<< HEAD
-        mProfile.put("min_5m_carbimpact", SP.getInt("openapsama_min_5m_carbimpact", SMBDefaults.min_5m_carbimpact));
-=======
         //TODO: align with max-absorption model in AMA sensitivity
         mProfile.put("min_5m_carbimpact", SP.getDouble("openapsama_min_5m_carbimpact", SMBDefaults.min_5m_carbimpact));
->>>>>>> e088b4df
 
         if (units.equals(Constants.MMOL)) {
             mProfile.put("out_units", "mmol/L");
