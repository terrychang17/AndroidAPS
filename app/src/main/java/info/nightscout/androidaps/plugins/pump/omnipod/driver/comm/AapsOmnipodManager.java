--- conflicted
+++ resolved
@@ -314,12 +314,8 @@
 
     @Override
     public PumpEnactResult setTemporaryBasal(TempBasalPair tempBasalPair) {
-<<<<<<< HEAD
-        boolean beepsEnabled = isBasalBeepsEnabled();
-        long time = System.currentTimeMillis();
-=======
         boolean beepsEnabled = isTempBasalBeepsEnabled();
->>>>>>> 43c28638
+        long time = System.currentTimeMillis();
         try {
             delegate.setTemporaryBasal(tempBasalPair, beepsEnabled, beepsEnabled);
             addSuccessToHistory(time, PodHistoryEntryType.SetTemporaryBasal, tempBasalPair);
@@ -336,12 +332,8 @@
     public PumpEnactResult cancelTemporaryBasal() {
         long time = System.currentTimeMillis();
         try {
-<<<<<<< HEAD
-            delegate.cancelTemporaryBasal(isBasalBeepsEnabled());
+            delegate.cancelTemporaryBasal(isTempBasalBeepsEnabled());
             addSuccessToHistory(time, PodHistoryEntryType.CancelTemporaryBasal, null);
-=======
-            delegate.cancelTemporaryBasal(isTempBasalBeepsEnabled());
->>>>>>> 43c28638
         } catch (Exception ex) {
             String comment = handleAndTranslateException(ex);
             addFailureToHistory(time, PodHistoryEntryType.CancelTemporaryBasal, comment);
