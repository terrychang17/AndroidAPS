--- conflicted
+++ resolved
@@ -339,15 +339,6 @@
         json.put("pumpProfileName", pumpProfile.profilename)
         json.put("pumpPeak", pumpProfile.peak)
         json.put("pumpDia", pumpProfile.dia)
-<<<<<<< HEAD
-        json.put("tunedProfile", tunedProfile?.profile?.toPureNsJson(dateUtil))
-        json.put("tunedCircadianProfile", tunedProfile?.circadianProfile?.toPureNsJson(dateUtil))
-        json.put("tunedProfileName", tunedProfile?.profilename)
-        json.put("tunedPeak", tunedProfile?.peak)
-        json.put("tunedDia", tunedProfile?.dia)
-        for (i in days.weekdays.indices) {
-            json.put(InputWeekDay.DayOfWeek.values()[i].name, days.weekdays[i])
-=======
         tunedProfile?.let { atProfile ->
             json.put("tunedProfile", atProfile.profile.toPureNsJson(dateUtil))
             json.put("tunedCircadianProfile", atProfile.circadianProfile.toPureNsJson(dateUtil))
@@ -357,7 +348,9 @@
             for (i in 0..23) {
                 json.put("missingDays_$i", atProfile.basalUntuned[i])
             }
->>>>>>> 534a8e55
+        }
+        for (i in days.weekdays.indices) {
+            json.put(InputWeekDay.DayOfWeek.values()[i].name, days.weekdays[i])
         }
         json.put("result", result)
         json.put("updateButtonVisibility", updateButtonVisibility)
