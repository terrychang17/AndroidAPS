package info.nightscout.androidaps.plugins.pump.danaRKorean.services;

import android.bluetooth.BluetoothDevice;
import android.content.Context;
import android.content.IntentFilter;
import android.os.Binder;
import android.os.SystemClock;

import java.io.IOException;
import java.util.Date;

import javax.inject.Inject;

import info.nightscout.androidaps.Constants;
import info.nightscout.androidaps.R;
import info.nightscout.androidaps.data.Profile;
import info.nightscout.androidaps.data.PumpEnactResult;
import info.nightscout.androidaps.dialogs.BolusProgressDialog;
import info.nightscout.androidaps.events.EventAppExit;
import info.nightscout.androidaps.events.EventInitializationChanged;
import info.nightscout.androidaps.events.EventPreferenceChange;
import info.nightscout.androidaps.events.EventProfileNeedsUpdate;
import info.nightscout.androidaps.events.EventPumpStatusChanged;
import info.nightscout.androidaps.interfaces.ActivePluginProvider;
import info.nightscout.androidaps.interfaces.CommandQueueProvider;
import info.nightscout.androidaps.logging.AAPSLogger;
import info.nightscout.androidaps.logging.LTag;
import info.nightscout.androidaps.plugins.bus.RxBusWrapper;
import info.nightscout.androidaps.plugins.configBuilder.ConfigBuilderPlugin;
import info.nightscout.androidaps.plugins.configBuilder.ConstraintChecker;
import info.nightscout.androidaps.plugins.configBuilder.ProfileFunction;
import info.nightscout.androidaps.plugins.general.nsclient.NSUpload;
import info.nightscout.androidaps.plugins.general.overview.events.EventNewNotification;
import info.nightscout.androidaps.plugins.general.overview.notifications.Notification;
import info.nightscout.androidaps.plugins.pump.danaR.DanaRPlugin;
import info.nightscout.androidaps.plugins.pump.danaR.DanaRPump;
import info.nightscout.androidaps.plugins.pump.danaR.SerialIOThread;
import info.nightscout.androidaps.plugins.pump.danaR.comm.MsgBolusStart;
import info.nightscout.androidaps.plugins.pump.danaR.comm.MsgSetCarbsEntry;
import info.nightscout.androidaps.plugins.pump.danaR.comm.MsgSetExtendedBolusStart;
import info.nightscout.androidaps.plugins.pump.danaR.comm.MsgSetExtendedBolusStop;
import info.nightscout.androidaps.plugins.pump.danaR.comm.MsgSetSingleBasalProfile;
import info.nightscout.androidaps.plugins.pump.danaR.comm.MsgSetTempBasalStart;
import info.nightscout.androidaps.plugins.pump.danaR.comm.MsgSetTempBasalStop;
import info.nightscout.androidaps.plugins.pump.danaR.comm.MsgSetTime;
import info.nightscout.androidaps.plugins.pump.danaR.comm.MsgSettingBasal;
import info.nightscout.androidaps.plugins.pump.danaR.comm.MsgSettingGlucose;
import info.nightscout.androidaps.plugins.pump.danaR.comm.MsgSettingMaxValues;
import info.nightscout.androidaps.plugins.pump.danaR.comm.MsgSettingMeal;
import info.nightscout.androidaps.plugins.pump.danaR.comm.MsgSettingProfileRatios;
import info.nightscout.androidaps.plugins.pump.danaR.comm.MsgSettingPumpTime;
import info.nightscout.androidaps.plugins.pump.danaR.comm.MsgSettingShippingInfo;
import info.nightscout.androidaps.plugins.pump.danaR.comm.MsgStatusBolusExtended;
import info.nightscout.androidaps.plugins.pump.danaR.comm.MsgStatusTempBasal;
import info.nightscout.androidaps.plugins.pump.danaR.events.EventDanaRNewStatus;
import info.nightscout.androidaps.plugins.pump.danaR.services.AbstractDanaRExecutionService;
import info.nightscout.androidaps.plugins.pump.danaRKorean.DanaRKoreanPlugin;
import info.nightscout.androidaps.plugins.pump.danaRKorean.comm.MessageHashTableRKorean;
import info.nightscout.androidaps.plugins.pump.danaRKorean.comm.MsgCheckValue_k;
import info.nightscout.androidaps.plugins.pump.danaRKorean.comm.MsgSettingBasal_k;
import info.nightscout.androidaps.plugins.pump.danaRKorean.comm.MsgStatusBasic_k;
import info.nightscout.androidaps.plugins.treatments.Treatment;
import info.nightscout.androidaps.queue.commands.Command;
import info.nightscout.androidaps.utils.DateUtil;
import info.nightscout.androidaps.utils.FabricPrivacy;
import info.nightscout.androidaps.utils.T;
import info.nightscout.androidaps.utils.resources.ResourceHelper;
import io.reactivex.disposables.CompositeDisposable;
import io.reactivex.schedulers.Schedulers;

public class DanaRKoreanExecutionService extends AbstractDanaRExecutionService {
    @Inject AAPSLogger aapsLogger;
    @Inject RxBusWrapper rxBus;
    @Inject ResourceHelper resourceHelper;
    @Inject ConstraintChecker constraintChecker;
    @Inject DanaRPump danaRPump;
    @Inject DanaRPlugin danaRPlugin;
    @Inject DanaRKoreanPlugin danaRKoreanPlugin;
    @Inject ConfigBuilderPlugin configBuilderPlugin;
    @Inject CommandQueueProvider commandQueue;
    @Inject Context context;
    @Inject MessageHashTableRKorean messageHashTableRKorean;
    @Inject ActivePluginProvider activePlugin;
    @Inject ProfileFunction profileFunction;

    public DanaRKoreanExecutionService() {
    }

    @Override
    public void onCreate() {
        super.onCreate();
        mBinder = new LocalBinder();
    }

    public class LocalBinder extends Binder {
        public DanaRKoreanExecutionService getServiceInstance() {
            return DanaRKoreanExecutionService.this;
        }
    }

    public void connect() {
        if (mConnectionInProgress)
            return;

        new Thread(() -> {
            mHandshakeInProgress = false;
            mConnectionInProgress = true;
            getBTSocketForSelectedPump();
            if (mRfcommSocket == null || mBTDevice == null) {
                mConnectionInProgress = false;
                return; // Device not found
            }

            try {
                mRfcommSocket.connect();
            } catch (IOException e) {
                //log.error("Unhandled exception", e);
                if (e.getMessage().contains("socket closed")) {
                    aapsLogger.error("Unhandled exception", e);
                }
            }

            if (isConnected()) {
                if (mSerialIOThread != null) {
                    mSerialIOThread.disconnect("Recreate SerialIOThread");
                }
                mSerialIOThread = new SerialIOThread(mRfcommSocket, messageHashTableRKorean, danaRPump);
                mHandshakeInProgress = true;
                rxBus.send(new EventPumpStatusChanged(EventPumpStatusChanged.Status.HANDSHAKING, 0));
            }

            mConnectionInProgress = false;
        }).start();
    }

    public void getPumpStatus() {
        try {
            rxBus.send(new EventPumpStatusChanged(resourceHelper.gs(R.string.gettingpumpstatus)));
            //MsgStatus_k statusMsg = new MsgStatus_k();
            MsgStatusBasic_k statusBasicMsg = new MsgStatusBasic_k(aapsLogger, danaRPump);
<<<<<<< HEAD
            MsgStatusTempBasal tempStatusMsg = new MsgStatusTempBasal(aapsLogger, danaRPump, activePlugin);
=======
            MsgStatusTempBasal tempStatusMsg = new MsgStatusTempBasal(aapsLogger, danaRPump, activePlugin, injector);
>>>>>>> 1c0ba4ae
            MsgStatusBolusExtended exStatusMsg = new MsgStatusBolusExtended(aapsLogger, danaRPump, activePlugin);
            MsgCheckValue_k checkValue = new MsgCheckValue_k(aapsLogger, danaRPump, danaRKoreanPlugin);

            if (danaRPump.isNewPump()) {
                mSerialIOThread.sendMessage(checkValue);
                if (!checkValue.received) {
                    return;
                }
            }

            //mSerialIOThread.sendMessage(statusMsg);
            mSerialIOThread.sendMessage(statusBasicMsg);
            rxBus.send(new EventPumpStatusChanged(resourceHelper.gs(R.string.gettingtempbasalstatus)));
            mSerialIOThread.sendMessage(tempStatusMsg);
            rxBus.send(new EventPumpStatusChanged(resourceHelper.gs(R.string.gettingextendedbolusstatus)));
            mSerialIOThread.sendMessage(exStatusMsg);
            rxBus.send(new EventPumpStatusChanged(resourceHelper.gs(R.string.gettingbolusstatus)));

            long now = System.currentTimeMillis();
            danaRPump.setLastConnection(now);

            Profile profile = profileFunction.getProfile();
            if (profile != null && Math.abs(danaRPump.getCurrentBasal() - profile.getBasal()) >= danaRKoreanPlugin.getPumpDescription().basalStep) {
                rxBus.send(new EventPumpStatusChanged(resourceHelper.gs(R.string.gettingpumpsettings)));
                mSerialIOThread.sendMessage(new MsgSettingBasal(aapsLogger, danaRPump, danaRPlugin));
                if (!danaRKoreanPlugin.isThisProfileSet(profile) && !commandQueue.isRunning(Command.CommandType.BASAL_PROFILE)) {
                    rxBus.send(new EventProfileNeedsUpdate());
                }
            }

            if (danaRPump.getLastSettingsRead() + 60 * 60 * 1000L < now || !danaRKoreanPlugin.isInitialized()) {
                rxBus.send(new EventPumpStatusChanged(resourceHelper.gs(R.string.gettingpumpsettings)));
                mSerialIOThread.sendMessage(new MsgSettingShippingInfo(aapsLogger, danaRPump));
                mSerialIOThread.sendMessage(new MsgSettingMeal(aapsLogger, rxBus, resourceHelper, danaRPump, danaRKoreanPlugin));
                mSerialIOThread.sendMessage(new MsgSettingBasal_k(aapsLogger, danaRPump, danaRKoreanPlugin));
                //0x3201
                mSerialIOThread.sendMessage(new MsgSettingMaxValues(aapsLogger, danaRPump));
                mSerialIOThread.sendMessage(new MsgSettingGlucose(aapsLogger, danaRPump));
                mSerialIOThread.sendMessage(new MsgSettingProfileRatios(aapsLogger, danaRPump));
                rxBus.send(new EventPumpStatusChanged(resourceHelper.gs(R.string.gettingpumptime)));
                mSerialIOThread.sendMessage(new MsgSettingPumpTime(aapsLogger, danaRPump));
                if (danaRPump.getPumpTime() == 0) {
                    // initial handshake was not successfull
                    // deinitialize pump
                    danaRPump.setLastConnection(0);
                    danaRPump.setLastSettingsRead(0);
                    rxBus.send(new EventDanaRNewStatus());
                    rxBus.send(new EventInitializationChanged());
                    return;
                }
                long timeDiff = (danaRPump.getPumpTime() - System.currentTimeMillis()) / 1000L;
                aapsLogger.debug(LTag.PUMP, "Pump time difference: " + timeDiff + " seconds");
                if (Math.abs(timeDiff) > 10) {
                    waitForWholeMinute(); // Dana can set only whole minute
                    // add 10sec to be sure we are over minute (will be cutted off anyway)
                    mSerialIOThread.sendMessage(new MsgSetTime(aapsLogger, new Date(DateUtil.now() + T.secs(10).msecs())));
                    mSerialIOThread.sendMessage(new MsgSettingPumpTime(aapsLogger, danaRPump));
                    timeDiff = (danaRPump.getPumpTime() - System.currentTimeMillis()) / 1000L;
                    aapsLogger.debug(LTag.PUMP, "Pump time difference: " + timeDiff + " seconds");
                }
                danaRPump.setLastSettingsRead(now);
            }

            rxBus.send(new EventDanaRNewStatus());
            rxBus.send(new EventInitializationChanged());
            //NSUpload.uploadDeviceStatus();
            if (danaRPump.getDailyTotalUnits() > danaRPump.getMaxDailyTotalUnits() * Constants.dailyLimitWarning) {
                aapsLogger.debug(LTag.PUMP, "Approaching daily limit: " + danaRPump.getDailyTotalUnits() + "/" + danaRPump.getMaxDailyTotalUnits());
                if (System.currentTimeMillis() > lastApproachingDailyLimit + 30 * 60 * 1000) {
                    Notification reportFail = new Notification(Notification.APPROACHING_DAILY_LIMIT, resourceHelper.gs(R.string.approachingdailylimit), Notification.URGENT);
                    rxBus.send(new EventNewNotification(reportFail));
                    NSUpload.uploadError(resourceHelper.gs(R.string.approachingdailylimit) + ": " + danaRPump.getDailyTotalUnits() + "/" + danaRPump.getMaxDailyTotalUnits() + "U");
                    lastApproachingDailyLimit = System.currentTimeMillis();
                }
            }
        } catch (Exception e) {
            aapsLogger.error("Unhandled exception", e);
        }
    }

    public boolean tempBasal(int percent, int durationInHours) {
        if (!isConnected()) return false;
        if (danaRPump.isTempBasalInProgress()) {
            rxBus.send(new EventPumpStatusChanged(resourceHelper.gs(R.string.stoppingtempbasal)));
            mSerialIOThread.sendMessage(new MsgSetTempBasalStop(aapsLogger));
            SystemClock.sleep(500);
        }
        rxBus.send(new EventPumpStatusChanged(resourceHelper.gs(R.string.settingtempbasal)));
        mSerialIOThread.sendMessage(new MsgSetTempBasalStart(aapsLogger, percent, durationInHours));
<<<<<<< HEAD
        mSerialIOThread.sendMessage(new MsgStatusTempBasal(aapsLogger, danaRPump, activePlugin));
=======
        mSerialIOThread.sendMessage(new MsgStatusTempBasal(aapsLogger, danaRPump, activePlugin, injector));
>>>>>>> 1c0ba4ae
        rxBus.send(new EventPumpStatusChanged(EventPumpStatusChanged.Status.DISCONNECTING));
        return true;
    }

    public boolean tempBasalStop() {
        if (!isConnected()) return false;
        rxBus.send(new EventPumpStatusChanged(resourceHelper.gs(R.string.stoppingtempbasal)));
        mSerialIOThread.sendMessage(new MsgSetTempBasalStop(aapsLogger));
<<<<<<< HEAD
        mSerialIOThread.sendMessage(new MsgStatusTempBasal(aapsLogger, danaRPump, activePlugin));
=======
        mSerialIOThread.sendMessage(new MsgStatusTempBasal(aapsLogger, danaRPump, activePlugin, injector));
>>>>>>> 1c0ba4ae
        rxBus.send(new EventPumpStatusChanged(EventPumpStatusChanged.Status.DISCONNECTING));
        return true;
    }

    public boolean extendedBolus(double insulin, int durationInHalfHours) {
        if (!isConnected()) return false;
        rxBus.send(new EventPumpStatusChanged(resourceHelper.gs(R.string.settingextendedbolus)));
        mSerialIOThread.sendMessage(new MsgSetExtendedBolusStart(aapsLogger, constraintChecker, insulin, (byte) (durationInHalfHours & 0xFF)));
        mSerialIOThread.sendMessage(new MsgStatusBolusExtended(aapsLogger, danaRPump, activePlugin));
        rxBus.send(new EventPumpStatusChanged(EventPumpStatusChanged.Status.DISCONNECTING));
        return true;
    }

    public boolean extendedBolusStop() {
        if (!isConnected()) return false;
        rxBus.send(new EventPumpStatusChanged(resourceHelper.gs(R.string.stoppingextendedbolus)));
        mSerialIOThread.sendMessage(new MsgSetExtendedBolusStop(aapsLogger));
        mSerialIOThread.sendMessage(new MsgStatusBolusExtended(aapsLogger, danaRPump, activePlugin));
        rxBus.send(new EventPumpStatusChanged(EventPumpStatusChanged.Status.DISCONNECTING));
        return true;
    }

    @Override
    public PumpEnactResult loadEvents() {
        return null;
    }

    public boolean bolus(double amount, int carbs, long carbtime, final Treatment t) {
        if (!isConnected()) return false;
        if (BolusProgressDialog.stopPressed) return false;

        mBolusingTreatment = t;
        MsgBolusStart start = new MsgBolusStart(aapsLogger, constraintChecker, danaRPump, amount);
        danaRPump.setBolusStopped(false);
        danaRPump.setBolusStopForced(false);

        if (carbs > 0) {
            mSerialIOThread.sendMessage(new MsgSetCarbsEntry(aapsLogger, carbtime, carbs));
        }

        if (amount > 0) {
            danaRPump.setBolusingTreatment(t);
            danaRPump.setBolusAmountToBeDelivered(amount);

            if (!danaRPump.getBolusStopped()) {
                mSerialIOThread.sendMessage(start);
            } else {
                t.insulin = 0d;
                return false;
            }
            while (!danaRPump.getBolusStopped() && !start.failed) {
                SystemClock.sleep(100);
                if ((System.currentTimeMillis() - danaRPump.getBolusProgressLastTimeStamp()) > 15 * 1000L) { // if i didn't receive status for more than 15 sec expecting broken comm
                    danaRPump.setBolusStopped(true);
                    danaRPump.setBolusStopForced(true);
                    aapsLogger.debug(LTag.PUMP, "Communication stopped");
                }
            }
            SystemClock.sleep(300);

            mBolusingTreatment = null;
            commandQueue.readStatus("bolusOK", null);
        }

        return !start.failed;
    }

    public boolean carbsEntry(int amount) {
        if (!isConnected()) return false;
        MsgSetCarbsEntry msg = new MsgSetCarbsEntry(aapsLogger, System.currentTimeMillis(), amount);
        mSerialIOThread.sendMessage(msg);
        return true;
    }

    @Override
    public boolean highTempBasal(int percent, int durationInMinutes) {
        return false;
    }

    @Override
    public boolean tempBasalShortDuration(int percent, int durationInMinutes) {
        return false;
    }

    public boolean updateBasalsInPump(final Profile profile) {
        if (!isConnected()) return false;
        rxBus.send(new EventPumpStatusChanged(resourceHelper.gs(R.string.updatingbasalrates)));
        Double[] basal = danaRPump.buildDanaRProfileRecord(profile);
        MsgSetSingleBasalProfile msgSet = new MsgSetSingleBasalProfile(aapsLogger, rxBus, resourceHelper, basal);
        mSerialIOThread.sendMessage(msgSet);
        danaRPump.setLastSettingsRead(0); // force read full settings
        getPumpStatus();
        rxBus.send(new EventPumpStatusChanged(EventPumpStatusChanged.Status.DISCONNECTING));
        return true;
    }

    @Override
    public PumpEnactResult setUserOptions() {
        return null;
    }

}<|MERGE_RESOLUTION|>--- conflicted
+++ resolved
@@ -138,11 +138,7 @@
             rxBus.send(new EventPumpStatusChanged(resourceHelper.gs(R.string.gettingpumpstatus)));
             //MsgStatus_k statusMsg = new MsgStatus_k();
             MsgStatusBasic_k statusBasicMsg = new MsgStatusBasic_k(aapsLogger, danaRPump);
-<<<<<<< HEAD
-            MsgStatusTempBasal tempStatusMsg = new MsgStatusTempBasal(aapsLogger, danaRPump, activePlugin);
-=======
             MsgStatusTempBasal tempStatusMsg = new MsgStatusTempBasal(aapsLogger, danaRPump, activePlugin, injector);
->>>>>>> 1c0ba4ae
             MsgStatusBolusExtended exStatusMsg = new MsgStatusBolusExtended(aapsLogger, danaRPump, activePlugin);
             MsgCheckValue_k checkValue = new MsgCheckValue_k(aapsLogger, danaRPump, danaRKoreanPlugin);
 
@@ -232,11 +228,7 @@
         }
         rxBus.send(new EventPumpStatusChanged(resourceHelper.gs(R.string.settingtempbasal)));
         mSerialIOThread.sendMessage(new MsgSetTempBasalStart(aapsLogger, percent, durationInHours));
-<<<<<<< HEAD
-        mSerialIOThread.sendMessage(new MsgStatusTempBasal(aapsLogger, danaRPump, activePlugin));
-=======
         mSerialIOThread.sendMessage(new MsgStatusTempBasal(aapsLogger, danaRPump, activePlugin, injector));
->>>>>>> 1c0ba4ae
         rxBus.send(new EventPumpStatusChanged(EventPumpStatusChanged.Status.DISCONNECTING));
         return true;
     }
@@ -245,11 +237,7 @@
         if (!isConnected()) return false;
         rxBus.send(new EventPumpStatusChanged(resourceHelper.gs(R.string.stoppingtempbasal)));
         mSerialIOThread.sendMessage(new MsgSetTempBasalStop(aapsLogger));
-<<<<<<< HEAD
-        mSerialIOThread.sendMessage(new MsgStatusTempBasal(aapsLogger, danaRPump, activePlugin));
-=======
         mSerialIOThread.sendMessage(new MsgStatusTempBasal(aapsLogger, danaRPump, activePlugin, injector));
->>>>>>> 1c0ba4ae
         rxBus.send(new EventPumpStatusChanged(EventPumpStatusChanged.Status.DISCONNECTING));
         return true;
     }
