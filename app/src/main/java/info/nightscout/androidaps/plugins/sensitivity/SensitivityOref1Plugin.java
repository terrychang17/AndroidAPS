package info.nightscout.androidaps.plugins.sensitivity;

import androidx.collection.LongSparseArray;

import org.jetbrains.annotations.NotNull;
<<<<<<< HEAD
=======
import org.json.JSONException;
import org.json.JSONObject;
>>>>>>> a40df15e

import java.util.ArrayList;
import java.util.Arrays;
import java.util.List;

import javax.inject.Inject;
import javax.inject.Singleton;

import dagger.android.HasAndroidInjector;
<<<<<<< HEAD
=======
import info.nightscout.androidaps.Constants;
>>>>>>> a40df15e
import info.nightscout.androidaps.MainApp;
import info.nightscout.androidaps.R;
import info.nightscout.androidaps.data.Profile;
import info.nightscout.androidaps.db.CareportalEvent;
import info.nightscout.androidaps.db.ProfileSwitch;
import info.nightscout.androidaps.interfaces.IobCobCalculatorInterface;
import info.nightscout.androidaps.interfaces.PluginDescription;
import info.nightscout.androidaps.interfaces.PluginType;
import info.nightscout.androidaps.interfaces.ProfileFunction;
import info.nightscout.androidaps.logging.AAPSLogger;
import info.nightscout.androidaps.logging.LTag;
<<<<<<< HEAD
=======
import info.nightscout.androidaps.plugins.aps.openAPSSMB.SMBDefaults;
>>>>>>> a40df15e
import info.nightscout.androidaps.plugins.iob.iobCobCalculator.AutosensResult;
import info.nightscout.androidaps.plugins.iob.iobCobCalculator.IobCobCalculatorPlugin;
import info.nightscout.androidaps.plugins.iob.iobCobCalculator.data.AutosensData;
import info.nightscout.androidaps.utils.DateUtil;
import info.nightscout.androidaps.utils.resources.ResourceHelper;
import info.nightscout.androidaps.utils.sharedPreferences.SP;


/**
 * Created by mike on 19.06.2018.
 */
@Singleton
public class SensitivityOref1Plugin extends AbstractSensitivityPlugin {

    private final ProfileFunction profileFunction;
    private final DateUtil dateUtil;

    @Inject
    public SensitivityOref1Plugin(
            HasAndroidInjector injector,
            AAPSLogger aapsLogger,
            ResourceHelper resourceHelper,
            SP sp,
            ProfileFunction profileFunction,
            DateUtil dateUtil
    ) {
        super(new PluginDescription()
                        .mainType(PluginType.SENSITIVITY)
<<<<<<< HEAD
=======
                        .pluginIcon(R.drawable.ic_generic_icon)
>>>>>>> a40df15e
                        .pluginName(R.string.sensitivityoref1)
                        .shortName(R.string.sensitivity_shortname)
                        .enableByDefault(true)
                        .preferencesId(R.xml.pref_absorption_oref1)
                        .description(R.string.description_sensitivity_oref1)
                        .setDefault(),
                injector, aapsLogger, resourceHelper, sp
        );
        this.profileFunction = profileFunction;
        this.dateUtil = dateUtil;
    }

    @NotNull @Override
    public AutosensResult detectSensitivity(IobCobCalculatorInterface iobCobCalculatorPlugin, long fromTime, long toTime) {
        // todo this method is called from the IobCobCalculatorPlugin, which leads to a circular
        // dependency, this should be avoided
        LongSparseArray<AutosensData> autosensDataTable = iobCobCalculatorPlugin.getAutosensDataTable();

        Profile profile = profileFunction.getProfile();

        if (profile == null) {
            getAapsLogger().error("No profile");
            return new AutosensResult();
        }

        if (autosensDataTable == null || autosensDataTable.size() < 4) {
            getAapsLogger().debug(LTag.AUTOSENS, "No autosens data available. lastDataTime=" + iobCobCalculatorPlugin.lastDataTime());
            return new AutosensResult();
        }

        // the current
        AutosensData current = iobCobCalculatorPlugin.getAutosensData(toTime); // this is running inside lock already
        if (current == null) {
            getAapsLogger().debug(LTag.AUTOSENS, "No autosens data available. toTime: " + dateUtil.dateAndTimeString(toTime) + " lastDataTime: " + iobCobCalculatorPlugin.lastDataTime());
            return new AutosensResult();
        }

        List<CareportalEvent> siteChanges = MainApp.getDbHelper().getCareportalEventsFromTime(fromTime, CareportalEvent.SITECHANGE, true);
        List<ProfileSwitch> profileSwitches = MainApp.getDbHelper().getProfileSwitchEventsFromTime(fromTime, true);

        //[0] = 8 hour
        //[1] = 24 hour
        //Deviationshour has DeviationsArray
        List<ArrayList<Double>> deviationsHour = Arrays.asList(new ArrayList<>(), new ArrayList<>());
        List<String> pastSensitivityArray = Arrays.asList("", "");
        List<String> sensResultArray = Arrays.asList("", "");
        List<Double> ratioArray = Arrays.asList(0d, 0d);
        List<Double> deviationCategory = Arrays.asList(96d, 288d);
        List<String> ratioLimitArray = Arrays.asList("", "");
        List<Double> hoursDetection = Arrays.asList(8d, 24d);


        int index = 0;
        while (index < autosensDataTable.size()) {
            AutosensData autosensData = autosensDataTable.valueAt(index);

            if (autosensData.time < fromTime) {
                index++;
                continue;
            }

            if (autosensData.time > toTime) {
                index++;
                continue;
            }
            int hoursegment = 0;
            //hoursegment = 0 = 8 hour
            //hoursegment = 1 = 24 hour
            while (hoursegment < deviationsHour.size()) {
                ArrayList<Double> deviationsArray = deviationsHour.get(hoursegment);
                String pastSensitivity = pastSensitivityArray.get(hoursegment);

                // reset deviations after site change
                if (new CareportalEvent(getInjector()).isEvent5minBack(siteChanges, autosensData.time)) {
                    deviationsArray.clear();
                    pastSensitivity += "(SITECHANGE)";
                }

                // reset deviations after profile switch
                if (new ProfileSwitch(getInjector()).isEvent5minBack(profileSwitches, autosensData.time, true)) {
                    deviationsArray.clear();
                    pastSensitivity += "(PROFILESWITCH)";
                }

                double deviation = autosensData.deviation;

                //set positive deviations to zero if bg < 80
                if (autosensData.bg < 80 && deviation > 0)
                    deviation = 0;

                if (autosensData.validDeviation)
                    if (autosensData.time > toTime - hoursDetection.get(hoursegment) * 60 * 60 * 1000L)
                        deviationsArray.add(deviation);


                deviationsArray.addAll(autosensData.extraDeviation);

                if (deviationsArray.size() > deviationCategory.get(hoursegment)) {
                    deviationsArray.remove(0);
                }

                pastSensitivity += autosensData.pastSensitivity;
                int secondsFromMidnight = Profile.secondsFromMidnight(autosensData.time);

                if (secondsFromMidnight % 3600 < 2.5 * 60 || secondsFromMidnight % 3600 > 57.5 * 60) {
                    pastSensitivity += "(" + Math.round(secondsFromMidnight / 3600d) + ")";
                }

                //Update the data back to the parent
                deviationsHour.set(hoursegment, deviationsArray);
                pastSensitivityArray.set(hoursegment, pastSensitivity);
                hoursegment++;
            }
            index++;
        }

        // when we have less than 8h/24 worth of deviation data, add up to 90m of zero deviations
        // this dampens any large sensitivity changes detected based on too little data, without ignoring them completely

        for (int i = 0; i < deviationsHour.size(); i++) {
            ArrayList<Double> deviations = deviationsHour.get(i);
            getAapsLogger().debug(LTag.AUTOSENS, "Using most recent " + deviations.size() + " deviations");
            if (deviations.size() < deviationCategory.get(i)) {
                int pad = (int) Math.round((1 - (double) deviations.size() / deviationCategory.get(i)) * 18);
                getAapsLogger().debug(LTag.AUTOSENS, "Adding " + pad + " more zero deviations");
                for (int d = 0; d < pad; d++) {
                    deviations.add(0d);
                }
            }
            //Update the data back to the parent
            deviationsHour.set(i, deviations);

        }

        int hourused = 0;
        while (hourused < deviationsHour.size()) {
            ArrayList deviationsArray = deviationsHour.get(hourused);
            String pastSensitivity = pastSensitivityArray.get(hourused);
            String sensResult = "(8 hours) ";
            if (hourused == 1) sensResult = "(24 hours) ";
            String ratioLimit = "";

            Double[] deviations = new Double[deviationsArray.size()];
            deviations = (Double[]) deviationsArray.toArray(deviations);

            double sens = profile.getIsfMgdl();


            getAapsLogger().debug(LTag.AUTOSENS, "Records: " + index + "   " + pastSensitivity);

            Arrays.sort(deviations);
            double pSensitive = IobCobCalculatorPlugin.percentile(deviations, 0.50);
            double pResistant = IobCobCalculatorPlugin.percentile(deviations, 0.50);

            double basalOff = 0;

            if (pSensitive < 0) { // sensitive
                basalOff = pSensitive * (60.0 / 5) / sens;
                sensResult += "Excess insulin sensitivity detected";
            } else if (pResistant > 0) { // resistant
                basalOff = pResistant * (60.0 / 5) / sens;
                sensResult += "Excess insulin resistance detected";
            } else {
                sensResult += "Sensitivity normal";
            }
<<<<<<< HEAD

            getAapsLogger().debug(LTag.AUTOSENS, sensResult);

            double ratio = 1 + (basalOff / profile.getMaxDailyBasal());

            //Update the data back to the parent
            sensResultArray.set(hourused, sensResult);
            ratioArray.set(hourused, ratio);
            ratioLimitArray.set(hourused, ratioLimit);
            hourused++;
        }

        int key = 1;
        String comparison = " 8 h ratio " + ratioArray.get(0) + " vs 24h ratio " + ratioArray.get(1);
        //use 24 hour ratio by default
        //if the 8 hour ratio is less than the 24 hour ratio, the 8 hour ratio is used
        if (ratioArray.get(0) < ratioArray.get(1)) {
            key = 0;
        }
        //String message = hoursDetection.get(key) + " of sensitivity used";
        AutosensResult output = fillResult(ratioArray.get(key), current.cob, pastSensitivityArray.get(key), ratioLimitArray.get(key),
                sensResultArray.get(key) + comparison, deviationsHour.get(key).size());

        getAapsLogger().debug(LTag.AUTOSENS, "Sensitivity to: "
                + dateUtil.dateAndTimeString(toTime) +
                " ratio: " + output.ratio
                + " mealCOB: " + current.cob);
=======

            getAapsLogger().debug(LTag.AUTOSENS, sensResult);

            double ratio = 1 + (basalOff / profile.getMaxDailyBasal());

            //Update the data back to the parent
            sensResultArray.set(hourused, sensResult);
            ratioArray.set(hourused, ratio);
            ratioLimitArray.set(hourused, ratioLimit);
            hourused++;
        }

        int key = 1;
        String comparison = " 8 h ratio " + ratioArray.get(0) + " vs 24h ratio " + ratioArray.get(1);
        //use 24 hour ratio by default
        //if the 8 hour ratio is less than the 24 hour ratio, the 8 hour ratio is used
        if (ratioArray.get(0) < ratioArray.get(1)) {
            key = 0;
        }
        //String message = hoursDetection.get(key) + " of sensitivity used";
        AutosensResult output = fillResult(ratioArray.get(key), current.cob, pastSensitivityArray.get(key), ratioLimitArray.get(key),
                sensResultArray.get(key) + comparison, deviationsHour.get(key).size());

        getAapsLogger().debug(LTag.AUTOSENS, "Sensitivity to: "
                + dateUtil.dateAndTimeString(toTime) +
                " ratio: " + output.ratio
                + " mealCOB: " + current.cob);

        return output;
    }

    @NotNull @Override public JSONObject configuration() {
        JSONObject c = new JSONObject();
        try {
            c.put(getResourceHelper().gs(R.string.key_openapsama_min_5m_carbimpact), getSp().getDouble(R.string.key_openapsama_min_5m_carbimpact, SMBDefaults.min_5m_carbimpact));
            c.put(getResourceHelper().gs(R.string.key_absorption_cutoff), getSp().getDouble(R.string.key_absorption_cutoff, Constants.DEFAULT_MAX_ABSORPTION_TIME));
            c.put(getResourceHelper().gs(R.string.key_openapsama_autosens_max), getSp().getDouble(R.string.key_openapsama_autosens_max, 1.2));
            c.put(getResourceHelper().gs(R.string.key_openapsama_autosens_min), getSp().getDouble(R.string.key_openapsama_autosens_min, 0.7));
        } catch (JSONException e) {
            e.printStackTrace();
        }
        return c;
    }

    @Override public void applyConfiguration(@NotNull JSONObject configuration) {
        try {
            if (configuration.has(getResourceHelper().gs(R.string.key_openapsama_min_5m_carbimpact)))
                getSp().putDouble(R.string.key_openapsama_min_5m_carbimpact, configuration.getDouble(getResourceHelper().gs(R.string.key_openapsama_min_5m_carbimpact)));
            if (configuration.has(getResourceHelper().gs(R.string.key_absorption_cutoff)))
                getSp().putDouble(R.string.key_absorption_cutoff, configuration.getDouble(getResourceHelper().gs(R.string.key_absorption_cutoff)));
            if (configuration.has(getResourceHelper().gs(R.string.key_openapsama_autosens_max)))
                getSp().getDouble(R.string.key_openapsama_autosens_max, configuration.getDouble(getResourceHelper().gs(R.string.key_openapsama_autosens_max)));
            if (configuration.has(getResourceHelper().gs(R.string.key_openapsama_autosens_min)))
                getSp().getDouble(R.string.key_openapsama_autosens_min, configuration.getDouble(getResourceHelper().gs(R.string.key_openapsama_autosens_min)));
        } catch (JSONException e) {
            e.printStackTrace();
        }
    }
>>>>>>> a40df15e

    @NotNull @Override public SensitivityType getId() {
        return SensitivityType.SENSITIVITY_OREF1;
    }
}<|MERGE_RESOLUTION|>--- conflicted
+++ resolved
@@ -3,11 +3,8 @@
 import androidx.collection.LongSparseArray;
 
 import org.jetbrains.annotations.NotNull;
-<<<<<<< HEAD
-=======
 import org.json.JSONException;
 import org.json.JSONObject;
->>>>>>> a40df15e
 
 import java.util.ArrayList;
 import java.util.Arrays;
@@ -17,10 +14,7 @@
 import javax.inject.Singleton;
 
 import dagger.android.HasAndroidInjector;
-<<<<<<< HEAD
-=======
 import info.nightscout.androidaps.Constants;
->>>>>>> a40df15e
 import info.nightscout.androidaps.MainApp;
 import info.nightscout.androidaps.R;
 import info.nightscout.androidaps.data.Profile;
@@ -32,10 +26,7 @@
 import info.nightscout.androidaps.interfaces.ProfileFunction;
 import info.nightscout.androidaps.logging.AAPSLogger;
 import info.nightscout.androidaps.logging.LTag;
-<<<<<<< HEAD
-=======
 import info.nightscout.androidaps.plugins.aps.openAPSSMB.SMBDefaults;
->>>>>>> a40df15e
 import info.nightscout.androidaps.plugins.iob.iobCobCalculator.AutosensResult;
 import info.nightscout.androidaps.plugins.iob.iobCobCalculator.IobCobCalculatorPlugin;
 import info.nightscout.androidaps.plugins.iob.iobCobCalculator.data.AutosensData;
@@ -64,10 +55,7 @@
     ) {
         super(new PluginDescription()
                         .mainType(PluginType.SENSITIVITY)
-<<<<<<< HEAD
-=======
                         .pluginIcon(R.drawable.ic_generic_icon)
->>>>>>> a40df15e
                         .pluginName(R.string.sensitivityoref1)
                         .shortName(R.string.sensitivity_shortname)
                         .enableByDefault(true)
@@ -233,35 +221,6 @@
             } else {
                 sensResult += "Sensitivity normal";
             }
-<<<<<<< HEAD
-
-            getAapsLogger().debug(LTag.AUTOSENS, sensResult);
-
-            double ratio = 1 + (basalOff / profile.getMaxDailyBasal());
-
-            //Update the data back to the parent
-            sensResultArray.set(hourused, sensResult);
-            ratioArray.set(hourused, ratio);
-            ratioLimitArray.set(hourused, ratioLimit);
-            hourused++;
-        }
-
-        int key = 1;
-        String comparison = " 8 h ratio " + ratioArray.get(0) + " vs 24h ratio " + ratioArray.get(1);
-        //use 24 hour ratio by default
-        //if the 8 hour ratio is less than the 24 hour ratio, the 8 hour ratio is used
-        if (ratioArray.get(0) < ratioArray.get(1)) {
-            key = 0;
-        }
-        //String message = hoursDetection.get(key) + " of sensitivity used";
-        AutosensResult output = fillResult(ratioArray.get(key), current.cob, pastSensitivityArray.get(key), ratioLimitArray.get(key),
-                sensResultArray.get(key) + comparison, deviationsHour.get(key).size());
-
-        getAapsLogger().debug(LTag.AUTOSENS, "Sensitivity to: "
-                + dateUtil.dateAndTimeString(toTime) +
-                " ratio: " + output.ratio
-                + " mealCOB: " + current.cob);
-=======
 
             getAapsLogger().debug(LTag.AUTOSENS, sensResult);
 
@@ -320,7 +279,6 @@
             e.printStackTrace();
         }
     }
->>>>>>> a40df15e
 
     @NotNull @Override public SensitivityType getId() {
         return SensitivityType.SENSITIVITY_OREF1;
