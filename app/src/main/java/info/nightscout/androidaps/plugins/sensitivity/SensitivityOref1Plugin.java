package info.nightscout.androidaps.plugins.sensitivity;

import androidx.collection.LongSparseArray;

import java.util.ArrayList;
import java.util.Arrays;
import java.util.List;

import javax.inject.Inject;
import javax.inject.Singleton;

import dagger.android.HasAndroidInjector;
import info.nightscout.androidaps.MainApp;
import info.nightscout.androidaps.R;
import info.nightscout.androidaps.data.Profile;
import info.nightscout.androidaps.db.CareportalEvent;
import info.nightscout.androidaps.db.ProfileSwitch;
import info.nightscout.androidaps.interfaces.PluginDescription;
import info.nightscout.androidaps.interfaces.PluginType;
import info.nightscout.androidaps.logging.AAPSLogger;
import info.nightscout.androidaps.logging.LTag;
import info.nightscout.androidaps.plugins.configBuilder.ProfileFunction;
import info.nightscout.androidaps.plugins.iob.iobCobCalculator.AutosensData;
import info.nightscout.androidaps.plugins.iob.iobCobCalculator.AutosensResult;
import info.nightscout.androidaps.plugins.iob.iobCobCalculator.IobCobCalculatorPlugin;
import info.nightscout.androidaps.utils.DateUtil;
import info.nightscout.androidaps.utils.resources.ResourceHelper;
import info.nightscout.androidaps.utils.sharedPreferences.SP;


/**
 * Created by mike on 19.06.2018.
 */
@Singleton
public class SensitivityOref1Plugin extends AbstractSensitivityPlugin {

    private ProfileFunction profileFunction;

    @Inject
    public SensitivityOref1Plugin(
            HasAndroidInjector injector,
            AAPSLogger aapsLogger,
            ResourceHelper resourceHelper,
            SP sp,
            ProfileFunction profileFunction
    ) {
        super(new PluginDescription()
                        .mainType(PluginType.SENSITIVITY)
                        .pluginName(R.string.sensitivityoref1)
                        .shortName(R.string.sensitivity_shortname)
                        .enableByDefault(true)
                        .preferencesId(R.xml.pref_absorption_oref1)
                        .description(R.string.description_sensitivity_oref1)
                        .setDefault(),
                injector, aapsLogger, resourceHelper, sp
        );
        this.profileFunction = profileFunction;
    }

    @Override
    public AutosensResult detectSensitivity(IobCobCalculatorPlugin iobCobCalculatorPlugin, long fromTime, long toTime) {
        // todo this method is called from the IobCobCalculatorPlugin, which leads to a circular
        // dependency, this should be avoided
        LongSparseArray<AutosensData> autosensDataTable = iobCobCalculatorPlugin.getAutosensDataTable();

        Profile profile = profileFunction.getProfile();

        if (profile == null) {
            getAapsLogger().error("No profile");
            return new AutosensResult();
        }

        if (autosensDataTable == null || autosensDataTable.size() < 4) {
            getAapsLogger().debug(LTag.AUTOSENS, "No autosens data available. lastDataTime=" + iobCobCalculatorPlugin.lastDataTime());
            return new AutosensResult();
        }

        // the current
        AutosensData current = iobCobCalculatorPlugin.getAutosensData(toTime); // this is running inside lock already
        if (current == null) {
            getAapsLogger().debug(LTag.AUTOSENS, "No autosens data available. toTime: " + DateUtil.dateAndTimeString(toTime) + " lastDataTime: " + iobCobCalculatorPlugin.lastDataTime());
            return new AutosensResult();
        }

        List<CareportalEvent> siteChanges = MainApp.getDbHelper().getCareportalEventsFromTime(fromTime, CareportalEvent.SITECHANGE, true);
        List<ProfileSwitch> profileSwitches = MainApp.getDbHelper().getProfileSwitchEventsFromTime(fromTime, true);

        //[0] = 8 hour
        //[1] = 24 hour
        //Deviationshour has DeviationsArray
        List<ArrayList> deviationsHour = Arrays.asList(new ArrayList(),new ArrayList());
        List<String> pastSensitivityArray = Arrays.asList("","");
        List<String> sensResultArray = Arrays.asList("","");
        List<Double> ratioArray = Arrays.asList(0d,0d);
        List<Double> deviationCategory = Arrays.asList(96d,288d);
        List<String> ratioLimitArray = Arrays.asList("","");
        List<Double> hoursDetection = Arrays.asList(8d,24d);


        int index = 0;
        while (index < autosensDataTable.size()) {
            AutosensData autosensData = autosensDataTable.valueAt(index);

            if (autosensData.time < fromTime) {
                index++;
                continue;
            }

            if (autosensData.time > toTime) {
                index++;
                continue;
            }
            int hoursegment = 0;
            //hoursegment = 0 = 8 hour
            //hoursegment = 1 = 24 hour
            while (hoursegment < deviationsHour.size()){
                ArrayList deviationsArray = deviationsHour.get(hoursegment);
                String pastSensitivity = pastSensitivityArray.get(hoursegment);

                // reset deviations after site change
<<<<<<< HEAD
                if (CareportalEvent.isEvent5minBack(siteChanges, autosensData.time)) {
=======
                if (new CareportalEvent(getInjector()).isEvent5minBack(siteChanges, autosensData.time)) {
>>>>>>> 1c0ba4ae
                    deviationsArray.clear();
                    pastSensitivity += "(SITECHANGE)";
                }

                // reset deviations after profile switch
                if (ProfileSwitch.isEvent5minBack(getAapsLogger(),profileSwitches, autosensData.time, true)) {
                    deviationsArray.clear();
                    pastSensitivity += "(PROFILESWITCH)";
                }

                double deviation = autosensData.deviation;

                //set positive deviations to zero if bg < 80
                if (autosensData.bg < 80 && deviation > 0)
                    deviation = 0;

                if (autosensData.validDeviation)
                    if (autosensData.time > toTime - hoursDetection.get(hoursegment) * 60 * 60 * 1000L)
                        deviationsArray.add(deviation);


                for (int i = 0; i < autosensData.extraDeviation.size(); i++)
                    deviationsArray.add(autosensData.extraDeviation.get(i));

                if (deviationsArray.size() > deviationCategory.get(hoursegment)){
                    deviationsArray.remove(0);
                }

                pastSensitivity += autosensData.pastSensitivity;
                int secondsFromMidnight = Profile.secondsFromMidnight(autosensData.time);

                if (secondsFromMidnight % 3600 < 2.5 * 60 || secondsFromMidnight % 3600 > 57.5 * 60) {
                    pastSensitivity += "(" + Math.round(secondsFromMidnight / 3600d) + ")";
                }

                //Update the data back to the parent
                deviationsHour.set(hoursegment,deviationsArray);
                pastSensitivityArray.set(hoursegment,pastSensitivity);
                hoursegment++;
              }
              index++;
        }

        // when we have less than 8h/24 worth of deviation data, add up to 90m of zero deviations
        // this dampens any large sensitivity changes detected based on too little data, without ignoring them completely

        for (int i = 0; i < deviationsHour.size(); i++) {
            ArrayList deviations = deviationsHour.get(i);
            getAapsLogger().debug(LTag.AUTOSENS,"Using most recent " + deviations.size() + " deviations");
            if (deviations.size() < deviationCategory.get(i)) {
                int pad = (int) Math.round((1 - (double) deviations.size() / deviationCategory.get(i)) * 18);
                    getAapsLogger().debug(LTag.AUTOSENS,"Adding " + pad + " more zero deviations");
                for (int d = 0; d < pad; d++) { ;
                    deviations.add(0d);
                }
            }
            //Update the data back to the parent
            deviationsHour.set(i,deviations);

        }

        int hourused = 0;
        while (hourused < deviationsHour.size()){
            ArrayList deviationsArray = deviationsHour.get(hourused);
            String pastSensitivity = pastSensitivityArray.get(hourused);
            String sensResult = "(8 hours) ";
            String senstime = sensResult;
            if (hourused == 1){
                senstime = "(24 hours) ";
                sensResult = senstime;
            }
            String ratioLimit = "";

            Double[] deviations = new Double[deviationsArray.size()];
            deviations = (Double[]) deviationsArray.toArray(deviations);

            double sens = profile.getIsfMgdl();


            getAapsLogger().debug(LTag.AUTOSENS,"Records: " + index + "   " + pastSensitivity);

            Arrays.sort(deviations);
            double pSensitive = IobCobCalculatorPlugin.percentile(deviations, 0.50);
            double pResistant = IobCobCalculatorPlugin.percentile(deviations, 0.50);

            double basalOff = 0;

            if (pSensitive < 0) { // sensitive
                basalOff = pSensitive * (60 / 5) / Profile.toMgdl(sens, profile.getUnits());
                sensResult+= "Excess insulin sensitivity detected";
            } else if (pResistant > 0) { // resistant
                basalOff = pResistant * (60 / 5) / Profile.toMgdl(sens, profile.getUnits());
                sensResult+= "Excess insulin resistance detected";
            } else {
                sensResult+= "Sensitivity normal";
            }

            getAapsLogger().debug(LTag.AUTOSENS,sensResult);

            double ratio = 1 + (basalOff / profile.getMaxDailyBasal());

            //Update the data back to the parent
            sensResultArray.set(hourused,sensResult);
            ratioArray.set(hourused,ratio);
            ratioLimitArray.set(hourused,ratioLimit);
            hourused++;
        }

        int key = 1;
        String comparison = " 8 h ratio " +ratioArray.get(0)+" vs 24h ratio "+ratioArray.get(1);
        //use 24 hour ratio by default
        //if the 8 hour ratio is less than the 24 hour ratio, the 8 hour ratio is used
        if(ratioArray.get(0) < ratioArray.get(1)){
          key = 0;
        }
        String message = hoursDetection.get(key)+" of sensitivity used";
        AutosensResult output = fillResult(ratioArray.get(key), current.cob, pastSensitivityArray.get(key), ratioLimitArray.get(key),
                sensResultArray.get(key)+comparison, deviationsHour.get(key).size());

        getAapsLogger().debug(LTag.AUTOSENS, "Sensitivity to: "
                + DateUtil.dateAndTimeString(toTime) +
                " ratio: " + output.ratio
                + " mealCOB: " + current.cob);

        return output;
    }
}<|MERGE_RESOLUTION|>--- conflicted
+++ resolved
@@ -118,11 +118,7 @@
                 String pastSensitivity = pastSensitivityArray.get(hoursegment);
 
                 // reset deviations after site change
-<<<<<<< HEAD
-                if (CareportalEvent.isEvent5minBack(siteChanges, autosensData.time)) {
-=======
                 if (new CareportalEvent(getInjector()).isEvent5minBack(siteChanges, autosensData.time)) {
->>>>>>> 1c0ba4ae
                     deviationsArray.clear();
                     pastSensitivity += "(SITECHANGE)";
                 }
