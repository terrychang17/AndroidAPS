package info.nightscout.androidaps.plugins.general.actions

import android.content.Context
import android.content.Intent
import android.os.Bundle
import android.util.DisplayMetrics
import android.view.LayoutInflater
import android.view.View
import android.view.ViewGroup
import android.widget.LinearLayout
import android.widget.TextView
import androidx.core.content.ContextCompat
import dagger.android.support.DaggerFragment
import info.nightscout.androidaps.Config
import info.nightscout.androidaps.Constants
import info.nightscout.androidaps.R
import info.nightscout.androidaps.activities.ErrorHelperActivity
import info.nightscout.androidaps.activities.TDDStatsActivity
<<<<<<< HEAD
import info.nightscout.androidaps.database.AppRepository
import info.nightscout.androidaps.database.ValueWrapper
import info.nightscout.androidaps.database.entities.UserEntry.*
=======
import info.nightscout.androidaps.database.entities.UserEntry.Action
import info.nightscout.androidaps.database.entities.UserEntry.Sources
>>>>>>> b04da525
import info.nightscout.androidaps.dialogs.*
import info.nightscout.androidaps.events.*
import info.nightscout.androidaps.historyBrowser.HistoryBrowseActivity
import info.nightscout.androidaps.interfaces.ActivePluginProvider
import info.nightscout.androidaps.interfaces.CommandQueueProvider
import info.nightscout.androidaps.interfaces.IobCobCalculator
import info.nightscout.androidaps.interfaces.ProfileFunction
import info.nightscout.androidaps.logging.AAPSLogger
import info.nightscout.androidaps.logging.UserEntryLogger
import info.nightscout.androidaps.plugins.bus.RxBusWrapper
import info.nightscout.androidaps.plugins.general.actions.defs.CustomAction
import info.nightscout.androidaps.plugins.general.overview.StatusLightHandler
import info.nightscout.androidaps.plugins.pump.omnipod.eros.OmnipodErosPumpPlugin
import info.nightscout.androidaps.queue.Callback
import info.nightscout.androidaps.skins.SkinProvider
import info.nightscout.androidaps.utils.DateUtil
import info.nightscout.androidaps.utils.FabricPrivacy
import info.nightscout.androidaps.utils.alertDialogs.OKDialog
import info.nightscout.androidaps.utils.buildHelper.BuildHelper
import info.nightscout.androidaps.extensions.toStringMedium
import info.nightscout.androidaps.extensions.toStringShort
import info.nightscout.androidaps.extensions.toVisibility
import info.nightscout.androidaps.utils.protection.ProtectionCheck
import info.nightscout.androidaps.utils.resources.ResourceHelper
import info.nightscout.androidaps.utils.rx.AapsSchedulers
import info.nightscout.androidaps.utils.sharedPreferences.SP
import info.nightscout.androidaps.utils.ui.SingleClickButton
import info.nightscout.androidaps.utils.ui.UIRunnable
import io.reactivex.disposables.CompositeDisposable
import io.reactivex.rxkotlin.plusAssign
import java.util.*
import javax.inject.Inject

class ActionsFragment : DaggerFragment() {

    @Inject lateinit var aapsLogger: AAPSLogger
    @Inject lateinit var aapsSchedulers: AapsSchedulers
    @Inject lateinit var rxBus: RxBusWrapper
    @Inject lateinit var sp: SP
    @Inject lateinit var dateUtil: DateUtil
    @Inject lateinit var profileFunction: ProfileFunction
    @Inject lateinit var ctx: Context
    @Inject lateinit var resourceHelper: ResourceHelper
    @Inject lateinit var statusLightHandler: StatusLightHandler
    @Inject lateinit var fabricPrivacy: FabricPrivacy
    @Inject lateinit var activePlugin: ActivePluginProvider
    @Inject lateinit var iobCobCalculator: IobCobCalculator
    @Inject lateinit var commandQueue: CommandQueueProvider
    @Inject lateinit var buildHelper: BuildHelper
    @Inject lateinit var protectionCheck: ProtectionCheck
    @Inject lateinit var skinProvider: SkinProvider
    @Inject lateinit var config: Config
    @Inject lateinit var uel: UserEntryLogger
    @Inject lateinit var repository: AppRepository

    private var disposable: CompositeDisposable = CompositeDisposable()

    private val pumpCustomActions = HashMap<String, CustomAction>()
    private val pumpCustomButtons = ArrayList<SingleClickButton>()
    private var smallWidth = false
    private var smallHeight = false
    private lateinit var dm: DisplayMetrics

    private var buttonsLayout: LinearLayout? = null
    private var profileSwitch: SingleClickButton? = null
    private var tempTarget: SingleClickButton? = null
    private var extendedBolus: SingleClickButton? = null
    private var extendedBolusCancel: SingleClickButton? = null
    private var setTempBasal: SingleClickButton? = null
    private var cancelTempBasal: SingleClickButton? = null
    private var fill: SingleClickButton? = null
    private var historyBrowser: SingleClickButton? = null
    private var tddStats: SingleClickButton? = null
    private var pumpBatteryChange: SingleClickButton? = null

    private var cannulaAge: TextView? = null
    private var insulinAge: TextView? = null
    private var reservoirLevel: TextView? = null
    private var sensorAge: TextView? = null
    private var sensorLevel: TextView? = null
    private var pbAge: TextView? = null
    private var batteryLevel: TextView? = null
    private var sensorLevelLabel: TextView? = null
    private var insulinLevelLabel: TextView? = null
    private var pbLevelLabel: TextView? = null

    override fun onCreateView(inflater: LayoutInflater, container: ViewGroup?,
                              savedInstanceState: Bundle?): View? {
        //check screen width
        dm = DisplayMetrics()
        activity?.windowManager?.defaultDisplay?.getMetrics(dm)

        val screenWidth = dm.widthPixels
        val screenHeight = dm.heightPixels
        smallWidth = screenWidth <= Constants.SMALL_WIDTH
        smallHeight = screenHeight <= Constants.SMALL_HEIGHT
        val landscape = screenHeight < screenWidth

        return inflater.inflate(skinProvider.activeSkin().actionsLayout(landscape, smallWidth), container, false)
    }

    override fun onViewCreated(view: View, savedInstanceState: Bundle?) {
        super.onViewCreated(view, savedInstanceState)

        buttonsLayout = view.findViewById(R.id.action_buttons_layout)
        profileSwitch = view.findViewById(R.id.actions_profileswitch)
        tempTarget = view.findViewById(R.id.actions_temptarget)
        extendedBolus = view.findViewById(R.id.actions_extendedbolus)
        extendedBolusCancel = view.findViewById(R.id.actions_extendedbolus_cancel)
        setTempBasal = view.findViewById(R.id.actions_settempbasal)
        cancelTempBasal = view.findViewById(R.id.actions_canceltempbasal)
        fill = view.findViewById(R.id.actions_fill)
        historyBrowser = view.findViewById(R.id.actions_historybrowser)
        tddStats = view.findViewById(R.id.actions_tddstats)
        pumpBatteryChange = view.findViewById(R.id.actions_pumpbatterychange)

        cannulaAge = view.findViewById(R.id.cannula_age)
        insulinAge = view.findViewById(R.id.insulin_age)
        reservoirLevel = view.findViewById(R.id.reservoir_level)
        sensorAge = view.findViewById(R.id.sensor_age)
        sensorLevel = view.findViewById(R.id.sensor_level)
        pbAge = view.findViewById(R.id.pb_age)
        batteryLevel = view.findViewById(R.id.battery_level)
        sensorLevelLabel = view.findViewById(R.id.sensor_level_label)
        insulinLevelLabel = view.findViewById(R.id.insulin_level_label)
        pbLevelLabel = view.findViewById(R.id.pb_level_label)

        profileSwitch?.setOnClickListener {
            ProfileSwitchDialog().show(childFragmentManager, "Actions")
        }
        tempTarget?.setOnClickListener {
            TempTargetDialog().show(childFragmentManager, "Actions")
        }
        extendedBolus?.setOnClickListener {
            activity?.let { activity ->
                protectionCheck.queryProtection(activity, ProtectionCheck.Protection.BOLUS, UIRunnable {
                    OKDialog.showConfirmation(activity, resourceHelper.gs(R.string.extended_bolus), resourceHelper.gs(R.string.ebstopsloop),
                        Runnable {
                            ExtendedBolusDialog().show(childFragmentManager, "Actions")
                        }, null)
                })
            }
        }
        extendedBolusCancel?.setOnClickListener {
<<<<<<< HEAD
            if (iobCobCalculator.getExtendedBolus(dateUtil._now()) != null) {
                uel.log(Action.CANCEL_EXTENDED_BOLUS)
=======
            if (activePlugin.activeTreatments.isInHistoryExtendedBolusInProgress) {
                uel.log(Action.CANCEL_EXTENDED_BOLUS, Sources.Actions)
>>>>>>> b04da525
                commandQueue.cancelExtended(object : Callback() {
                    override fun run() {
                        if (!result.success) {
                            ErrorHelperActivity.runAlarm(ctx, result.comment, resourceHelper.gs(R.string.extendedbolusdeliveryerror), R.raw.boluserror)
                        }
                    }
                })
            }
        }
        setTempBasal?.setOnClickListener {
            TempBasalDialog().show(childFragmentManager, "Actions")
        }
        cancelTempBasal?.setOnClickListener {
<<<<<<< HEAD
            if (iobCobCalculator.getTempBasalIncludingConvertedExtended(dateUtil._now()) != null) {
                uel.log(Action.CANCEL_TEMP_BASAL)
=======
            if (activePlugin.activeTreatments.isTempBasalInProgress) {
                uel.log(Action.CANCEL_TEMP_BASAL, Sources.Actions)
>>>>>>> b04da525
                commandQueue.cancelTempBasal(true, object : Callback() {
                    override fun run() {
                        if (!result.success) {
                            ErrorHelperActivity.runAlarm(ctx, result.comment, resourceHelper.gs(R.string.tempbasaldeliveryerror), R.raw.boluserror)
                        }
                    }
                })
            }
        }
        fill?.setOnClickListener {
            activity?.let { activity ->
                protectionCheck.queryProtection(activity, ProtectionCheck.Protection.BOLUS, UIRunnable { FillDialog().show(childFragmentManager, "FillDialog") })
            }
        }
        historyBrowser?.setOnClickListener { startActivity(Intent(context, HistoryBrowseActivity::class.java)) }
        tddStats?.setOnClickListener { startActivity(Intent(context, TDDStatsActivity::class.java)) }
        view.findViewById<SingleClickButton>(R.id.actions_bgcheck).setOnClickListener {
            CareDialog().setOptions(CareDialog.EventType.BGCHECK, R.string.careportal_bgcheck).show(childFragmentManager, "Actions")
        }
        view.findViewById<SingleClickButton>(R.id.actions_cgmsensorinsert).setOnClickListener {
            CareDialog().setOptions(CareDialog.EventType.SENSOR_INSERT, R.string.careportal_cgmsensorinsert).show(childFragmentManager, "Actions")
        }
        pumpBatteryChange?.setOnClickListener {
            CareDialog().setOptions(CareDialog.EventType.BATTERY_CHANGE, R.string.careportal_pumpbatterychange).show(childFragmentManager, "Actions")
        }
        view.findViewById<SingleClickButton>(R.id.actions_note).setOnClickListener {
            CareDialog().setOptions(CareDialog.EventType.NOTE, R.string.careportal_note).show(childFragmentManager, "Actions")
        }
        view.findViewById<SingleClickButton>(R.id.actions_exercise).setOnClickListener {
            CareDialog().setOptions(CareDialog.EventType.EXERCISE, R.string.careportal_exercise).show(childFragmentManager, "Actions")
        }
        view.findViewById<SingleClickButton>(R.id.actions_question).setOnClickListener {
            CareDialog().setOptions(CareDialog.EventType.QUESTION, R.string.careportal_question).show(childFragmentManager, "Actions")
        }
        view.findViewById<SingleClickButton>(R.id.actions_announcement).setOnClickListener {
            CareDialog().setOptions(CareDialog.EventType.ANNOUNCEMENT, R.string.careportal_announcement).show(childFragmentManager, "Actions")
        }

        sp.putBoolean(R.string.key_objectiveuseactions, true)
    }

    @Synchronized
    override fun onResume() {
        super.onResume()
        disposable += rxBus
            .toObservable(EventInitializationChanged::class.java)
            .observeOn(aapsSchedulers.main)
            .subscribe({ updateGui() }, fabricPrivacy::logException)
        disposable += rxBus
            .toObservable(EventRefreshOverview::class.java)
            .observeOn(aapsSchedulers.main)
            .subscribe({ updateGui() }, fabricPrivacy::logException)
        disposable += rxBus
            .toObservable(EventExtendedBolusChange::class.java)
            .observeOn(aapsSchedulers.main)
            .subscribe({ updateGui() }, fabricPrivacy::logException)
        disposable += rxBus
            .toObservable(EventTempBasalChange::class.java)
            .observeOn(aapsSchedulers.main)
            .subscribe({ updateGui() }, fabricPrivacy::logException)
        disposable += rxBus
            .toObservable(EventCustomActionsChanged::class.java)
            .observeOn(aapsSchedulers.main)
            .subscribe({ updateGui() }, fabricPrivacy::logException)
        disposable += rxBus
            .toObservable(EventTherapyEventChange::class.java)
            .observeOn(aapsSchedulers.main)
            .subscribe({ updateGui() }, fabricPrivacy::logException)
        updateGui()
    }

    @Synchronized
    override fun onPause() {
        super.onPause()
        disposable.clear()
    }

    @Synchronized
    fun updateGui() {

        val profile = profileFunction.getProfile()
        val pump = activePlugin.activePump

        profileSwitch?.visibility = (
            activePlugin.activeProfileInterface.profile != null &&
                pump.pumpDescription.isSetBasalProfileCapable &&
                pump.isInitialized() &&
                !pump.isSuspended()).toVisibility()

        if (!pump.pumpDescription.isExtendedBolusCapable || !pump.isInitialized() || pump.isSuspended() || pump.isFakingTempsByExtendedBoluses) {
            extendedBolus?.visibility = View.GONE
            extendedBolusCancel?.visibility = View.GONE
        } else {
            val activeExtendedBolus = repository.getExtendedBolusActiveAt(dateUtil._now()).blockingGet()
            if (activeExtendedBolus is  ValueWrapper.Existing) {
                extendedBolus?.visibility = View.GONE
                extendedBolusCancel?.visibility = View.VISIBLE
                @Suppress("SetTextI18n")
                extendedBolusCancel?.text = resourceHelper.gs(R.string.cancel) + " " + activeExtendedBolus.value.toStringMedium(dateUtil)
            } else {
                extendedBolus?.visibility = View.VISIBLE
                extendedBolusCancel?.visibility = View.GONE
            }
        }

        if (!pump.pumpDescription.isTempBasalCapable || !pump.isInitialized() || pump.isSuspended()) {
            setTempBasal?.visibility = View.GONE
            cancelTempBasal?.visibility = View.GONE
        } else {
            val activeTemp = iobCobCalculator.getTempBasalIncludingConvertedExtended(System.currentTimeMillis())
            if (activeTemp != null) {
                setTempBasal?.visibility = View.GONE
                cancelTempBasal?.visibility = View.VISIBLE
                @Suppress("SetTextI18n")
                cancelTempBasal?.text = resourceHelper.gs(R.string.cancel) + " " + activeTemp.toStringShort()
            } else {
                setTempBasal?.visibility = View.VISIBLE
                cancelTempBasal?.visibility = View.GONE
            }
        }
        val activeBgSource = activePlugin.activeBgSource
        historyBrowser?.visibility = (profile != null).toVisibility()
        fill?.visibility = (pump.pumpDescription.isRefillingCapable && pump.isInitialized() && !pump.isSuspended()).toVisibility()
        pumpBatteryChange?.visibility = (pump.pumpDescription.isBatteryReplaceable || (pump is OmnipodErosPumpPlugin && pump.isUseRileyLinkBatteryLevel && pump.isBatteryChangeLoggingEnabled)).toVisibility()
        tempTarget?.visibility = (profile != null && config.APS).toVisibility()
        tddStats?.visibility = pump.pumpDescription.supportsTDDs.toVisibility()

        if (!config.NSCLIENT) {
            statusLightHandler.updateStatusLights(cannulaAge, insulinAge, reservoirLevel, sensorAge, sensorLevel, pbAge, batteryLevel)
            sensorLevelLabel?.text = if (activeBgSource.sensorBatteryLevel == -1) "" else resourceHelper.gs(R.string.careportal_level_label)
        } else {
            statusLightHandler.updateStatusLights(cannulaAge, insulinAge, null, sensorAge, null, pbAge, null)
            sensorLevelLabel?.text = ""
            insulinLevelLabel?.text = ""
            pbLevelLabel?.text = ""
        }
        checkPumpCustomActions()

    }

    private fun checkPumpCustomActions() {
        val activePump = activePlugin.activePump
        val customActions = activePump.getCustomActions() ?: return
        val currentContext = context ?: return
        removePumpCustomActions()

        for (customAction in customActions) {
            if (!customAction.isEnabled) continue

            val btn = SingleClickButton(currentContext, null, android.R.attr.buttonStyle)
            btn.text = resourceHelper.gs(customAction.name)

            val layoutParams = LinearLayout.LayoutParams(
                LinearLayout.LayoutParams.MATCH_PARENT, LinearLayout.LayoutParams.WRAP_CONTENT, 0.5f)
            layoutParams.setMargins(20, 8, 20, 8) // 10,3,10,3

            btn.layoutParams = layoutParams
            btn.setOnClickListener { v ->
                val b = v as SingleClickButton
                this.pumpCustomActions[b.text.toString()]?.let {
                    activePlugin.activePump.executeCustomAction(it.customActionType)
                }
            }
            val top = activity?.let { ContextCompat.getDrawable(it, customAction.iconResourceId) }
            btn.setCompoundDrawablesWithIntrinsicBounds(null, top, null, null)

            buttonsLayout?.addView(btn)

            this.pumpCustomActions[resourceHelper.gs(customAction.name)] = customAction
            this.pumpCustomButtons.add(btn)
        }
    }

    private fun removePumpCustomActions() {
        for (customButton in pumpCustomButtons) buttonsLayout?.removeView(customButton)
        pumpCustomButtons.clear()
    }
}<|MERGE_RESOLUTION|>--- conflicted
+++ resolved
@@ -16,16 +16,15 @@
 import info.nightscout.androidaps.R
 import info.nightscout.androidaps.activities.ErrorHelperActivity
 import info.nightscout.androidaps.activities.TDDStatsActivity
-<<<<<<< HEAD
 import info.nightscout.androidaps.database.AppRepository
 import info.nightscout.androidaps.database.ValueWrapper
-import info.nightscout.androidaps.database.entities.UserEntry.*
-=======
 import info.nightscout.androidaps.database.entities.UserEntry.Action
 import info.nightscout.androidaps.database.entities.UserEntry.Sources
->>>>>>> b04da525
 import info.nightscout.androidaps.dialogs.*
 import info.nightscout.androidaps.events.*
+import info.nightscout.androidaps.extensions.toStringMedium
+import info.nightscout.androidaps.extensions.toStringShort
+import info.nightscout.androidaps.extensions.toVisibility
 import info.nightscout.androidaps.historyBrowser.HistoryBrowseActivity
 import info.nightscout.androidaps.interfaces.ActivePluginProvider
 import info.nightscout.androidaps.interfaces.CommandQueueProvider
@@ -43,9 +42,6 @@
 import info.nightscout.androidaps.utils.FabricPrivacy
 import info.nightscout.androidaps.utils.alertDialogs.OKDialog
 import info.nightscout.androidaps.utils.buildHelper.BuildHelper
-import info.nightscout.androidaps.extensions.toStringMedium
-import info.nightscout.androidaps.extensions.toStringShort
-import info.nightscout.androidaps.extensions.toVisibility
 import info.nightscout.androidaps.utils.protection.ProtectionCheck
 import info.nightscout.androidaps.utils.resources.ResourceHelper
 import info.nightscout.androidaps.utils.rx.AapsSchedulers
@@ -168,13 +164,8 @@
             }
         }
         extendedBolusCancel?.setOnClickListener {
-<<<<<<< HEAD
             if (iobCobCalculator.getExtendedBolus(dateUtil._now()) != null) {
-                uel.log(Action.CANCEL_EXTENDED_BOLUS)
-=======
-            if (activePlugin.activeTreatments.isInHistoryExtendedBolusInProgress) {
                 uel.log(Action.CANCEL_EXTENDED_BOLUS, Sources.Actions)
->>>>>>> b04da525
                 commandQueue.cancelExtended(object : Callback() {
                     override fun run() {
                         if (!result.success) {
@@ -188,13 +179,8 @@
             TempBasalDialog().show(childFragmentManager, "Actions")
         }
         cancelTempBasal?.setOnClickListener {
-<<<<<<< HEAD
             if (iobCobCalculator.getTempBasalIncludingConvertedExtended(dateUtil._now()) != null) {
-                uel.log(Action.CANCEL_TEMP_BASAL)
-=======
-            if (activePlugin.activeTreatments.isTempBasalInProgress) {
                 uel.log(Action.CANCEL_TEMP_BASAL, Sources.Actions)
->>>>>>> b04da525
                 commandQueue.cancelTempBasal(true, object : Callback() {
                     override fun run() {
                         if (!result.success) {
@@ -289,7 +275,7 @@
             extendedBolusCancel?.visibility = View.GONE
         } else {
             val activeExtendedBolus = repository.getExtendedBolusActiveAt(dateUtil._now()).blockingGet()
-            if (activeExtendedBolus is  ValueWrapper.Existing) {
+            if (activeExtendedBolus is ValueWrapper.Existing) {
                 extendedBolus?.visibility = View.GONE
                 extendedBolusCancel?.visibility = View.VISIBLE
                 @Suppress("SetTextI18n")
