--- conflicted
+++ resolved
@@ -7,20 +7,11 @@
 import dagger.android.HasAndroidInjector
 import info.nightscout.androidaps.R
 import info.nightscout.androidaps.database.AppRepository
-<<<<<<< HEAD
-import info.nightscout.androidaps.database.entities.UserEntry
-import info.nightscout.androidaps.database.entities.UserEntry.ValueWithUnit
+import info.nightscout.androidaps.database.entities.UserEntry.Action
+import info.nightscout.androidaps.database.entities.UserEntry.Sources
+import info.nightscout.androidaps.database.entities.ValueWithUnit
 import info.nightscout.androidaps.database.transactions.*
 import info.nightscout.androidaps.extensions.*
-=======
-import info.nightscout.androidaps.database.entities.ValueWithUnit
-import info.nightscout.androidaps.database.entities.UserEntry.Action
-import info.nightscout.androidaps.database.entities.UserEntry.Sources
-import info.nightscout.androidaps.database.transactions.SyncNsBolusTransaction
-import info.nightscout.androidaps.database.transactions.SyncNsCarbsTransaction
-import info.nightscout.androidaps.database.transactions.SyncNsTemporaryTargetTransaction
-import info.nightscout.androidaps.database.transactions.SyncNsTherapyEventTransaction
->>>>>>> b04da525
 import info.nightscout.androidaps.interfaces.ConfigInterface
 import info.nightscout.androidaps.interfaces.DatabaseHelperInterface
 import info.nightscout.androidaps.logging.AAPSLogger
@@ -30,7 +21,6 @@
 import info.nightscout.androidaps.receivers.DataWorker
 import info.nightscout.androidaps.utils.JsonHelper
 import info.nightscout.androidaps.utils.buildHelper.BuildHelper
-import info.nightscout.androidaps.utils.extensions.*
 import info.nightscout.androidaps.utils.sharedPreferences.SP
 import java.util.concurrent.TimeUnit
 import javax.inject.Inject
@@ -146,9 +136,9 @@
                 .also { result ->
                     result.invalidated.forEach {
                         uel.log(
-                            UserEntry.Action.CAREPORTAL_DELETED_FROM_NS,
-                            ValueWithUnit(it.timestamp, UserEntry.Units.Timestamp, true),
-                            ValueWithUnit(it.rate, UserEntry.Units.U_H))
+                            Action.CAREPORTAL_REMOVED, Sources.NSClient,
+                            ValueWithUnit.Timestamp(it.timestamp),
+                            ValueWithUnit.UnitPerHour(it.rate))
                     }
                 }
             // room  ExtendedBolus
@@ -162,12 +152,11 @@
                 .also { result ->
                     result.invalidated.forEach {
                         uel.log(
-                            UserEntry.Action.CAREPORTAL_DELETED_FROM_NS,
-                            ValueWithUnit(it.timestamp, UserEntry.Units.Timestamp, true),
-                            ValueWithUnit(it.amount, UserEntry.Units.U))
+                            Action.CAREPORTAL_REMOVED, Sources.NSClient,
+                            ValueWithUnit.Timestamp(it.timestamp),
+                            ValueWithUnit.UnitPerHour(it.rate))
                     }
                 }
-
 
             // old DB model
             databaseHelper.deleteProfileSwitchById(nsId)
