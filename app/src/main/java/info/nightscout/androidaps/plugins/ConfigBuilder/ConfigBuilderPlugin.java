package info.nightscout.androidaps.plugins.ConfigBuilder;

import android.content.SharedPreferences;
import android.preference.PreferenceManager;
import android.support.annotation.Nullable;

import org.json.JSONException;
import org.json.JSONObject;
import org.slf4j.Logger;
import org.slf4j.LoggerFactory;

import java.util.ArrayList;
import java.util.List;

import info.nightscout.androidaps.Config;
import info.nightscout.androidaps.MainApp;
import info.nightscout.androidaps.R;
import info.nightscout.androidaps.data.DetailedBolusInfo;
import info.nightscout.androidaps.data.Intervals;
import info.nightscout.androidaps.data.IobTotal;
import info.nightscout.androidaps.data.MealData;
import info.nightscout.androidaps.data.Profile;
import info.nightscout.androidaps.data.ProfileIntervals;
import info.nightscout.androidaps.data.PumpEnactResult;
import info.nightscout.androidaps.db.CareportalEvent;
import info.nightscout.androidaps.db.ExtendedBolus;
import info.nightscout.androidaps.db.ProfileSwitch;
import info.nightscout.androidaps.db.Source;
import info.nightscout.androidaps.db.TempTarget;
import info.nightscout.androidaps.db.TemporaryBasal;
import info.nightscout.androidaps.db.Treatment;
import info.nightscout.androidaps.interfaces.APSInterface;
import info.nightscout.androidaps.interfaces.BgSourceInterface;
import info.nightscout.androidaps.interfaces.ConstraintsInterface;
import info.nightscout.androidaps.interfaces.InsulinInterface;
import info.nightscout.androidaps.interfaces.PluginBase;
import info.nightscout.androidaps.interfaces.ProfileInterface;
import info.nightscout.androidaps.interfaces.PumpInterface;
import info.nightscout.androidaps.interfaces.SensitivityInterface;
import info.nightscout.androidaps.interfaces.TreatmentsInterface;
import info.nightscout.androidaps.plugins.Loop.APSResult;
import info.nightscout.androidaps.plugins.Loop.LoopPlugin;
import info.nightscout.androidaps.plugins.Overview.events.EventNewNotification;
import info.nightscout.androidaps.plugins.Overview.notifications.Notification;
import info.nightscout.androidaps.plugins.PumpVirtual.VirtualPumpPlugin;
import info.nightscout.androidaps.queue.Callback;
import info.nightscout.androidaps.queue.CommandQueue;
import info.nightscout.utils.NSUpload;
import info.nightscout.utils.SP;

/**
 * Created by mike on 05.08.2016.
 */
public class ConfigBuilderPlugin implements PluginBase, ConstraintsInterface, TreatmentsInterface {
    private static Logger log = LoggerFactory.getLogger(ConfigBuilderPlugin.class);

    private static BgSourceInterface activeBgSource;
    private static PumpInterface activePump;
    private static ProfileInterface activeProfile;
    private static TreatmentsInterface activeTreatments;
    private static APSInterface activeAPS;
    private static LoopPlugin activeLoop;
    private static InsulinInterface activeInsulin;
    private static SensitivityInterface activeSensitivity;

    static public String nightscoutVersionName = "";
    static public Integer nightscoutVersionCode = 0;
    static public String nsClientVersionName = "";
    static public Integer nsClientVersionCode = 0;

    private static ArrayList<PluginBase> pluginList;

    private static CommandQueue commandQueue = new CommandQueue();

    public ConfigBuilderPlugin() {
        MainApp.bus().register(this);
    }

    @Override
    public int getType() {
        return PluginBase.GENERAL;
    }

    @Override
    public String getFragmentClass() {
        return ConfigBuilderFragment.class.getName();
    }

    @Override
    public String getName() {
        return MainApp.instance().getString(R.string.configbuilder);
    }

    @Override
    public String getNameShort() {
        String name = MainApp.sResources.getString(R.string.configbuilder_shortname);
        if (!name.trim().isEmpty()) {
            //only if translation exists
            return name;
        }
        // use long name as fallback
        return getName();
    }

    @Override
    public boolean isEnabled(int type) {
        return type == GENERAL;
    }

    @Override
    public boolean isVisibleInTabs(int type) {
        return type == GENERAL;
    }

    @Override
    public boolean canBeHidden(int type) {
        return false;
    }

    @Override
    public boolean hasFragment() {
        return true;
    }

    @Override
    public boolean showInList(int type) {
        return false;
    }

    @Override
    public void setFragmentEnabled(int type, boolean fragmentEnabled) {
        // Always enabled
    }

    @Override
    public void setFragmentVisible(int type, boolean fragmentVisible) {
        // Always visible
    }

    @Override
    public int getPreferencesId() {
        return -1;
    }

    public void initialize() {
        pluginList = MainApp.getPluginsList();
        loadSettings();
    }

    public void storeSettings() {
        if (pluginList != null) {
            if (Config.logPrefsChange)
                log.debug("Storing settings");
            SharedPreferences settings = PreferenceManager.getDefaultSharedPreferences(MainApp.instance().getApplicationContext());
            SharedPreferences.Editor editor = settings.edit();

            for (int type = 1; type < PluginBase.LAST; type++) {
                for (PluginBase p : pluginList) {
                    String settingEnabled = "ConfigBuilder_" + type + "_" + p.getClass().getSimpleName() + "_Enabled";
                    String settingVisible = "ConfigBuilder_" + type + "_" + p.getClass().getSimpleName() + "_Visible";
                    editor.putBoolean(settingEnabled, p.isEnabled(type));
                    editor.putBoolean(settingVisible, p.isVisibleInTabs(type));
                }
            }
            editor.apply();
            verifySelectionInCategories();
        }
    }

    private void loadSettings() {
        if (Config.logPrefsChange)
            log.debug("Loading stored settings");
        SharedPreferences SP = PreferenceManager.getDefaultSharedPreferences(MainApp.instance().getApplicationContext());
        for (int type = 1; type < PluginBase.LAST; type++) {
            for (PluginBase p : pluginList) {
                try {
                    String settingEnabled = "ConfigBuilder_" + type + "_" + p.getClass().getSimpleName() + "_Enabled";
                    String settingVisible = "ConfigBuilder_" + type + "_" + p.getClass().getSimpleName() + "_Visible";
                    if (SP.contains(settingEnabled))
                        p.setFragmentEnabled(type, SP.getBoolean(settingEnabled, true));
                    if (SP.contains(settingVisible))
                        p.setFragmentVisible(type, SP.getBoolean(settingVisible, true) && SP.getBoolean(settingEnabled, true));
                } catch (Exception e) {
                    log.error("Unhandled exception", e);
                }
            }
        }
        verifySelectionInCategories();
    }

    public static CommandQueue getCommandQueue() {
        return commandQueue;
    }

    public static BgSourceInterface getActiveBgSource() {
        return activeBgSource;
    }

    public static ProfileInterface getActiveProfileInterface() {
        return activeProfile;
    }

    public static InsulinInterface getActiveInsulin() {
        return activeInsulin;
    }

    public static APSInterface getActiveAPS() {
        return activeAPS;
    }

    public static LoopPlugin getActiveLoop() {
        return activeLoop;
    }

    public static PumpInterface getActivePump() {
        return activePump;
    }

    public static SensitivityInterface getActiveSensitivity() {
        return activeSensitivity;
    }

    void logPluginStatus() {
        for (PluginBase p : pluginList) {
            log.debug(p.getName() + ":" +
                    (p.isEnabled(1) ? " GENERAL" : "") +
                    (p.isEnabled(2) ? " TREATMENT" : "") +
                    (p.isEnabled(3) ? " SENSITIVITY" : "") +
                    (p.isEnabled(4) ? " PROFILE" : "") +
                    (p.isEnabled(5) ? " APS" : "") +
                    (p.isEnabled(6) ? " PUMP" : "") +
                    (p.isEnabled(7) ? " CONSTRAINTS" : "") +
                    (p.isEnabled(8) ? " LOOP" : "") +
                    (p.isEnabled(9) ? " BGSOURCE" : "") +
                    (p.isEnabled(10) ? " INSULIN" : "")
            );
        }
    }

    private void verifySelectionInCategories() {
        ArrayList<PluginBase> pluginsInCategory;

        // PluginBase.APS
        pluginsInCategory = MainApp.getSpecificPluginsListByInterface(APSInterface.class);
        activeAPS = (APSInterface) getTheOneEnabledInArray(pluginsInCategory, PluginBase.APS);
        if (activeAPS != null) {
            if (Config.logConfigBuilder)
                log.debug("Selected APS interface: " + ((PluginBase) activeAPS).getName());
            for (PluginBase p : pluginsInCategory) {
                if (!p.getName().equals(((PluginBase) activeAPS).getName())) {
                    p.setFragmentVisible(PluginBase.APS, false);
                }
            }
        }

        // PluginBase.INSULIN
        pluginsInCategory = MainApp.getSpecificPluginsListByInterface(InsulinInterface.class);
        activeInsulin = (InsulinInterface) getTheOneEnabledInArray(pluginsInCategory, PluginBase.INSULIN);
        if (Config.logConfigBuilder)
            log.debug("Selected insulin interface: " + ((PluginBase) activeInsulin).getName());
        for (PluginBase p : pluginsInCategory) {
            if (!p.getName().equals(((PluginBase) activeInsulin).getName())) {
                p.setFragmentVisible(PluginBase.INSULIN, false);
            }
        }

        // PluginBase.SENSITIVITY
        pluginsInCategory = MainApp.getSpecificPluginsListByInterface(SensitivityInterface.class);
        activeSensitivity = (SensitivityInterface) getTheOneEnabledInArray(pluginsInCategory, PluginBase.SENSITIVITY);
        if (Config.logConfigBuilder)
            log.debug("Selected sensitivity interface: " + ((PluginBase) activeSensitivity).getName());
        for (PluginBase p : pluginsInCategory) {
            if (!p.getName().equals(((PluginBase) activeSensitivity).getName())) {
                p.setFragmentVisible(PluginBase.SENSITIVITY, false);
            }
        }

        // PluginBase.PROFILE
        pluginsInCategory = MainApp.getSpecificPluginsListByInterface(ProfileInterface.class);
        activeProfile = (ProfileInterface) getTheOneEnabledInArray(pluginsInCategory, PluginBase.PROFILE);
        if (Config.logConfigBuilder)
            log.debug("Selected profile interface: " + ((PluginBase) activeProfile).getName());
        for (PluginBase p : pluginsInCategory) {
            if (!p.getName().equals(((PluginBase) activeProfile).getName())) {
                p.setFragmentVisible(PluginBase.PROFILE, false);
            }
        }

        // PluginBase.BGSOURCE
        pluginsInCategory = MainApp.getSpecificPluginsListByInterface(BgSourceInterface.class);
        activeBgSource = (BgSourceInterface) getTheOneEnabledInArray(pluginsInCategory, PluginBase.BGSOURCE);
        if (Config.logConfigBuilder)
            log.debug("Selected bgSource interface: " + ((PluginBase) activeBgSource).getName());
        for (PluginBase p : pluginsInCategory) {
            if (!p.getName().equals(((PluginBase) activeBgSource).getName())) {
                p.setFragmentVisible(PluginBase.BGSOURCE, false);
            }
        }

        // PluginBase.PUMP
        pluginsInCategory = MainApp.getSpecificPluginsList(PluginBase.PUMP);
        activePump = (PumpInterface) getTheOneEnabledInArray(pluginsInCategory, PluginBase.PUMP);
        if (activePump == null)
            activePump = VirtualPumpPlugin.getPlugin(); // for NSClient build
        if (Config.logConfigBuilder)
            log.debug("Selected pump interface: " + ((PluginBase) activePump).getName());
        for (PluginBase p : pluginsInCategory) {
            if (!p.getName().equals(((PluginBase) activePump).getName())) {
                p.setFragmentVisible(PluginBase.PUMP, false);
            }
        }

        // PluginBase.LOOP
        pluginsInCategory = MainApp.getSpecificPluginsList(PluginBase.LOOP);
        activeLoop = (LoopPlugin) getTheOneEnabledInArray(pluginsInCategory, PluginBase.LOOP);
        if (activeLoop != null) {
            if (Config.logConfigBuilder)
                log.debug("Selected loop interface: " + activeLoop.getName());
            for (PluginBase p : pluginsInCategory) {
                if (!p.getName().equals(activeLoop.getName())) {
                    p.setFragmentVisible(PluginBase.LOOP, false);
                }
            }
        }

        // PluginBase.TREATMENT
        pluginsInCategory = MainApp.getSpecificPluginsList(PluginBase.TREATMENT);
        activeTreatments = (TreatmentsInterface) getTheOneEnabledInArray(pluginsInCategory, PluginBase.TREATMENT);
        if (Config.logConfigBuilder)
            log.debug("Selected treatment interface: " + ((PluginBase) activeTreatments).getName());
        for (PluginBase p : pluginsInCategory) {
            if (!p.getName().equals(((PluginBase) activeTreatments).getName())) {
                p.setFragmentVisible(PluginBase.TREATMENT, false);
            }
        }
    }

    @Nullable
    private PluginBase getTheOneEnabledInArray(ArrayList<PluginBase> pluginsInCategory, int type) {
        PluginBase found = null;
        for (PluginBase p : pluginsInCategory) {
            if (p.isEnabled(type) && found == null) {
                found = p;
            } else if (p.isEnabled(type)) {
                // set others disabled
                p.setFragmentEnabled(type, false);
            }
        }
        // If none enabled, enable first one
        if (found == null && pluginsInCategory.size() > 0)
            found = pluginsInCategory.get(0);
        return found;
    }

    /**
     * expect absolute request and allow both absolute and percent response based on pump capabilities
     *
     * @param request
     * @return true if command is going to be executed
     * false if error
     */

    public boolean applyAPSRequest(APSResult request, Callback callback) {
        PumpInterface pump = getActivePump();
        request.rate = applyBasalConstraints(request.rate);

        if (!pump.isInitialized()) {
            log.debug("applyAPSRequest: " + MainApp.sResources.getString(R.string.pumpNotInitialized));
            if (callback != null) {
                callback.result(new PumpEnactResult().comment(MainApp.sResources.getString(R.string.pumpNotInitialized)).enacted(false).success(false)).run();
            }
            return false;
        }

        if (pump.isSuspended()) {
            log.debug("applyAPSRequest: " + MainApp.sResources.getString(R.string.pumpsuspended));
            if (callback != null) {
                callback.result(new PumpEnactResult().comment(MainApp.sResources.getString(R.string.pumpsuspended)).enacted(false).success(false)).run();
            }
            return false;
        }

        if (Config.logCongigBuilderActions)
            log.debug("applyAPSRequest: " + request.toString());
        if ((request.rate == 0 && request.duration == 0) || Math.abs(request.rate - pump.getBaseBasalRate()) < pump.getPumpDescription().basalStep) {
            if (isTempBasalInProgress()) {
                if (Config.logCongigBuilderActions)
                    log.debug("applyAPSRequest: cancelTempBasal()");
                getCommandQueue().cancelTempBasal(false, callback);
                if (request.smb == 0)
                    return true;
            } else {
                if (Config.logCongigBuilderActions)
                    log.debug("applyAPSRequest: Basal set correctly");
                if (callback != null) {
                    callback.result(new PumpEnactResult().absolute(request.rate).duration(0).enacted(false).success(true).comment("Basal set correctly")).run();
                }
                if (request.smb == 0)
                    return false;
            }
        } else if (isTempBasalInProgress()
                && getTempBasalRemainingMinutesFromHistory() > 5
                && Math.abs(request.rate - getTempBasalAbsoluteRateHistory()) < pump.getPumpDescription().basalStep) {
            if (Config.logCongigBuilderActions)
                log.debug("applyAPSRequest: Temp basal set correctly");
            if (callback != null) {
                callback.result(new PumpEnactResult().absolute(getTempBasalAbsoluteRateHistory()).duration(getTempBasalFromHistory(System.currentTimeMillis()).getPlannedRemainingMinutes()).enacted(false).success(true).comment("Temp basal set correctly")).run();
            }
            if (request.smb == 0)
                return false;
        } else {
            if (Config.logCongigBuilderActions)
                log.debug("applyAPSRequest: setTempBasalAbsolute()");
            getCommandQueue().tempBasalAbsolute(request.rate, request.duration, false, callback);

            if (request.smb == 0) return true;
        }
        log.debug("SMB requested in config is: " + request.smb);
        if (request.smb != 0) {
            long lastBolusTime = getLastBolusTime();
            if (lastBolusTime != 0 && lastBolusTime + 3 * 60 * 1000 > System.currentTimeMillis()) {
                log.debug("SMB requsted but still in 3 min interval");
            } else {
                DetailedBolusInfo detailedBolusInfo = new DetailedBolusInfo();
                detailedBolusInfo.eventType = CareportalEvent.CORRECTIONBOLUS;
                detailedBolusInfo.insulin = request.smb;
                detailedBolusInfo.isSMB = true;
                detailedBolusInfo.source = Source.USER;
                detailedBolusInfo.deliverAt = request.deliverAt;
                boolean smbDelivered = getCommandQueue().bolus(detailedBolusInfo, callback);
                if (smbDelivered)
                    return true;
                else
                    return false;
            }
        }
        return true;
    }

<<<<<<< HEAD
/*
    @Override
    public PumpDescription getPumpDescription() {
        if (activePump != null)
            return activePump.getPumpDescription();
        else {
            PumpDescription emptyDescription = new PumpDescription();
            emptyDescription.isBolusCapable = false;
            emptyDescription.isExtendedBolusCapable = false;
            emptyDescription.isSetBasalProfileCapable = false;
            emptyDescription.isTempBasalCapable = true; // needs to be true before real driver is selected
            emptyDescription.isRefillingCapable = false;
            return emptyDescription;
        }
    }
*/
=======
>>>>>>> 5a00b68f

    /**
     * Constraints interface
     **/
    @Override
    public boolean isLoopEnabled() {
        boolean result = true;

        ArrayList<PluginBase> constraintsPlugins = MainApp.getSpecificPluginsListByInterface(ConstraintsInterface.class);
        for (PluginBase p : constraintsPlugins) {
            ConstraintsInterface constrain = (ConstraintsInterface) p;
            if (!p.isEnabled(PluginBase.CONSTRAINTS)) continue;
            result = result && constrain.isLoopEnabled();
        }
        return result;
    }

    @Override
    public boolean isClosedModeEnabled() {
        boolean result = true;

        ArrayList<PluginBase> constraintsPlugins = MainApp.getSpecificPluginsListByInterface(ConstraintsInterface.class);
        for (PluginBase p : constraintsPlugins) {
            ConstraintsInterface constrain = (ConstraintsInterface) p;
            if (!p.isEnabled(PluginBase.CONSTRAINTS)) continue;
            result = result && constrain.isClosedModeEnabled();
        }
        return result;
    }

    @Override
    public boolean isAutosensModeEnabled() {
        boolean result = true;

        ArrayList<PluginBase> constraintsPlugins = MainApp.getSpecificPluginsListByInterface(ConstraintsInterface.class);
        for (PluginBase p : constraintsPlugins) {
            ConstraintsInterface constrain = (ConstraintsInterface) p;
            if (!p.isEnabled(PluginBase.CONSTRAINTS)) continue;
            result = result && constrain.isAutosensModeEnabled();
        }
        return result;
    }

    @Override
    public boolean isAMAModeEnabled() {
        boolean result = SP.getBoolean("openapsama_useautosens", false);

        ArrayList<PluginBase> constraintsPlugins = MainApp.getSpecificPluginsListByInterface(ConstraintsInterface.class);
        for (PluginBase p : constraintsPlugins) {
            ConstraintsInterface constrain = (ConstraintsInterface) p;
            if (!p.isEnabled(PluginBase.CONSTRAINTS)) continue;
            result = result && constrain.isAMAModeEnabled();
        }
        return result;
    }

    @Override
    public boolean isSMBModeEnabled() {
        boolean result = true; // TODO update for SMB // SP.getBoolean("openapsama_useautosens", false);

        ArrayList<PluginBase> constraintsPlugins = MainApp.getSpecificPluginsListByInterface(ConstraintsInterface.class);
        for (PluginBase p : constraintsPlugins) {
            ConstraintsInterface constrain = (ConstraintsInterface) p;
            if (!p.isEnabled(PluginBase.CONSTRAINTS)) continue;
            result = result && constrain.isSMBModeEnabled();
        }
        return result;
    }

    @Override
    public Double applyBasalConstraints(Double absoluteRate) {
        Double rateAfterConstrain = absoluteRate;
        ArrayList<PluginBase> constraintsPlugins = MainApp.getSpecificPluginsListByInterface(ConstraintsInterface.class);
        for (PluginBase p : constraintsPlugins) {
            ConstraintsInterface constrain = (ConstraintsInterface) p;
            if (!p.isEnabled(PluginBase.CONSTRAINTS)) continue;
            rateAfterConstrain = Math.min(constrain.applyBasalConstraints(absoluteRate), rateAfterConstrain);
        }
        return rateAfterConstrain;
    }

    @Override
    public Integer applyBasalConstraints(Integer percentRate) {
        Integer rateAfterConstrain = percentRate;
        ArrayList<PluginBase> constraintsPlugins = MainApp.getSpecificPluginsListByInterface(ConstraintsInterface.class);
        for (PluginBase p : constraintsPlugins) {
            ConstraintsInterface constrain = (ConstraintsInterface) p;
            if (!p.isEnabled(PluginBase.CONSTRAINTS)) continue;
            rateAfterConstrain = Math.min(constrain.applyBasalConstraints(percentRate), rateAfterConstrain);
        }
        return rateAfterConstrain;
    }

    @Override
    public Double applyBolusConstraints(Double insulin) {
        Double insulinAfterConstrain = insulin;
        ArrayList<PluginBase> constraintsPlugins = MainApp.getSpecificPluginsListByInterface(ConstraintsInterface.class);
        for (PluginBase p : constraintsPlugins) {
            ConstraintsInterface constrain = (ConstraintsInterface) p;
            if (!p.isEnabled(PluginBase.CONSTRAINTS)) continue;
            insulinAfterConstrain = Math.min(constrain.applyBolusConstraints(insulin), insulinAfterConstrain);
        }
        return insulinAfterConstrain;
    }

    @Override
    public Integer applyCarbsConstraints(Integer carbs) {
        Integer carbsAfterConstrain = carbs;
        ArrayList<PluginBase> constraintsPlugins = MainApp.getSpecificPluginsListByInterface(ConstraintsInterface.class);
        for (PluginBase p : constraintsPlugins) {
            ConstraintsInterface constrain = (ConstraintsInterface) p;
            if (!p.isEnabled(PluginBase.CONSTRAINTS)) continue;
            carbsAfterConstrain = Math.min(constrain.applyCarbsConstraints(carbs), carbsAfterConstrain);
        }
        return carbsAfterConstrain;
    }

    @Override
    public Double applyMaxIOBConstraints(Double maxIob) {
        Double maxIobAfterConstrain = maxIob;
        ArrayList<PluginBase> constraintsPlugins = MainApp.getSpecificPluginsListByInterface(ConstraintsInterface.class);
        for (PluginBase p : constraintsPlugins) {
            ConstraintsInterface constrain = (ConstraintsInterface) p;
            if (!p.isEnabled(PluginBase.CONSTRAINTS)) continue;
            maxIobAfterConstrain = Math.min(constrain.applyMaxIOBConstraints(maxIob), maxIobAfterConstrain);
        }
        return maxIobAfterConstrain;
    }

    //  ****** Treatments interface *****
    @Override
    public void updateTotalIOBTreatments() {
        activeTreatments.updateTotalIOBTreatments();
    }

    @Override
    public void updateTotalIOBTempBasals() {
        activeTreatments.updateTotalIOBTempBasals();
    }

    @Override
    public IobTotal getLastCalculationTreatments() {
        return activeTreatments.getLastCalculationTreatments();
    }

    @Override
    public IobTotal getCalculationToTimeTreatments(long time) {
        return activeTreatments.getCalculationToTimeTreatments(time);
    }

    @Override
    public IobTotal getLastCalculationTempBasals() {
        return activeTreatments.getLastCalculationTempBasals();
    }

    @Override
    public IobTotal getCalculationToTimeTempBasals(long time) {
        return activeTreatments.getCalculationToTimeTempBasals(time);
    }

    @Override
    public MealData getMealData() {
        return activeTreatments.getMealData();
    }

    @Override
    public List<Treatment> getTreatmentsFromHistory() {
        return activeTreatments.getTreatmentsFromHistory();
    }

    @Override
    public List<Treatment> getTreatments5MinBackFromHistory(long time) {
        return activeTreatments.getTreatments5MinBackFromHistory(time);
    }

    @Override
    public long getLastBolusTime() {
        return activeTreatments.getLastBolusTime();
    }

    @Override
    public boolean isInHistoryRealTempBasalInProgress() {
        return activeTreatments.isInHistoryRealTempBasalInProgress();
    }

    @Override
    @Nullable
    public TemporaryBasal getRealTempBasalFromHistory(long time) {
        return activeTreatments.getRealTempBasalFromHistory(time);
    }

    @Override
    public boolean isTempBasalInProgress() {
        return activeTreatments != null && activeTreatments.isTempBasalInProgress();
    }

    @Override
    @Nullable
    public TemporaryBasal getTempBasalFromHistory(long time) {
        return activeTreatments != null ? activeTreatments.getTempBasalFromHistory(time) : null;
    }

    @Override
    public double getTempBasalAbsoluteRateHistory() {
        return activeTreatments.getTempBasalAbsoluteRateHistory();
    }

    @Override
    public double getTempBasalRemainingMinutesFromHistory() {
        return activeTreatments.getTempBasalRemainingMinutesFromHistory();
    }

    @Override
    public Intervals<TemporaryBasal> getTemporaryBasalsFromHistory() {
        return activeTreatments.getTemporaryBasalsFromHistory();
    }

    @Override
    public boolean addToHistoryTempBasal(TemporaryBasal tempBasal) {
        boolean newRecordCreated = activeTreatments.addToHistoryTempBasal(tempBasal);
        if (newRecordCreated) {
            if (tempBasal.durationInMinutes == 0)
                NSUpload.uploadTempBasalEnd(tempBasal.date, false, tempBasal.pumpId);
            else if (tempBasal.isAbsolute)
                NSUpload.uploadTempBasalStartAbsolute(tempBasal, null);
            else
                NSUpload.uploadTempBasalStartPercent(tempBasal);
        }
        return newRecordCreated;
    }

    @Override
    public boolean isInHistoryExtendedBoluslInProgress() {
        return activeTreatments.isInHistoryExtendedBoluslInProgress();
    }

    @Override
    @Nullable
    public ExtendedBolus getExtendedBolusFromHistory(long time) {
        return activeTreatments.getExtendedBolusFromHistory(time);
    }

    @Override
    public boolean addToHistoryExtendedBolus(ExtendedBolus extendedBolus) {
        boolean newRecordCreated = activeTreatments.addToHistoryExtendedBolus(extendedBolus);
        if (newRecordCreated) {
            if (extendedBolus.durationInMinutes == 0) {
                if (activePump.isFakingTempsByExtendedBoluses())
                    NSUpload.uploadTempBasalEnd(extendedBolus.date, true, extendedBolus.pumpId);
                else
                    NSUpload.uploadExtendedBolusEnd(extendedBolus.date, extendedBolus.pumpId);
            } else if (activePump.isFakingTempsByExtendedBoluses())
                NSUpload.uploadTempBasalStartAbsolute(new TemporaryBasal(extendedBolus), extendedBolus.insulin);
            else
                NSUpload.uploadExtendedBolus(extendedBolus);
        }
        return newRecordCreated;
    }

    @Override
    public Intervals<ExtendedBolus> getExtendedBolusesFromHistory() {
        return activeTreatments.getExtendedBolusesFromHistory();
    }

    @Override
    // return true if new record is created
    public boolean addToHistoryTreatment(DetailedBolusInfo detailedBolusInfo) {
        boolean newRecordCreated = activeTreatments.addToHistoryTreatment(detailedBolusInfo);
        if (newRecordCreated && detailedBolusInfo.isValid)
            NSUpload.uploadBolusWizardRecord(detailedBolusInfo);
        return newRecordCreated;
    }

    @Override
    @Nullable
    public TempTarget getTempTargetFromHistory() {
        return activeTreatments.getTempTargetFromHistory(System.currentTimeMillis());
    }

    @Override
    @Nullable
    public TempTarget getTempTargetFromHistory(long time) {
        return activeTreatments.getTempTargetFromHistory(time);
    }

    @Override
    public Intervals<TempTarget> getTempTargetsFromHistory() {
        return activeTreatments.getTempTargetsFromHistory();
    }

    @Override
    @Nullable
    public ProfileSwitch getProfileSwitchFromHistory(long time) {
        return activeTreatments.getProfileSwitchFromHistory(time);
    }

    @Override
    public ProfileIntervals<ProfileSwitch> getProfileSwitchesFromHistory() {
        return activeTreatments.getProfileSwitchesFromHistory();
    }

    @Override
    public void addToHistoryProfileSwitch(ProfileSwitch profileSwitch) {
        activeTreatments.addToHistoryProfileSwitch(profileSwitch);
        NSUpload.uploadProfileSwitch(profileSwitch);
    }

    @Override
    public long oldestDataAvailable() {
        return activeTreatments.oldestDataAvailable();
    }

    public String getProfileName() {
        return getProfileName(System.currentTimeMillis());
    }

    public String getProfileName(boolean customized) {
        return getProfileName(System.currentTimeMillis(), customized);
    }

    public String getProfileName(long time) {
        return getProfileName(time, true);
    }

    public String getProfileName(long time, boolean customized) {
        ProfileSwitch profileSwitch = getProfileSwitchFromHistory(time);
        if (profileSwitch != null) {
            if (profileSwitch.profileJson != null) {
                return customized ? profileSwitch.getCustomizedName() : profileSwitch.profileName;
            } else {
                Profile profile = activeProfile.getProfile().getSpecificProfile(profileSwitch.profileName);
                if (profile != null)
                    return profileSwitch.profileName;
            }
        }
        // Unable to determine profile, failover to default
        String defaultProfile = activeProfile.getProfile().getDefaultProfileName();
        if (defaultProfile != null)
            return defaultProfile;
        // If default from plugin fails .... create empty
        return "Default";
    }

    public Profile getProfile() {
        return getProfile(System.currentTimeMillis());
    }

    public String getProfileUnits() {
        return getProfile().getUnits();
    }

    public Profile getProfile(long time) {
        if (activeTreatments == null)
            return null; //app not initialized
        //log.debug("Profile for: " + new Date(time).toLocaleString() + " : " + getProfileName(time));
        boolean ignoreProfileSwitchEvents = SP.getBoolean(R.string.key_do_not_track_profile_switch, false);
        if (!ignoreProfileSwitchEvents) {
            ProfileSwitch profileSwitch = getProfileSwitchFromHistory(time);
            if (profileSwitch != null) {
                if (profileSwitch.profileJson != null) {
                    return profileSwitch.getProfileObject();
                } else if (activeProfile.getProfile() != null) {
                    Profile profile = activeProfile.getProfile().getSpecificProfile(profileSwitch.profileName);
                    if (profile != null)
                        return profile;
                }
            }
            // Unable to determine profile, failover to default
            if (activeProfile.getProfile() == null)
                return null; //app not initialized
        }
        Profile defaultProfile = activeProfile.getProfile().getDefaultProfile();
        if (defaultProfile != null)
            return defaultProfile;
        // If default from plugin fails .... create empty
        try {
            Notification noisf = new Notification(Notification.ISF_MISSING, MainApp.sResources.getString(R.string.isfmissing), Notification.URGENT);
            MainApp.bus().post(new EventNewNotification(noisf));
            Notification noic = new Notification(Notification.IC_MISSING, MainApp.sResources.getString(R.string.icmissing), Notification.URGENT);
            MainApp.bus().post(new EventNewNotification(noic));
            Notification nobasal = new Notification(Notification.BASAL_MISSING, MainApp.sResources.getString(R.string.basalmissing), Notification.URGENT);
            MainApp.bus().post(new EventNewNotification(nobasal));
            Notification notarget = new Notification(Notification.TARGET_MISSING, MainApp.sResources.getString(R.string.targetmissing), Notification.URGENT);
            MainApp.bus().post(new EventNewNotification(notarget));
            return new Profile(new JSONObject("{\"dia\":\"3\",\"carbratio\":[{\"time\":\"00:00\",\"value\":\"20\"}],\"carbs_hr\":\"20\",\"delay\":\"20\",\"sens\":[{\"time\":\"00:00\",\"value\":\"20\"}],\"timezone\":\"UTC\",\"basal\":[{\"time\":\"00:00\",\"value\":\"0.1\"}],\"target_low\":[{\"time\":\"00:00\",\"value\":\"6\"}],\"target_high\":[{\"time\":\"00:00\",\"value\":\"8\"}],\"startDate\":\"1970-01-01T00:00:00.000Z\",\"units\":\"mmol\"}}"), 100, 0);
        } catch (JSONException e) {
            log.error("Unhandled exception", e);
        }
        return null;
    }
}<|MERGE_RESOLUTION|>--- conflicted
+++ resolved
@@ -437,25 +437,6 @@
         return true;
     }
 
-<<<<<<< HEAD
-/*
-    @Override
-    public PumpDescription getPumpDescription() {
-        if (activePump != null)
-            return activePump.getPumpDescription();
-        else {
-            PumpDescription emptyDescription = new PumpDescription();
-            emptyDescription.isBolusCapable = false;
-            emptyDescription.isExtendedBolusCapable = false;
-            emptyDescription.isSetBasalProfileCapable = false;
-            emptyDescription.isTempBasalCapable = true; // needs to be true before real driver is selected
-            emptyDescription.isRefillingCapable = false;
-            return emptyDescription;
-        }
-    }
-*/
-=======
->>>>>>> 5a00b68f
 
     /**
      * Constraints interface
