--- conflicted
+++ resolved
@@ -1,9 +1,6 @@
 package info.nightscout.androidaps.plugins.pump.danaR.comm
 
-<<<<<<< HEAD
-=======
 import dagger.android.HasAndroidInjector
->>>>>>> 1c0ba4ae
 import info.nightscout.androidaps.interfaces.ActivePluginProvider
 import info.nightscout.androidaps.interfaces.CommandQueueProvider
 import info.nightscout.androidaps.logging.AAPSLogger
@@ -29,12 +26,8 @@
     danaRKoreanPlugin: DanaRKoreanPlugin,
     configBuilderPlugin: ConfigBuilderPlugin,
     commandQueue: CommandQueueProvider,
-<<<<<<< HEAD
-    activePlugin: ActivePluginProvider
-=======
     activePlugin: ActivePluginProvider,
     injector: HasAndroidInjector
->>>>>>> 1c0ba4ae
 ) : MessageHashTableBase {
 
     var messages: HashMap<Int, MessageBase> = HashMap()
@@ -45,11 +38,7 @@
         put(MsgBolusStartWithSpeed(aapsLogger, constraintChecker, danaRPump, 0.0, 0))       // 0x0104 CMD_MEALINS_START_DATA_SPEED
         put(MsgBolusProgress(aapsLogger, resourceHelper, rxBus, danaRPump))             // 0x0202 CMD_PUMP_THIS_REMAINDER_MEAL_INS
         put(MsgStatusProfile(aapsLogger, danaRPump))             // 0x0204 CMD_PUMP_CALCULATION_SETTING
-<<<<<<< HEAD
-        put(MsgStatusTempBasal(aapsLogger, danaRPump, activePlugin))           // 0x0205 CMD_PUMP_EXERCISE_MODE
-=======
         put(MsgStatusTempBasal(aapsLogger, danaRPump, activePlugin, injector))           // 0x0205 CMD_PUMP_EXERCISE_MODE
->>>>>>> 1c0ba4ae
         put(MsgStatusBolusExtended(aapsLogger, danaRPump, activePlugin))       // 0x0207 CMD_PUMP_EXPANS_INS_I
         put(MsgStatusBasic(aapsLogger, danaRPump))               // 0x020A CMD_PUMP_INITVIEW_I
         put(MsgStatus(aapsLogger, danaRPump))                    // 0x020B CMD_PUMP_STATUS
