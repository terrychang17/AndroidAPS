package info.nightscout.androidaps.plugins.pump.insight;

import android.app.NotificationChannel;
import android.app.NotificationManager;
import android.content.ComponentName;
import android.content.Context;
import android.content.Intent;
import android.content.ServiceConnection;
import android.os.Build;
import android.os.Handler;
import android.os.IBinder;
import android.os.Looper;

import androidx.annotation.NonNull;

import org.json.JSONException;
import org.json.JSONObject;

import java.util.ArrayList;
import java.util.Calendar;
import java.util.Collections;
import java.util.Date;
import java.util.List;
import java.util.TimeZone;

import javax.inject.Inject;
import javax.inject.Singleton;

import dagger.android.HasAndroidInjector;
import info.nightscout.androidaps.BuildConfig;
import info.nightscout.androidaps.Config;
import info.nightscout.androidaps.MainApp;
import info.nightscout.androidaps.R;
import info.nightscout.androidaps.data.DetailedBolusInfo;
import info.nightscout.androidaps.data.Profile;
import info.nightscout.androidaps.data.PumpEnactResult;
import info.nightscout.androidaps.db.CareportalEvent;
import info.nightscout.androidaps.db.ExtendedBolus;
import info.nightscout.androidaps.db.Source;
import info.nightscout.androidaps.db.TDD;
import info.nightscout.androidaps.db.TemporaryBasal;
import info.nightscout.androidaps.events.EventInitializationChanged;
import info.nightscout.androidaps.events.EventRefreshOverview;
import info.nightscout.androidaps.interfaces.CommandQueueProvider;
import info.nightscout.androidaps.interfaces.Constraint;
import info.nightscout.androidaps.interfaces.ConstraintsInterface;
import info.nightscout.androidaps.interfaces.PluginDescription;
import info.nightscout.androidaps.interfaces.PluginType;
import info.nightscout.androidaps.interfaces.PumpDescription;
import info.nightscout.androidaps.interfaces.PumpInterface;
import info.nightscout.androidaps.interfaces.PumpPluginBase;
import info.nightscout.androidaps.logging.AAPSLogger;
import info.nightscout.androidaps.logging.LTag;
import info.nightscout.androidaps.plugins.bus.RxBusWrapper;
import info.nightscout.androidaps.plugins.common.ManufacturerType;
import info.nightscout.androidaps.plugins.configBuilder.ProfileFunction;
import info.nightscout.androidaps.plugins.general.actions.defs.CustomAction;
import info.nightscout.androidaps.plugins.general.actions.defs.CustomActionType;
import info.nightscout.androidaps.plugins.general.nsclient.NSUpload;
import info.nightscout.androidaps.plugins.general.nsclient.UploadQueue;
import info.nightscout.androidaps.plugins.general.overview.events.EventDismissNotification;
import info.nightscout.androidaps.plugins.general.overview.events.EventNewNotification;
import info.nightscout.androidaps.plugins.general.overview.events.EventOverviewBolusProgress;
import info.nightscout.androidaps.plugins.general.overview.notifications.Notification;
import info.nightscout.androidaps.plugins.pump.common.defs.PumpType;
import info.nightscout.androidaps.plugins.pump.insight.app_layer.Service;
import info.nightscout.androidaps.plugins.pump.insight.app_layer.history.HistoryReadingDirection;
import info.nightscout.androidaps.plugins.pump.insight.app_layer.history.ReadHistoryEventsMessage;
import info.nightscout.androidaps.plugins.pump.insight.app_layer.history.StartReadingHistoryMessage;
import info.nightscout.androidaps.plugins.pump.insight.app_layer.history.StopReadingHistoryMessage;
import info.nightscout.androidaps.plugins.pump.insight.app_layer.history.history_events.BolusDeliveredEvent;
import info.nightscout.androidaps.plugins.pump.insight.app_layer.history.history_events.BolusProgrammedEvent;
import info.nightscout.androidaps.plugins.pump.insight.app_layer.history.history_events.CannulaFilledEvent;
import info.nightscout.androidaps.plugins.pump.insight.app_layer.history.history_events.DateTimeChangedEvent;
import info.nightscout.androidaps.plugins.pump.insight.app_layer.history.history_events.DefaultDateTimeSetEvent;
import info.nightscout.androidaps.plugins.pump.insight.app_layer.history.history_events.EndOfTBREvent;
import info.nightscout.androidaps.plugins.pump.insight.app_layer.history.history_events.HistoryEvent;
import info.nightscout.androidaps.plugins.pump.insight.app_layer.history.history_events.OccurrenceOfAlertEvent;
import info.nightscout.androidaps.plugins.pump.insight.app_layer.history.history_events.OperatingModeChangedEvent;
import info.nightscout.androidaps.plugins.pump.insight.app_layer.history.history_events.PowerUpEvent;
import info.nightscout.androidaps.plugins.pump.insight.app_layer.history.history_events.SniffingDoneEvent;
import info.nightscout.androidaps.plugins.pump.insight.app_layer.history.history_events.StartOfTBREvent;
import info.nightscout.androidaps.plugins.pump.insight.app_layer.history.history_events.TotalDailyDoseEvent;
import info.nightscout.androidaps.plugins.pump.insight.app_layer.history.history_events.TubeFilledEvent;
import info.nightscout.androidaps.plugins.pump.insight.app_layer.parameter_blocks.ActiveBRProfileBlock;
import info.nightscout.androidaps.plugins.pump.insight.app_layer.parameter_blocks.BRProfile1Block;
import info.nightscout.androidaps.plugins.pump.insight.app_layer.parameter_blocks.BRProfileBlock;
import info.nightscout.androidaps.plugins.pump.insight.app_layer.parameter_blocks.FactoryMinBasalAmountBlock;
import info.nightscout.androidaps.plugins.pump.insight.app_layer.parameter_blocks.FactoryMinBolusAmountBlock;
import info.nightscout.androidaps.plugins.pump.insight.app_layer.parameter_blocks.MaxBasalAmountBlock;
import info.nightscout.androidaps.plugins.pump.insight.app_layer.parameter_blocks.MaxBolusAmountBlock;
import info.nightscout.androidaps.plugins.pump.insight.app_layer.parameter_blocks.TBROverNotificationBlock;
import info.nightscout.androidaps.plugins.pump.insight.app_layer.remote_control.CancelBolusMessage;
import info.nightscout.androidaps.plugins.pump.insight.app_layer.remote_control.CancelTBRMessage;
import info.nightscout.androidaps.plugins.pump.insight.app_layer.remote_control.ChangeTBRMessage;
import info.nightscout.androidaps.plugins.pump.insight.app_layer.remote_control.ConfirmAlertMessage;
import info.nightscout.androidaps.plugins.pump.insight.app_layer.remote_control.DeliverBolusMessage;
import info.nightscout.androidaps.plugins.pump.insight.app_layer.remote_control.SetDateTimeMessage;
import info.nightscout.androidaps.plugins.pump.insight.app_layer.remote_control.SetOperatingModeMessage;
import info.nightscout.androidaps.plugins.pump.insight.app_layer.remote_control.SetTBRMessage;
import info.nightscout.androidaps.plugins.pump.insight.app_layer.status.GetActiveAlertMessage;
import info.nightscout.androidaps.plugins.pump.insight.app_layer.status.GetActiveBasalRateMessage;
import info.nightscout.androidaps.plugins.pump.insight.app_layer.status.GetActiveBolusesMessage;
import info.nightscout.androidaps.plugins.pump.insight.app_layer.status.GetActiveTBRMessage;
import info.nightscout.androidaps.plugins.pump.insight.app_layer.status.GetBatteryStatusMessage;
import info.nightscout.androidaps.plugins.pump.insight.app_layer.status.GetCartridgeStatusMessage;
import info.nightscout.androidaps.plugins.pump.insight.app_layer.status.GetDateTimeMessage;
import info.nightscout.androidaps.plugins.pump.insight.app_layer.status.GetOperatingModeMessage;
import info.nightscout.androidaps.plugins.pump.insight.app_layer.status.GetPumpStatusRegisterMessage;
import info.nightscout.androidaps.plugins.pump.insight.app_layer.status.GetTotalDailyDoseMessage;
import info.nightscout.androidaps.plugins.pump.insight.app_layer.status.ResetPumpStatusRegisterMessage;
import info.nightscout.androidaps.plugins.pump.insight.connection_service.InsightConnectionService;
import info.nightscout.androidaps.plugins.pump.insight.database.InsightBolusID;
import info.nightscout.androidaps.plugins.pump.insight.database.InsightHistoryOffset;
import info.nightscout.androidaps.plugins.pump.insight.database.InsightPumpID;
import info.nightscout.androidaps.plugins.pump.insight.descriptors.ActiveBasalRate;
import info.nightscout.androidaps.plugins.pump.insight.descriptors.ActiveBolus;
import info.nightscout.androidaps.plugins.pump.insight.descriptors.ActiveTBR;
import info.nightscout.androidaps.plugins.pump.insight.descriptors.AlertType;
import info.nightscout.androidaps.plugins.pump.insight.descriptors.BasalProfile;
import info.nightscout.androidaps.plugins.pump.insight.descriptors.BasalProfileBlock;
import info.nightscout.androidaps.plugins.pump.insight.descriptors.BatteryStatus;
import info.nightscout.androidaps.plugins.pump.insight.descriptors.BolusType;
import info.nightscout.androidaps.plugins.pump.insight.descriptors.CartridgeStatus;
import info.nightscout.androidaps.plugins.pump.insight.descriptors.InsightState;
import info.nightscout.androidaps.plugins.pump.insight.descriptors.OperatingMode;
import info.nightscout.androidaps.plugins.pump.insight.descriptors.PumpTime;
import info.nightscout.androidaps.plugins.pump.insight.descriptors.TotalDailyDose;
import info.nightscout.androidaps.plugins.pump.insight.events.EventLocalInsightUpdateGUI;
import info.nightscout.androidaps.plugins.pump.insight.exceptions.InsightException;
import info.nightscout.androidaps.plugins.pump.insight.exceptions.app_layer_errors.AppLayerErrorException;
import info.nightscout.androidaps.plugins.pump.insight.exceptions.app_layer_errors.NoActiveTBRToCanceLException;
import info.nightscout.androidaps.plugins.pump.insight.utils.ExceptionTranslator;
import info.nightscout.androidaps.plugins.pump.insight.utils.ParameterBlockUtil;
import info.nightscout.androidaps.plugins.treatments.Treatment;
import info.nightscout.androidaps.plugins.treatments.TreatmentsPlugin;
import info.nightscout.androidaps.utils.DateUtil;
<<<<<<< HEAD
import info.nightscout.androidaps.utils.TimeChangeType;
import info.nightscout.androidaps.utils.resources.ResourceHelper;
import info.nightscout.androidaps.utils.sharedPreferences.SP;

@Singleton
public class LocalInsightPlugin extends PumpPluginBase implements PumpInterface, ConstraintsInterface, InsightConnectionService.StateCallback {

    private final AAPSLogger aapsLogger;
    private final RxBusWrapper rxBus;
    private final ResourceHelper resourceHelper;
    private final TreatmentsPlugin treatmentsPlugin;
    private final SP sp;
    private final CommandQueueProvider commandQueue;
    private final ProfileFunction profileFunction;
    private final Context context;
=======
import info.nightscout.androidaps.utils.resources.ResourceHelper;
import info.nightscout.androidaps.utils.sharedPreferences.SP;
>>>>>>> 1c0ba4ae

@Singleton
public class LocalInsightPlugin extends PumpPluginBase implements PumpInterface, ConstraintsInterface, InsightConnectionService.StateCallback {

<<<<<<< HEAD
=======
    private final AAPSLogger aapsLogger;
    private final RxBusWrapper rxBus;
    private final ResourceHelper resourceHelper;
    private final TreatmentsPlugin treatmentsPlugin;
    private final SP sp;
    private final CommandQueueProvider commandQueue;
    private final ProfileFunction profileFunction;
    private final Context context;

    public static final String ALERT_CHANNEL_ID = "AndroidAPS-InsightAlert";

>>>>>>> 1c0ba4ae
    private PumpDescription pumpDescription;
    private InsightAlertService alertService;
    private InsightConnectionService connectionService;
    private long timeOffset;
    private ServiceConnection serviceConnection = new ServiceConnection() {
        @Override
        public void onServiceConnected(ComponentName name, IBinder binder) {
            if (binder instanceof InsightConnectionService.LocalBinder) {
                connectionService = ((InsightConnectionService.LocalBinder) binder).getService();
                connectionService.registerStateCallback(LocalInsightPlugin.this);
            } else if (binder instanceof InsightAlertService.LocalBinder) {
                alertService = ((InsightAlertService.LocalBinder) binder).getService();
            }
            if (connectionService != null && alertService != null) {
                rxBus.send(new EventInitializationChanged());
            }
        }

        @Override
        public void onServiceDisconnected(ComponentName name) {
            connectionService = null;
        }
    };

    private final Object $bolusLock = new Object[0];
    private int bolusID;
    private boolean bolusCancelled;
    private BasalProfile activeBasalProfile;
    private List<BasalProfileBlock> profileBlocks;
    private boolean limitsFetched;
    private double maximumBolusAmount;
    private double maximumBasalAmount;
    private double minimumBolusAmount;
    private double minimumBasalAmount;
    private long lastUpdated = -1;
    private OperatingMode operatingMode;
    private BatteryStatus batteryStatus;
    private CartridgeStatus cartridgeStatus;
    private TotalDailyDose totalDailyDose;
    private ActiveBasalRate activeBasalRate;
    private ActiveTBR activeTBR;
    private List<ActiveBolus> activeBoluses;
    private boolean statusLoaded;
    private TBROverNotificationBlock tbrOverNotificationBlock;

    @Inject
    public LocalInsightPlugin(
            HasAndroidInjector injector,
            AAPSLogger aapsLogger,
            RxBusWrapper rxBus,
            ResourceHelper resourceHelper,
            TreatmentsPlugin treatmentsPlugin,
            SP sp,
            CommandQueueProvider commandQueue,
            ProfileFunction profileFunction,
            Context context
    ) {
        super(new PluginDescription()
                        .pluginName(R.string.insight_local)
                        .shortName(R.string.insightpump_shortname)
                        .mainType(PluginType.PUMP)
                        .description(R.string.description_pump_insight_local)
                        .fragmentClass(LocalInsightFragment.class.getName())
                        .preferencesId(Config.APS ? R.xml.pref_insight_local_full : R.xml.pref_insight_local_pumpcontrol),
                injector, aapsLogger, resourceHelper, commandQueue

        );
        this.aapsLogger = aapsLogger;
        this.rxBus = rxBus;
        this.resourceHelper = resourceHelper;
        this.treatmentsPlugin = treatmentsPlugin;
        this.sp = sp;
        this.commandQueue = commandQueue;
        this.profileFunction = profileFunction;
        this.context = context;

        pumpDescription = new PumpDescription();
        pumpDescription.setPumpDescription(PumpType.AccuChekInsightBluetooth);
    }

    public TBROverNotificationBlock getTBROverNotificationBlock() {
        return tbrOverNotificationBlock;
    }

    public long getLastUpdated() {
        return lastUpdated;
    }

    public InsightConnectionService getConnectionService() {
        return connectionService;
    }

    public OperatingMode getOperatingMode() {
        return operatingMode;
    }

    public BatteryStatus getBatteryStatus() {
        return batteryStatus;
    }

    public CartridgeStatus getCartridgeStatus() {
        return cartridgeStatus;
    }

    public TotalDailyDose getTotalDailyDose() {
        return totalDailyDose;
    }

    public ActiveBasalRate getActiveBasalRate() {
        return activeBasalRate;
    }

    public ActiveTBR getActiveTBR() {
        return activeTBR;
    }

    public List<ActiveBolus> getActiveBoluses() {
        return activeBoluses;
    }

    @Override
    protected void onStart() {
        super.onStart();
        context.bindService(new Intent(context, InsightConnectionService.class), serviceConnection, Context.BIND_AUTO_CREATE);
        context.bindService(new Intent(context, InsightAlertService.class), serviceConnection, Context.BIND_AUTO_CREATE);
        createNotificationChannel();
    }

    private void createNotificationChannel() {
        if (Build.VERSION.SDK_INT >= Build.VERSION_CODES.O) {
            NotificationManager notificationManager = (NotificationManager) context.getSystemService(Context.NOTIFICATION_SERVICE);
            NotificationChannel channel = new NotificationChannel(ALERT_CHANNEL_ID, resourceHelper.gs(R.string.insight_alert_notification_channel), NotificationManager.IMPORTANCE_HIGH);
            channel.setSound(null, null);
            notificationManager.createNotificationChannel(channel);
        }
    }

    @Override
    protected void onStop() {
        super.onStop();
        context.unbindService(serviceConnection);
    }

    @Override
    public boolean isInitialized() {
        return connectionService != null && alertService != null && connectionService.isPaired();
    }

    @Override
    public boolean isSuspended() {
        return operatingMode != null && operatingMode != OperatingMode.STARTED;
    }

    @Override
    public boolean isBusy() {
        return false;
    }

    @Override
    public boolean isConnected() {
        return connectionService != null
                && alertService != null
                && connectionService.hasRequestedConnection(this)
                && connectionService.getState() == InsightState.CONNECTED;
    }

    @Override
    public boolean isConnecting() {
        if (connectionService == null || alertService == null || !connectionService.hasRequestedConnection(this))
            return false;
        InsightState state = connectionService.getState();
        return state == InsightState.CONNECTING
                || state == InsightState.APP_CONNECT_MESSAGE
                || state == InsightState.RECOVERING;
    }

    @Override
    public boolean isHandshakeInProgress() {
        return false;
    }

    @Override
    public void finishHandshaking() {

    }

    @Override
    public void connect(String reason) {
        if (connectionService != null && alertService != null)
            connectionService.requestConnection(this);
    }

    @Override
    public void disconnect(String reason) {
        if (connectionService != null && alertService != null)
            connectionService.withdrawConnectionRequest(this);
    }

    @Override
    public void stopConnecting() {
        if (connectionService != null && alertService != null)
            connectionService.withdrawConnectionRequest(this);
    }

    @Override
    public void getPumpStatus() {
        try {
            tbrOverNotificationBlock = ParameterBlockUtil.readParameterBlock(connectionService, Service.CONFIGURATION, TBROverNotificationBlock.class);
            readHistory();
            fetchBasalProfile();
            fetchLimitations();
            updatePumpTimeIfNeeded();
            fetchStatus();
        } catch (AppLayerErrorException e) {
            aapsLogger.info(LTag.PUMP, "Exception while fetching status: " + e.getClass().getCanonicalName() + " (" + e.getErrorCode() + ")");
        } catch (InsightException e) {
            aapsLogger.info(LTag.PUMP, "Exception while fetching status: " + e.getClass().getCanonicalName());
        } catch (Exception e) {
            aapsLogger.error("Exception while fetching status", e);
        }
    }

    private void updatePumpTimeIfNeeded() throws Exception {
        PumpTime pumpTime = connectionService.requestMessage(new GetDateTimeMessage()).await().getPumpTime();
        Calendar calendar = Calendar.getInstance();
        calendar.set(Calendar.YEAR, pumpTime.getYear());
        calendar.set(Calendar.MONTH, pumpTime.getMonth() - 1);
        calendar.set(Calendar.DAY_OF_MONTH, pumpTime.getDay());
        calendar.set(Calendar.HOUR_OF_DAY, pumpTime.getHour());
        calendar.set(Calendar.MINUTE, pumpTime.getMinute());
        calendar.set(Calendar.SECOND, pumpTime.getSecond());
        if (calendar.get(Calendar.HOUR_OF_DAY) != pumpTime.getHour() || Math.abs(calendar.getTimeInMillis() - System.currentTimeMillis()) > 10000) {
            calendar.setTime(new Date());
            pumpTime.setYear(calendar.get(Calendar.YEAR));
            pumpTime.setMonth(calendar.get(Calendar.MONTH) + 1);
            pumpTime.setDay(calendar.get(Calendar.DAY_OF_MONTH));
            pumpTime.setHour(calendar.get(Calendar.HOUR_OF_DAY));
            pumpTime.setMinute(calendar.get(Calendar.MINUTE));
            pumpTime.setSecond(calendar.get(Calendar.SECOND));
            SetDateTimeMessage setDateTimeMessage = new SetDateTimeMessage();
            setDateTimeMessage.setPumpTime(pumpTime);
            connectionService.requestMessage(setDateTimeMessage).await();
            Notification notification = new Notification(Notification.INSIGHT_DATE_TIME_UPDATED, resourceHelper.gs(R.string.pump_time_updated), Notification.INFO, 60);
            rxBus.send(new EventNewNotification(notification));
        }
    }

    private void fetchBasalProfile() throws Exception {
        activeBasalProfile = ParameterBlockUtil.readParameterBlock(connectionService, Service.CONFIGURATION, ActiveBRProfileBlock.class).getActiveBasalProfile();
        profileBlocks = ParameterBlockUtil.readParameterBlock(connectionService, Service.CONFIGURATION, BRProfile1Block.class).getProfileBlocks();
    }

    private void fetchStatus() throws Exception {
        if (statusLoaded) {
            GetPumpStatusRegisterMessage registerMessage = connectionService.requestMessage(new GetPumpStatusRegisterMessage()).await();
            ResetPumpStatusRegisterMessage resetMessage = new ResetPumpStatusRegisterMessage();
            resetMessage.setOperatingModeChanged(registerMessage.isOperatingModeChanged());
            resetMessage.setBatteryStatusChanged(registerMessage.isBatteryStatusChanged());
            resetMessage.setCartridgeStatusChanged(registerMessage.isCartridgeStatusChanged());
            resetMessage.setTotalDailyDoseChanged(registerMessage.isTotalDailyDoseChanged());
            resetMessage.setActiveTBRChanged(registerMessage.isActiveTBRChanged());
            resetMessage.setActiveBolusesChanged(registerMessage.isActiveBolusesChanged());
            connectionService.requestMessage(resetMessage).await();
            if (registerMessage.isOperatingModeChanged())
                operatingMode = connectionService.requestMessage(new GetOperatingModeMessage()).await().getOperatingMode();
            if (registerMessage.isBatteryStatusChanged())
                batteryStatus = connectionService.requestMessage(new GetBatteryStatusMessage()).await().getBatteryStatus();
            if (registerMessage.isCartridgeStatusChanged())
                cartridgeStatus = connectionService.requestMessage(new GetCartridgeStatusMessage()).await().getCartridgeStatus();
            if (registerMessage.isTotalDailyDoseChanged())
                totalDailyDose = connectionService.requestMessage(new GetTotalDailyDoseMessage()).await().getTDD();
            if (operatingMode == OperatingMode.STARTED) {
                if (registerMessage.isActiveBasalRateChanged())
                    activeBasalRate = connectionService.requestMessage(new GetActiveBasalRateMessage()).await().getActiveBasalRate();
                if (registerMessage.isActiveTBRChanged())
                    activeTBR = connectionService.requestMessage(new GetActiveTBRMessage()).await().getActiveTBR();
                if (registerMessage.isActiveBolusesChanged())
                    activeBoluses = connectionService.requestMessage(new GetActiveBolusesMessage()).await().getActiveBoluses();
            } else {
                activeBasalRate = null;
                activeTBR = null;
                activeBoluses = null;
            }

        } else {
            ResetPumpStatusRegisterMessage resetMessage = new ResetPumpStatusRegisterMessage();
            resetMessage.setOperatingModeChanged(true);
            resetMessage.setBatteryStatusChanged(true);
            resetMessage.setCartridgeStatusChanged(true);
            resetMessage.setTotalDailyDoseChanged(true);
            resetMessage.setActiveBasalRateChanged(true);
            resetMessage.setActiveTBRChanged(true);
            resetMessage.setActiveBolusesChanged(true);
            connectionService.requestMessage(resetMessage).await();
            operatingMode = connectionService.requestMessage(new GetOperatingModeMessage()).await().getOperatingMode();
            batteryStatus = connectionService.requestMessage(new GetBatteryStatusMessage()).await().getBatteryStatus();
            cartridgeStatus = connectionService.requestMessage(new GetCartridgeStatusMessage()).await().getCartridgeStatus();
            totalDailyDose = connectionService.requestMessage(new GetTotalDailyDoseMessage()).await().getTDD();
            if (operatingMode == OperatingMode.STARTED) {
                activeBasalRate = connectionService.requestMessage(new GetActiveBasalRateMessage()).await().getActiveBasalRate();
                activeTBR = connectionService.requestMessage(new GetActiveTBRMessage()).await().getActiveTBR();
                activeBoluses = connectionService.requestMessage(new GetActiveBolusesMessage()).await().getActiveBoluses();
            } else {
                activeBasalRate = null;
                activeTBR = null;
                activeBoluses = null;
            }
            statusLoaded = true;
        }
        lastUpdated = System.currentTimeMillis();
        new Handler(Looper.getMainLooper()).post(() -> {
            rxBus.send(new EventLocalInsightUpdateGUI());
            rxBus.send(new EventRefreshOverview("LocalInsightPlugin::fetchStatus", false));
        });
    }

    private void fetchLimitations() throws Exception {
        maximumBolusAmount = ParameterBlockUtil.readParameterBlock(connectionService, Service.CONFIGURATION, MaxBolusAmountBlock.class).getAmountLimitation();
        maximumBasalAmount = ParameterBlockUtil.readParameterBlock(connectionService, Service.CONFIGURATION, MaxBasalAmountBlock.class).getAmountLimitation();
        minimumBolusAmount = ParameterBlockUtil.readParameterBlock(connectionService, Service.CONFIGURATION, FactoryMinBolusAmountBlock.class).getAmountLimitation();
        minimumBasalAmount = ParameterBlockUtil.readParameterBlock(connectionService, Service.CONFIGURATION, FactoryMinBasalAmountBlock.class).getAmountLimitation();
        this.pumpDescription.basalMaximumRate = maximumBasalAmount;
        this.pumpDescription.basalMinimumRate = minimumBasalAmount;
        limitsFetched = true;
    }

    @NonNull @Override
    public PumpEnactResult setNewBasalProfile(Profile profile) {
        PumpEnactResult result = new PumpEnactResult(getInjector());
        rxBus.send(new EventDismissNotification(Notification.PROFILE_NOT_SET_NOT_INITIALIZED));
        List<BasalProfileBlock> profileBlocks = new ArrayList<>();
        for (int i = 0; i < profile.getBasalValues().length; i++) {
            Profile.ProfileValue basalValue = profile.getBasalValues()[i];
            Profile.ProfileValue nextValue = null;
            if (profile.getBasalValues().length > i + 1)
                nextValue = profile.getBasalValues()[i + 1];
            BasalProfileBlock profileBlock = new BasalProfileBlock();
            profileBlock.setBasalAmount(basalValue.value > 5 ? Math.round(basalValue.value / 0.1) * 0.1 : Math.round(basalValue.value / 0.01) * 0.01);
            profileBlock.setDuration((((nextValue != null ? nextValue.timeAsSeconds : 24 * 60 * 60) - basalValue.timeAsSeconds) / 60));
            profileBlocks.add(profileBlock);
        }
        try {
            ActiveBRProfileBlock activeBRProfileBlock = new ActiveBRProfileBlock();
            activeBRProfileBlock.setActiveBasalProfile(BasalProfile.PROFILE_1);
            ParameterBlockUtil.writeConfigurationBlock(connectionService, activeBRProfileBlock);
            activeBasalProfile = BasalProfile.PROFILE_1;
            BRProfileBlock profileBlock = new BRProfile1Block();
            profileBlock.setProfileBlocks(profileBlocks);
            ParameterBlockUtil.writeConfigurationBlock(connectionService, profileBlock);
            rxBus.send(new EventDismissNotification(Notification.FAILED_UDPATE_PROFILE));
            Notification notification = new Notification(Notification.PROFILE_SET_OK, resourceHelper.gs(R.string.profile_set_ok), Notification.INFO, 60);
            rxBus.send(new EventNewNotification(notification));
            result.success = true;
            result.enacted = true;
            result.comment = resourceHelper.gs(R.string.virtualpump_resultok);
            this.profileBlocks = profileBlocks;
            try {
                fetchStatus();
            } catch (Exception ignored) {
            }
        } catch (AppLayerErrorException e) {
            aapsLogger.info(LTag.PUMP, "Exception while setting profile: " + e.getClass().getCanonicalName() + " (" + e.getErrorCode() + ")");
            Notification notification = new Notification(Notification.FAILED_UDPATE_PROFILE, resourceHelper.gs(R.string.failedupdatebasalprofile), Notification.URGENT);
            rxBus.send(new EventNewNotification(notification));
            result.comment = ExceptionTranslator.getString(context, e);
        } catch (InsightException e) {
            aapsLogger.info(LTag.PUMP, "Exception while setting profile: " + e.getClass().getCanonicalName());
            Notification notification = new Notification(Notification.FAILED_UDPATE_PROFILE, resourceHelper.gs(R.string.failedupdatebasalprofile), Notification.URGENT);
            rxBus.send(new EventNewNotification(notification));
            result.comment = ExceptionTranslator.getString(context, e);
        } catch (Exception e) {
            aapsLogger.error("Exception while setting profile", e);
            Notification notification = new Notification(Notification.FAILED_UDPATE_PROFILE, resourceHelper.gs(R.string.failedupdatebasalprofile), Notification.URGENT);
            rxBus.send(new EventNewNotification(notification));
            result.comment = ExceptionTranslator.getString(context, e);
        }
        return result;
    }

    @Override
    public boolean isThisProfileSet(Profile profile) {
        if (!isInitialized() || profileBlocks == null) return true;
        if (profile.getBasalValues().length != profileBlocks.size()) return false;
        if (activeBasalProfile != BasalProfile.PROFILE_1) return false;
        for (int i = 0; i < profileBlocks.size(); i++) {
            BasalProfileBlock profileBlock = profileBlocks.get(i);
            Profile.ProfileValue basalValue = profile.getBasalValues()[i];
            Profile.ProfileValue nextValue = null;
            if (profile.getBasalValues().length > i + 1)
                nextValue = profile.getBasalValues()[i + 1];
            if (profileBlock.getDuration() * 60 != (nextValue != null ? nextValue.timeAsSeconds : 24 * 60 * 60) - basalValue.timeAsSeconds)
                return false;
            if (Math.abs(profileBlock.getBasalAmount() - basalValue.value) > (basalValue.value > 5 ? 0.051 : 0.0051))
                return false;
        }
        return true;
    }

    @Override
    public long lastDataTime() {
        if (connectionService == null || alertService == null) return System.currentTimeMillis();
        return connectionService.getLastDataTime();
    }

    @Override
    public double getBaseBasalRate() {
        if (connectionService == null || alertService == null) return 0;
        if (activeBasalRate != null) return activeBasalRate.getActiveBasalRate();
        else return 0;
    }

    @Override
    public double getReservoirLevel() {
        if (cartridgeStatus == null) return 0;
        return cartridgeStatus.getRemainingAmount();
    }

    @Override
    public int getBatteryLevel() {
        if (batteryStatus == null) return 0;
        return batteryStatus.getBatteryAmount();
    }

    @NonNull @Override
    public PumpEnactResult deliverTreatment(DetailedBolusInfo detailedBolusInfo) {
        PumpEnactResult result = new PumpEnactResult(getInjector());
        double insulin = Math.round(detailedBolusInfo.insulin / 0.01) * 0.01;
        if (insulin > 0) {
            try {
                synchronized ($bolusLock) {
                    DeliverBolusMessage bolusMessage = new DeliverBolusMessage();
                    bolusMessage.setBolusType(BolusType.STANDARD);
                    bolusMessage.setDuration(0);
                    bolusMessage.setExtendedAmount(0);
                    bolusMessage.setImmediateAmount(insulin);
                    bolusID = connectionService.requestMessage(bolusMessage).await().getBolusId();
                    bolusCancelled = false;
                }
                result.success = true;
                result.enacted = true;
                Treatment t = new Treatment();
                t.isSMB = detailedBolusInfo.isSMB;
                final EventOverviewBolusProgress bolusingEvent = EventOverviewBolusProgress.INSTANCE;
                bolusingEvent.setT(t);
                bolusingEvent.setStatus(resourceHelper.gs(R.string.insight_delivered, 0d, insulin));
                bolusingEvent.setPercent(0);
                rxBus.send(bolusingEvent);
                int trials = 0;
                InsightBolusID insightBolusID = new InsightBolusID();
                insightBolusID.bolusID = bolusID;
                insightBolusID.timestamp = System.currentTimeMillis();
                insightBolusID.pumpSerial = connectionService.getPumpSystemIdentification().getSerialNumber();
                MainApp.getDbHelper().createOrUpdate(insightBolusID);
                detailedBolusInfo.date = insightBolusID.timestamp;
                detailedBolusInfo.source = Source.PUMP;
                detailedBolusInfo.pumpId = insightBolusID.id;
                if (detailedBolusInfo.carbs > 0 && detailedBolusInfo.carbTime != 0) {
                    DetailedBolusInfo carbInfo = new DetailedBolusInfo();
                    carbInfo.carbs = detailedBolusInfo.carbs;
                    carbInfo.date = detailedBolusInfo.date + detailedBolusInfo.carbTime * 60L * 1000L;
                    carbInfo.source = Source.USER;
                    treatmentsPlugin.addToHistoryTreatment(carbInfo, false);
                    detailedBolusInfo.carbTime = 0;
                    detailedBolusInfo.carbs = 0;
                }
                treatmentsPlugin.addToHistoryTreatment(detailedBolusInfo, true);
                while (true) {
                    synchronized ($bolusLock) {
                        if (bolusCancelled) break;
                    }
                    OperatingMode operatingMode = connectionService.requestMessage(new GetOperatingModeMessage()).await().getOperatingMode();
                    if (operatingMode != OperatingMode.STARTED) break;
                    List<ActiveBolus> activeBoluses = connectionService.requestMessage(new GetActiveBolusesMessage()).await().getActiveBoluses();
                    ActiveBolus activeBolus = null;
                    for (ActiveBolus bolus : activeBoluses) {
                        if (bolus.getBolusID() == bolusID) {
                            activeBolus = bolus;
                            break;
                        }
                    }
                    if (activeBolus != null) {
                        trials = -1;
                        int percentBefore = bolusingEvent.getPercent();
                        bolusingEvent.setPercent((int) (100D / activeBolus.getInitialAmount() * (activeBolus.getInitialAmount() - activeBolus.getRemainingAmount())));
                        bolusingEvent.setStatus(resourceHelper.gs(R.string.insight_delivered, activeBolus.getInitialAmount() - activeBolus.getRemainingAmount(), activeBolus.getInitialAmount()));
                        if (percentBefore != bolusingEvent.getPercent())
                            rxBus.send(bolusingEvent);
                    } else {
                        synchronized ($bolusLock) {
                            if (bolusCancelled || trials == -1 || trials++ >= 5) {
                                if (!bolusCancelled) {
                                    bolusingEvent.setStatus(resourceHelper.gs(R.string.insight_delivered, insulin, insulin));
                                    bolusingEvent.setPercent(100);
                                    rxBus.send(bolusingEvent);
                                }
                                break;
                            }
                        }
                    }
                    Thread.sleep(200);
                }
                readHistory();
                fetchStatus();
            } catch (AppLayerErrorException e) {
                aapsLogger.info(LTag.PUMP, "Exception while delivering bolus: " + e.getClass().getCanonicalName() + " (" + e.getErrorCode() + ")");
                result.comment = ExceptionTranslator.getString(context, e);
            } catch (InsightException e) {
                aapsLogger.info(LTag.PUMP, "Exception while delivering bolus: " + e.getClass().getCanonicalName());
                result.comment = ExceptionTranslator.getString(context, e);
            } catch (Exception e) {
                aapsLogger.error("Exception while delivering bolus", e);
                result.comment = ExceptionTranslator.getString(context, e);
            }
        } else if (detailedBolusInfo.carbs > 0) {
            result.success = true;
            result.enacted = true;
        }
        result.carbsDelivered = detailedBolusInfo.carbs;
        result.bolusDelivered = insulin;
        return result;
    }

    @Override
    public void stopBolusDelivering() {
        new Thread(() -> {
            try {
                synchronized ($bolusLock) {
                    alertService.ignore(AlertType.WARNING_38);
                    CancelBolusMessage cancelBolusMessage = new CancelBolusMessage();
                    cancelBolusMessage.setBolusID(bolusID);
                    connectionService.requestMessage(cancelBolusMessage).await();
                    bolusCancelled = true;
                    confirmAlert(AlertType.WARNING_38);
                    alertService.ignore(null);
                }
            } catch (AppLayerErrorException e) {
                aapsLogger.info(LTag.PUMP, "Exception while canceling bolus: " + e.getClass().getCanonicalName() + " (" + e.getErrorCode() + ")");
            } catch (InsightException e) {
                aapsLogger.info(LTag.PUMP, "Exception while canceling bolus: " + e.getClass().getCanonicalName());
            } catch (Exception e) {
                aapsLogger.error("Exception while canceling bolus", e);
            }
        }).start();
    }

    @NonNull @Override
    public PumpEnactResult setTempBasalAbsolute(Double absoluteRate, Integer durationInMinutes, Profile profile, boolean enforceNew) {
        PumpEnactResult result = new PumpEnactResult(getInjector());
        if (activeBasalRate == null) return result;
        if (activeBasalRate.getActiveBasalRate() == 0) return result;
        double percent = 100D / activeBasalRate.getActiveBasalRate() * absoluteRate;
        if (isFakingTempsByExtendedBoluses()) {
            PumpEnactResult cancelEBResult = cancelExtendedBolusOnly();
            if (cancelEBResult.success) {
                if (percent > 250) {
                    PumpEnactResult cancelTBRResult = cancelTempBasalOnly();
                    if (cancelTBRResult.success) {
                        PumpEnactResult ebResult = setExtendedBolusOnly((absoluteRate - getBaseBasalRate()) / 60D
                                * ((double) durationInMinutes), durationInMinutes);
                        if (ebResult.success) {
                            result.success = true;
                            result.enacted = true;
                            result.isPercent = false;
                            result.absolute = absoluteRate;
                            result.duration = durationInMinutes;
                            result.comment = resourceHelper.gs(R.string.virtualpump_resultok);
                        } else {
                            result.comment = ebResult.comment;
                        }
                    } else {
                        result.comment = cancelTBRResult.comment;
                    }
                } else {
                    return setTempBasalPercent((int) Math.round(percent), durationInMinutes, profile, enforceNew);
                }
            } else {
                result.comment = cancelEBResult.comment;
            }
        } else {
            return setTempBasalPercent((int) Math.round(percent), durationInMinutes, profile, enforceNew);
        }
        try {
            fetchStatus();
            readHistory();
        } catch (AppLayerErrorException e) {
            aapsLogger.info(LTag.PUMP, "Exception after setting TBR: " + e.getClass().getCanonicalName() + " (" + e.getErrorCode() + ")");
        } catch (InsightException e) {
            aapsLogger.info(LTag.PUMP, "Exception after setting TBR: " + e.getClass().getCanonicalName());
        } catch (Exception e) {
            aapsLogger.error("Exception after setting TBR", e);
        }
        return result;
    }

    @NonNull @Override
    public PumpEnactResult setTempBasalPercent(Integer percent, Integer durationInMinutes, Profile profile, boolean enforceNew) {
        PumpEnactResult result = new PumpEnactResult(getInjector());
        percent = (int) Math.round(((double) percent) / 10d) * 10;
        if (percent == 100) return cancelTempBasal(true);
        else if (percent > 250) percent = 250;
        try {
            if (activeTBR != null) {
                ChangeTBRMessage message = new ChangeTBRMessage();
                message.setDuration(durationInMinutes);
                message.setPercentage(percent);
                connectionService.requestMessage(message);
            } else {
                SetTBRMessage message = new SetTBRMessage();
                message.setDuration(durationInMinutes);
                message.setPercentage(percent);
                connectionService.requestMessage(message);
            }
            result.isPercent = true;
            result.percent = percent;
            result.duration = durationInMinutes;
            result.success = true;
            result.enacted = true;
            result.comment = resourceHelper.gs(R.string.virtualpump_resultok);
            readHistory();
            fetchStatus();
        } catch (AppLayerErrorException e) {
            aapsLogger.info(LTag.PUMP, "Exception while setting TBR: " + e.getClass().getCanonicalName() + " (" + e.getErrorCode() + ")");
            result.comment = ExceptionTranslator.getString(context, e);
        } catch (InsightException e) {
            aapsLogger.info(LTag.PUMP, "Exception while setting TBR: " + e.getClass().getCanonicalName());
            result.comment = ExceptionTranslator.getString(context, e);
        } catch (Exception e) {
            aapsLogger.error("Exception while setting TBR", e);
            result.comment = ExceptionTranslator.getString(context, e);
        }
        return result;
    }

    @NonNull @Override
    public PumpEnactResult setExtendedBolus(Double insulin, Integer durationInMinutes) {
        PumpEnactResult result = cancelExtendedBolusOnly();
        if (result.success) result = setExtendedBolusOnly(insulin, durationInMinutes);
        try {
            fetchStatus();
            readHistory();
        } catch (AppLayerErrorException e) {
            aapsLogger.info(LTag.PUMP, "Exception after delivering extended bolus: " + e.getClass().getCanonicalName() + " (" + e.getErrorCode() + ")");
        } catch (InsightException e) {
            aapsLogger.info(LTag.PUMP, "Exception after delivering extended bolus: " + e.getClass().getCanonicalName());
        } catch (Exception e) {
            aapsLogger.error("Exception after delivering extended bolus", e);
        }
        return result;
    }

    public PumpEnactResult setExtendedBolusOnly(Double insulin, Integer durationInMinutes) {
        PumpEnactResult result = new PumpEnactResult(getInjector());
        try {
            DeliverBolusMessage bolusMessage = new DeliverBolusMessage();
            bolusMessage.setBolusType(BolusType.EXTENDED);
            bolusMessage.setDuration(durationInMinutes);
            bolusMessage.setExtendedAmount(insulin);
            bolusMessage.setImmediateAmount(0);
            int bolusID = connectionService.requestMessage(bolusMessage).await().getBolusId();
            InsightBolusID insightBolusID = new InsightBolusID();
            insightBolusID.bolusID = bolusID;
            insightBolusID.timestamp = System.currentTimeMillis();
            insightBolusID.pumpSerial = connectionService.getPumpSystemIdentification().getSerialNumber();
            MainApp.getDbHelper().createOrUpdate(insightBolusID);
            ExtendedBolus extendedBolus = new ExtendedBolus();
            extendedBolus.date = insightBolusID.timestamp;
            extendedBolus.source = Source.PUMP;
            extendedBolus.durationInMinutes = durationInMinutes;
            extendedBolus.insulin = insulin;
            extendedBolus.pumpId = insightBolusID.id;
            treatmentsPlugin.addToHistoryExtendedBolus(extendedBolus);
            result.success = true;
            result.enacted = true;
            result.comment = resourceHelper.gs(R.string.virtualpump_resultok);
        } catch (AppLayerErrorException e) {
            aapsLogger.info(LTag.PUMP, "Exception while delivering extended bolus: " + e.getClass().getCanonicalName() + " (" + e.getErrorCode() + ")");
            result.comment = ExceptionTranslator.getString(context, e);
        } catch (InsightException e) {
            aapsLogger.info(LTag.PUMP, "Exception while delivering extended bolus: " + e.getClass().getCanonicalName());
            result.comment = ExceptionTranslator.getString(context, e);
        } catch (Exception e) {
            aapsLogger.error("Exception while delivering extended bolus", e);
            result.comment = ExceptionTranslator.getString(context, e);
        }
        return result;
    }

    @NonNull @Override
    public PumpEnactResult cancelTempBasal(boolean enforceNew) {
        PumpEnactResult result = new PumpEnactResult(getInjector());
        PumpEnactResult cancelEBResult = null;
        if (isFakingTempsByExtendedBoluses()) cancelEBResult = cancelExtendedBolusOnly();
        PumpEnactResult cancelTBRResult = cancelTempBasalOnly();
        result.success = (cancelEBResult != null && cancelEBResult.success) && cancelTBRResult.success;
        result.enacted = (cancelEBResult != null && cancelEBResult.enacted) || cancelTBRResult.enacted;
        result.comment = cancelEBResult != null ? cancelEBResult.comment : cancelTBRResult.comment;
        try {
            fetchStatus();
            readHistory();
        } catch (AppLayerErrorException e) {
            aapsLogger.info(LTag.PUMP, "Exception after canceling TBR: " + e.getClass().getCanonicalName() + " (" + e.getErrorCode() + ")");
        } catch (InsightException e) {
            aapsLogger.info(LTag.PUMP, "Exception after canceling TBR: " + e.getClass().getCanonicalName());
        } catch (Exception e) {
            aapsLogger.error("Exception after canceling TBR", e);
        }
        return result;
    }

    private PumpEnactResult cancelTempBasalOnly() {
        PumpEnactResult result = new PumpEnactResult(getInjector());
        try {
            alertService.ignore(AlertType.WARNING_36);
            connectionService.requestMessage(new CancelTBRMessage()).await();
            result.success = true;
            result.enacted = true;
            result.isTempCancel = true;
            confirmAlert(AlertType.WARNING_36);
            alertService.ignore(null);
            result.comment = resourceHelper.gs(R.string.virtualpump_resultok);
        } catch (NoActiveTBRToCanceLException e) {
            result.success = true;
            result.comment = resourceHelper.gs(R.string.virtualpump_resultok);
        } catch (AppLayerErrorException e) {
            aapsLogger.info(LTag.PUMP, "Exception while canceling TBR: " + e.getClass().getCanonicalName() + " (" + e.getErrorCode() + ")");
            result.comment = ExceptionTranslator.getString(context, e);
        } catch (InsightException e) {
            aapsLogger.info(LTag.PUMP, "Exception while canceling TBR: " + e.getClass().getCanonicalName());
            result.comment = ExceptionTranslator.getString(context, e);
        } catch (Exception e) {
            aapsLogger.error("Exception while canceling TBR", e);
            result.comment = ExceptionTranslator.getString(context, e);
        }
        return result;
    }

    @NonNull @Override
    public PumpEnactResult cancelExtendedBolus() {
        PumpEnactResult result = cancelExtendedBolusOnly();
        try {
            fetchStatus();
            readHistory();
        } catch (AppLayerErrorException e) {
            aapsLogger.info(LTag.PUMP, "Exception after canceling extended bolus: " + e.getClass().getCanonicalName() + " (" + e.getErrorCode() + ")");
        } catch (InsightException e) {
            aapsLogger.info(LTag.PUMP, "Exception after canceling extended bolus: " + e.getClass().getCanonicalName());
        } catch (Exception e) {
            aapsLogger.error("Exception after canceling extended bolus", e);
        }
        return result;
    }

    private PumpEnactResult cancelExtendedBolusOnly() {
        PumpEnactResult result = new PumpEnactResult(getInjector());
        try {
            for (ActiveBolus activeBolus : activeBoluses) {
                if (activeBolus.getBolusType() == BolusType.EXTENDED || activeBolus.getBolusType() == BolusType.MULTIWAVE) {
                    alertService.ignore(AlertType.WARNING_38);
                    CancelBolusMessage cancelBolusMessage = new CancelBolusMessage();
                    cancelBolusMessage.setBolusID(activeBolus.getBolusID());
                    connectionService.requestMessage(cancelBolusMessage).await();
                    confirmAlert(AlertType.WARNING_38);
                    alertService.ignore(null);
                    InsightBolusID insightBolusID = MainApp.getDbHelper().getInsightBolusID(connectionService.getPumpSystemIdentification().getSerialNumber(),
                            activeBolus.getBolusID(), System.currentTimeMillis());
                    if (insightBolusID != null) {
                        ExtendedBolus extendedBolus = MainApp.getDbHelper().getExtendedBolusByPumpId(insightBolusID.id);
                        if (extendedBolus != null) {
                            extendedBolus.durationInMinutes = (int) ((System.currentTimeMillis() - extendedBolus.date) / 60000);
                            if (extendedBolus.durationInMinutes <= 0) {
                                final String _id = extendedBolus._id;
                                if (NSUpload.isIdValid(_id))
                                    NSUpload.removeCareportalEntryFromNS(_id);
                                else UploadQueue.removeID("dbAdd", _id);
                                MainApp.getDbHelper().delete(extendedBolus);
                            } else
                                treatmentsPlugin.addToHistoryExtendedBolus(extendedBolus);
                        }
                        result.enacted = true;
                        result.success = true;
                    }
                }
            }
            result.success = true;
            result.comment = resourceHelper.gs(R.string.virtualpump_resultok);
        } catch (AppLayerErrorException e) {
            aapsLogger.info(LTag.PUMP, "Exception while canceling extended bolus: " + e.getClass().getCanonicalName() + " (" + e.getErrorCode() + ")");
            result.comment = ExceptionTranslator.getString(context, e);
        } catch (InsightException e) {
            aapsLogger.info(LTag.PUMP, "Exception while canceling extended bolus: " + e.getClass().getCanonicalName());
            result.comment = ExceptionTranslator.getString(context, e);
        } catch (Exception e) {
            aapsLogger.error("Exception while canceling extended bolus", e);
            result.comment = ExceptionTranslator.getString(context, e);
        }
        return result;
    }

    private void confirmAlert(AlertType alertType) {
        try {
            long started = System.currentTimeMillis();
            while (System.currentTimeMillis() - started < 10000) {
                GetActiveAlertMessage activeAlertMessage = connectionService.requestMessage(new GetActiveAlertMessage()).await();
                if (activeAlertMessage.getAlert() != null) {
                    if (activeAlertMessage.getAlert().getAlertType() == alertType) {
                        ConfirmAlertMessage confirmMessage = new ConfirmAlertMessage();
                        confirmMessage.setAlertID(activeAlertMessage.getAlert().getAlertId());
                        connectionService.requestMessage(confirmMessage).await();
                    } else break;
                }
            }
        } catch (AppLayerErrorException e) {
            aapsLogger.info(LTag.PUMP, "Exception while confirming alert: " + e.getClass().getCanonicalName() + " (" + e.getErrorCode() + ")");
        } catch (InsightException e) {
            aapsLogger.info(LTag.PUMP, "Exception while confirming alert: " + e.getClass().getCanonicalName());
        } catch (Exception e) {
            aapsLogger.error("Exception while confirming alert", e);
        }
    }

    @NonNull @Override
    public JSONObject getJSONStatus(Profile profile, String profileName) {
        long now = System.currentTimeMillis();
        if (connectionService == null) return null;
        if (System.currentTimeMillis() - connectionService.getLastConnected() > (60 * 60 * 1000)) {
            return null;
        }

        final JSONObject pump = new JSONObject();
        final JSONObject battery = new JSONObject();
        final JSONObject status = new JSONObject();
        final JSONObject extended = new JSONObject();
        try {
            status.put("timestamp", DateUtil.toISOString(connectionService.getLastConnected()));
            extended.put("Version", BuildConfig.VERSION_NAME + "-" + BuildConfig.BUILDVERSION);
            try {
                extended.put("ActiveProfile", profileFunction.getProfileName());
            } catch (Exception e) {
            }
            TemporaryBasal tb = treatmentsPlugin.getTempBasalFromHistory(now);
            if (tb != null) {
                extended.put("TempBasalAbsoluteRate", tb.tempBasalConvertedToAbsolute(now, profile));
                extended.put("TempBasalStart", DateUtil.dateAndTimeString(tb.date));
                extended.put("TempBasalRemaining", tb.getPlannedRemainingMinutes());
            }
            ExtendedBolus eb = treatmentsPlugin.getExtendedBolusFromHistory(now);
            if (eb != null) {
                extended.put("ExtendedBolusAbsoluteRate", eb.absoluteRate());
                extended.put("ExtendedBolusStart", DateUtil.dateAndTimeString(eb.date));
                extended.put("ExtendedBolusRemaining", eb.getPlannedRemainingMinutes());
            }
            extended.put("BaseBasalRate", getBaseBasalRate());
            status.put("timestamp", DateUtil.toISOString(now));

            pump.put("extended", extended);
            if (statusLoaded) {
                status.put("status", operatingMode != OperatingMode.STARTED ? "suspended" : "normal");
                pump.put("status", status);
                battery.put("percent", batteryStatus.getBatteryAmount());
                pump.put("battery", battery);
                pump.put("reservoir", cartridgeStatus.getRemainingAmount());
            }
            pump.put("clock", DateUtil.toISOString(now));
        } catch (JSONException e) {
            aapsLogger.error("Unhandled exception", e);
        }
        return pump;
    }

    @NonNull @Override
    public ManufacturerType manufacturer() {
        return ManufacturerType.Roche;
    }

    @NonNull @Override
    public PumpType model() {
        return PumpType.AccuChekInsightBluetooth;
    }

    @NonNull @Override
    public String serialNumber() {
        if (connectionService == null || alertService == null) return "Unknown";
        return connectionService.getPumpSystemIdentification().getSerialNumber();
    }

    public PumpEnactResult stopPump() {
        PumpEnactResult result = new PumpEnactResult(getInjector());
        try {
            SetOperatingModeMessage operatingModeMessage = new SetOperatingModeMessage();
            operatingModeMessage.setOperatingMode(OperatingMode.STOPPED);
            connectionService.requestMessage(operatingModeMessage).await();
            result.success = true;
            result.enacted = true;
            fetchStatus();
            readHistory();
        } catch (AppLayerErrorException e) {
            aapsLogger.info(LTag.PUMP, "Exception while stopping pump: " + e.getClass().getCanonicalName() + " (" + e.getErrorCode() + ")");
            result.comment = ExceptionTranslator.getString(context, e);
        } catch (InsightException e) {
            aapsLogger.info(LTag.PUMP, "Exception while stopping pump: " + e.getClass().getCanonicalName());
            result.comment = ExceptionTranslator.getString(context, e);
        } catch (Exception e) {
            aapsLogger.error("Exception while stopping pump", e);
            result.comment = ExceptionTranslator.getString(context, e);
        }
        return result;
    }

    public PumpEnactResult startPump() {
        PumpEnactResult result = new PumpEnactResult(getInjector());
        try {
            SetOperatingModeMessage operatingModeMessage = new SetOperatingModeMessage();
            operatingModeMessage.setOperatingMode(OperatingMode.STARTED);
            connectionService.requestMessage(operatingModeMessage).await();
            result.success = true;
            result.enacted = true;
            fetchStatus();
            readHistory();
        } catch (AppLayerErrorException e) {
            aapsLogger.info(LTag.PUMP, "Exception while starting pump: " + e.getClass().getCanonicalName() + " (" + e.getErrorCode() + ")");
            result.comment = ExceptionTranslator.getString(context, e);
        } catch (InsightException e) {
            aapsLogger.info(LTag.PUMP, "Exception while starting pump: " + e.getClass().getCanonicalName());
            result.comment = ExceptionTranslator.getString(context, e);
        } catch (Exception e) {
            aapsLogger.error("Exception while starting pump", e);
            result.comment = ExceptionTranslator.getString(context, e);
        }
        return result;
    }

    public PumpEnactResult setTBROverNotification(boolean enabled) {
        PumpEnactResult result = new PumpEnactResult(getInjector());
        boolean valueBefore = tbrOverNotificationBlock.isEnabled();
        tbrOverNotificationBlock.setEnabled(enabled);
        try {
            ParameterBlockUtil.writeConfigurationBlock(connectionService, tbrOverNotificationBlock);
            result.success = true;
            result.enacted = true;
        } catch (AppLayerErrorException e) {
            tbrOverNotificationBlock.setEnabled(valueBefore);
            aapsLogger.info(LTag.PUMP, "Exception while updating TBR notification block: " + e.getClass().getCanonicalName() + " (" + e.getErrorCode() + ")");
            result.comment = ExceptionTranslator.getString(context, e);
        } catch (InsightException e) {
            tbrOverNotificationBlock.setEnabled(valueBefore);
            aapsLogger.info(LTag.PUMP, "Exception while updating TBR notification block: " + e.getClass().getSimpleName());
            result.comment = ExceptionTranslator.getString(context, e);
        } catch (Exception e) {
            tbrOverNotificationBlock.setEnabled(valueBefore);
            aapsLogger.error("Exception while updating TBR notification block", e);
            result.comment = ExceptionTranslator.getString(context, e);
        }
        return result;
    }

    @NonNull @Override
    public PumpDescription getPumpDescription() {
        return pumpDescription;
    }

    @NonNull @Override
    public String shortStatus(boolean veryShort) {
        StringBuilder ret = new StringBuilder();
        if (connectionService.getLastConnected() != 0) {
            Long agoMsec = System.currentTimeMillis() - connectionService.getLastConnected();
            int agoMin = (int) (agoMsec / 60d / 1000d);
            ret.append(resourceHelper.gs(R.string.short_status_last_connected, agoMin) + "\n");
        }
        if (activeTBR != null) {
            ret.append(resourceHelper.gs(R.string.short_status_tbr, activeTBR.getPercentage(),
                    activeTBR.getInitialDuration() - activeTBR.getRemainingDuration(), activeTBR.getInitialDuration()) + "\n");
        }
        if (activeBoluses != null) for (ActiveBolus activeBolus : activeBoluses) {
            if (activeBolus.getBolusType() == BolusType.STANDARD) continue;
            ret.append(resourceHelper.gs(activeBolus.getBolusType() == BolusType.MULTIWAVE ? R.string.short_status_multiwave : R.string.short_status_extended,
                    activeBolus.getRemainingAmount(), activeBolus.getInitialAmount(), activeBolus.getRemainingDuration()) + "\n");
        }
        if (!veryShort && totalDailyDose != null) {
            ret.append(resourceHelper.gs(R.string.short_status_tdd, totalDailyDose.getBolusAndBasal()) + "\n");
        }
        if (cartridgeStatus != null) {
            ret.append(resourceHelper.gs(R.string.short_status_reservoir, cartridgeStatus.getRemainingAmount()) + "\n");
        }
        if (batteryStatus != null) {
            ret.append(resourceHelper.gs(R.string.short_status_battery, batteryStatus.getBatteryAmount()) + "\n");
        }
        return ret.toString();
    }

    @Override
    public boolean isFakingTempsByExtendedBoluses() {
        return sp.getBoolean("insight_enable_tbr_emulation", false);
    }

    @NonNull @Override
    public PumpEnactResult loadTDDs() {
        return new PumpEnactResult(getInjector()).success(true);
    }

    @Override
    public List<CustomAction> getCustomActions() {
        return null;
    }

    @Override
    public void executeCustomAction(CustomActionType customActionType) {

    }

    private void readHistory() {
        try {
            PumpTime pumpTime = connectionService.requestMessage(new GetDateTimeMessage()).await().getPumpTime();
            String pumpSerial = connectionService.getPumpSystemIdentification().getSerialNumber();
            timeOffset = Calendar.getInstance(TimeZone.getTimeZone("UTC")).getTimeInMillis() - parseDate(pumpTime.getYear(),
                    pumpTime.getMonth(), pumpTime.getDay(), pumpTime.getHour(), pumpTime.getMinute(), pumpTime.getSecond());
            InsightHistoryOffset historyOffset = MainApp.getDbHelper().getInsightHistoryOffset(pumpSerial);
            try {
                List<HistoryEvent> historyEvents = new ArrayList<>();
                if (historyOffset == null) {
                    StartReadingHistoryMessage startMessage = new StartReadingHistoryMessage();
                    startMessage.setDirection(HistoryReadingDirection.BACKWARD);
                    startMessage.setOffset(0xFFFFFFFF);
                    connectionService.requestMessage(startMessage).await();
                    historyEvents = connectionService.requestMessage(new ReadHistoryEventsMessage()).await().getHistoryEvents();
                } else {
                    StartReadingHistoryMessage startMessage = new StartReadingHistoryMessage();
                    startMessage.setDirection(HistoryReadingDirection.FORWARD);
                    startMessage.setOffset(historyOffset.offset + 1);
                    connectionService.requestMessage(startMessage).await();
                    while (true) {
                        List<HistoryEvent> newEvents = connectionService.requestMessage(new ReadHistoryEventsMessage()).await().getHistoryEvents();
                        if (newEvents.size() == 0) break;
                        historyEvents.addAll(newEvents);
                    }
                }
                Collections.sort(historyEvents);
                Collections.reverse(historyEvents);
                if (historyOffset != null) processHistoryEvents(pumpSerial, historyEvents);
                if (historyEvents.size() > 0) {
                    historyOffset = new InsightHistoryOffset();
                    historyOffset.pumpSerial = pumpSerial;
                    historyOffset.offset = historyEvents.get(0).getEventPosition();
                    MainApp.getDbHelper().createOrUpdate(historyOffset);
                }
            } catch (AppLayerErrorException e) {
                aapsLogger.info(LTag.PUMP, "Exception while reading history: " + e.getClass().getCanonicalName() + " (" + e.getErrorCode() + ")");
            } catch (InsightException e) {
                aapsLogger.info(LTag.PUMP, "Exception while reading history: " + e.getClass().getSimpleName());
            } catch (Exception e) {
                aapsLogger.error("Exception while reading history", e);
            } finally {
                try {
                    connectionService.requestMessage(new StopReadingHistoryMessage()).await();
                } catch (Exception ignored) {
                }
            }
        } catch (AppLayerErrorException e) {
            aapsLogger.info(LTag.PUMP, "Exception while reading history: " + e.getClass().getCanonicalName() + " (" + e.getErrorCode() + ")");
        } catch (InsightException e) {
            aapsLogger.info(LTag.PUMP, "Exception while reading history: " + e.getClass().getSimpleName());
        } catch (Exception e) {
            aapsLogger.error("Exception while reading history", e);
        }
        new Handler(Looper.getMainLooper()).post(() -> rxBus.send(new EventRefreshOverview("LocalInsightPlugin::readHistory", false)));
    }

    private void processHistoryEvents(String serial, List<HistoryEvent> historyEvents) {
        List<TemporaryBasal> temporaryBasals = new ArrayList<>();
        List<InsightPumpID> pumpStartedEvents = new ArrayList<>();
        for (HistoryEvent historyEvent : historyEvents)
            if (!processHistoryEvent(serial, temporaryBasals, pumpStartedEvents, historyEvent))
                break;
        Collections.reverse(temporaryBasals);
        for (InsightPumpID pumpID : pumpStartedEvents) {
            InsightPumpID stoppedEvent = MainApp.getDbHelper().getPumpStoppedEvent(pumpID.pumpSerial, pumpID.timestamp);
            if (stoppedEvent == null || stoppedEvent.eventType.equals("PumpPaused")) continue;
            long tbrStart = stoppedEvent.timestamp + 10000;
            TemporaryBasal temporaryBasal = new TemporaryBasal(getInjector());
            temporaryBasal.durationInMinutes = (int) ((pumpID.timestamp - tbrStart) / 60000);
            temporaryBasal.date = tbrStart;
            temporaryBasal.source = Source.PUMP;
            temporaryBasal.pumpId = pumpID.id;
            temporaryBasal.percentRate = 0;
            temporaryBasal.isAbsolute = false;
            temporaryBasals.add(temporaryBasal);
        }
        Collections.sort(temporaryBasals, (o1, o2) -> (int) (o1.date - o2.date));
        for (TemporaryBasal temporaryBasal : temporaryBasals)
            treatmentsPlugin.addToHistoryTempBasal(temporaryBasal);
    }

    private boolean processHistoryEvent(String serial, List<TemporaryBasal> temporaryBasals, List<InsightPumpID> pumpStartedEvents, HistoryEvent event) {
        if (event instanceof DefaultDateTimeSetEvent) return false;
        else if (event instanceof DateTimeChangedEvent)
            processDateTimeChangedEvent((DateTimeChangedEvent) event);
        else if (event instanceof CannulaFilledEvent)
            processCannulaFilledEvent((CannulaFilledEvent) event);
        else if (event instanceof TotalDailyDoseEvent)
            processTotalDailyDoseEvent((TotalDailyDoseEvent) event);
        else if (event instanceof TubeFilledEvent) processTubeFilledEvent((TubeFilledEvent) event);
        else if (event instanceof SniffingDoneEvent)
            processSniffingDoneEvent((SniffingDoneEvent) event);
        else if (event instanceof PowerUpEvent) processPowerUpEvent((PowerUpEvent) event);
        else if (event instanceof OperatingModeChangedEvent)
            processOperatingModeChangedEvent(serial, pumpStartedEvents, (OperatingModeChangedEvent) event);
        else if (event instanceof StartOfTBREvent)
            processStartOfTBREvent(serial, temporaryBasals, (StartOfTBREvent) event);
        else if (event instanceof EndOfTBREvent)
            processEndOfTBREvent(serial, temporaryBasals, (EndOfTBREvent) event);
        else if (event instanceof BolusProgrammedEvent)
            processBolusProgrammedEvent(serial, (BolusProgrammedEvent) event);
        else if (event instanceof BolusDeliveredEvent)
            processBolusDeliveredEvent(serial, (BolusDeliveredEvent) event);
        else if (event instanceof OccurrenceOfAlertEvent)
            processOccurrenceOfAlertEvent((OccurrenceOfAlertEvent) event);
        return true;
    }

    private void processDateTimeChangedEvent(DateTimeChangedEvent event) {
        long timeAfter = parseDate(event.getEventYear(), event.getEventMonth(), event.getEventDay(), event.getEventHour(), event.getEventMinute(), event.getEventSecond());
        long timeBefore = parseDate(event.getBeforeYear(), event.getBeforeMonth(), event.getBeforeDay(), event.getBeforeHour(), event.getBeforeMinute(), event.getBeforeSecond());
        timeOffset -= timeAfter - timeBefore;
    }

    private void processCannulaFilledEvent(CannulaFilledEvent event) {
        if (!sp.getBoolean("insight_log_site_changes", false)) return;
        long timestamp = parseDate(event.getEventYear(), event.getEventMonth(), event.getEventDay(),
                event.getEventHour(), event.getEventMinute(), event.getEventSecond()) + timeOffset;
        uploadCareportalEvent(timestamp, CareportalEvent.SITECHANGE);
    }

    private void processTotalDailyDoseEvent(TotalDailyDoseEvent event) {
        Calendar calendar = Calendar.getInstance();
        calendar.setTime(new Date(0));
        calendar.set(Calendar.YEAR, event.getTotalYear());
        calendar.set(Calendar.MONTH, event.getTotalMonth() - 1);
        calendar.set(Calendar.DAY_OF_MONTH, event.getTotalDay());
        TDD tdd = new TDD();
        tdd.basal = event.getBasalTotal();
        tdd.bolus = event.getBolusTotal();
        tdd.total = tdd.basal + tdd.bolus;
        tdd.date = calendar.getTimeInMillis();
        MainApp.getDbHelper().createOrUpdateTDD(tdd);
    }

    private void processTubeFilledEvent(TubeFilledEvent event) {
        if (!sp.getBoolean("insight_log_tube_changes", false)) return;
        long timestamp = parseDate(event.getEventYear(), event.getEventMonth(), event.getEventDay(),
                event.getEventHour(), event.getEventMinute(), event.getEventSecond()) + timeOffset;
        logNote(timestamp, resourceHelper.gs(R.string.tube_changed));
    }

    private void processSniffingDoneEvent(SniffingDoneEvent event) {
        if (!sp.getBoolean("insight_log_reservoir_changes", false)) return;
        long timestamp = parseDate(event.getEventYear(), event.getEventMonth(), event.getEventDay(),
                event.getEventHour(), event.getEventMinute(), event.getEventSecond()) + timeOffset;
        uploadCareportalEvent(timestamp, CareportalEvent.INSULINCHANGE);
    }

    private void processPowerUpEvent(PowerUpEvent event) {
        if (!sp.getBoolean("insight_log_battery_changes", false)) return;
        long timestamp = parseDate(event.getEventYear(), event.getEventMonth(), event.getEventDay(),
                event.getEventHour(), event.getEventMinute(), event.getEventSecond()) + timeOffset;
        uploadCareportalEvent(timestamp, CareportalEvent.PUMPBATTERYCHANGE);
    }

    private void processOperatingModeChangedEvent(String serial, List<InsightPumpID> pumpStartedEvents, OperatingModeChangedEvent event) {
        long timestamp = parseDate(event.getEventYear(), event.getEventMonth(), event.getEventDay(),
                event.getEventHour(), event.getEventMinute(), event.getEventSecond()) + timeOffset;
        InsightPumpID pumpID = new InsightPumpID();
        pumpID.eventID = event.getEventPosition();
        pumpID.pumpSerial = serial;
        pumpID.timestamp = timestamp;
        switch (event.getNewValue()) {
            case STARTED:
                pumpID.eventType = "PumpStarted";
                pumpStartedEvents.add(pumpID);
                if (sp.getBoolean("insight_log_operating_mode_changes", false))
                    logNote(timestamp, resourceHelper.gs(R.string.pump_started));
                break;
            case STOPPED:
                pumpID.eventType = "PumpStopped";
                if (sp.getBoolean("insight_log_operating_mode_changes", false))
                    logNote(timestamp, resourceHelper.gs(R.string.pump_stopped));
                break;
            case PAUSED:
                pumpID.eventType = "PumpPaused";
                if (sp.getBoolean("insight_log_operating_mode_changes", false))
                    logNote(timestamp, resourceHelper.gs(R.string.pump_paused));
                break;
        }
        MainApp.getDbHelper().createOrUpdate(pumpID);
    }

    private void processStartOfTBREvent(String serial, List<TemporaryBasal> temporaryBasals, StartOfTBREvent event) {
        long timestamp = parseDate(event.getEventYear(), event.getEventMonth(), event.getEventDay(),
                event.getEventHour(), event.getEventMinute(), event.getEventSecond()) + timeOffset;
        InsightPumpID pumpID = new InsightPumpID();
        pumpID.eventID = event.getEventPosition();
        pumpID.pumpSerial = serial;
        pumpID.timestamp = timestamp;
        pumpID.eventType = "StartOfTBR";
        MainApp.getDbHelper().createOrUpdate(pumpID);
        TemporaryBasal temporaryBasal = new TemporaryBasal(getInjector());
        temporaryBasal.durationInMinutes = event.getDuration();
        temporaryBasal.source = Source.PUMP;
        temporaryBasal.pumpId = pumpID.id;
        temporaryBasal.percentRate = event.getAmount();
        temporaryBasal.isAbsolute = false;
        temporaryBasal.date = timestamp;
        temporaryBasals.add(temporaryBasal);
    }

    private void processEndOfTBREvent(String serial, List<TemporaryBasal> temporaryBasals, EndOfTBREvent event) {
        long timestamp = parseDate(event.getEventYear(), event.getEventMonth(), event.getEventDay(),
                event.getEventHour(), event.getEventMinute(), event.getEventSecond()) + timeOffset;
        InsightPumpID pumpID = new InsightPumpID();
        pumpID.eventID = event.getEventPosition();
        pumpID.pumpSerial = serial;
        pumpID.eventType = "EndOfTBR";
        pumpID.timestamp = timestamp;
        MainApp.getDbHelper().createOrUpdate(pumpID);
        TemporaryBasal temporaryBasal = new TemporaryBasal(getInjector());
        temporaryBasal.durationInMinutes = 0;
        temporaryBasal.source = Source.PUMP;
        temporaryBasal.pumpId = pumpID.id;
        temporaryBasal.date = timestamp;
        temporaryBasals.add(temporaryBasal);
    }

    private void processBolusProgrammedEvent(String serial, BolusProgrammedEvent event) {
        long timestamp = parseDate(event.getEventYear(), event.getEventMonth(), event.getEventDay(),
                event.getEventHour(), event.getEventMinute(), event.getEventSecond()) + timeOffset;
        InsightBolusID bolusID = MainApp.getDbHelper().getInsightBolusID(serial, event.getBolusID(), timestamp);
        if (bolusID != null && bolusID.endID != null) {
            bolusID.startID = event.getEventPosition();
            MainApp.getDbHelper().createOrUpdate(bolusID);
            return;
        }
        if (bolusID == null || bolusID.startID != null) {
            bolusID = new InsightBolusID();
            bolusID.timestamp = timestamp;
            bolusID.bolusID = event.getBolusID();
            bolusID.pumpSerial = serial;
        }
        bolusID.startID = event.getEventPosition();
        MainApp.getDbHelper().createOrUpdate(bolusID);
        if (event.getBolusType() == BolusType.STANDARD || event.getBolusType() == BolusType.MULTIWAVE) {
            DetailedBolusInfo detailedBolusInfo = new DetailedBolusInfo();
            detailedBolusInfo.date = bolusID.timestamp;
            detailedBolusInfo.source = Source.PUMP;
            detailedBolusInfo.pumpId = bolusID.id;
            detailedBolusInfo.insulin = event.getImmediateAmount();
            treatmentsPlugin.addToHistoryTreatment(detailedBolusInfo, true);
        }
        if ((event.getBolusType() == BolusType.EXTENDED || event.getBolusType() == BolusType.MULTIWAVE)) {
            ExtendedBolus extendedBolus = new ExtendedBolus();
            extendedBolus.date = bolusID.timestamp;
            extendedBolus.source = Source.PUMP;
            extendedBolus.durationInMinutes = event.getDuration();
            extendedBolus.insulin = event.getExtendedAmount();
            extendedBolus.pumpId = bolusID.id;
            if (profileFunction.getProfile(extendedBolus.date) != null)
                treatmentsPlugin.addToHistoryExtendedBolus(extendedBolus);
        }
    }

    private void processBolusDeliveredEvent(String serial, BolusDeliveredEvent event) {
        long timestamp = parseDate(event.getEventYear(), event.getEventMonth(), event.getEventDay(),
                event.getEventHour(), event.getEventMinute(), event.getEventSecond()) + timeOffset;
        long startTimestamp = parseRelativeDate(event.getEventYear(), event.getEventMonth(), event.getEventDay(), event.getEventHour(),
                event.getEventMinute(), event.getEventSecond(), event.getStartHour(), event.getStartMinute(), event.getStartSecond()) + timeOffset;
        InsightBolusID bolusID = MainApp.getDbHelper().getInsightBolusID(serial, event.getBolusID(), timestamp);
        if (bolusID == null || bolusID.endID != null) {
            bolusID = new InsightBolusID();
            bolusID.timestamp = startTimestamp;
            bolusID.bolusID = event.getBolusID();
            bolusID.pumpSerial = serial;
        }
        bolusID.endID = event.getEventPosition();
        MainApp.getDbHelper().createOrUpdate(bolusID);
        if (event.getBolusType() == BolusType.STANDARD || event.getBolusType() == BolusType.MULTIWAVE) {
            DetailedBolusInfo detailedBolusInfo = new DetailedBolusInfo();
            detailedBolusInfo.date = bolusID.timestamp;
            detailedBolusInfo.source = Source.PUMP;
            detailedBolusInfo.pumpId = bolusID.id;
            detailedBolusInfo.insulin = event.getImmediateAmount();
            treatmentsPlugin.addToHistoryTreatment(detailedBolusInfo, true);
        }
        if (event.getBolusType() == BolusType.EXTENDED || event.getBolusType() == BolusType.MULTIWAVE) {
            if (event.getDuration() == 0) {
                ExtendedBolus extendedBolus = MainApp.getDbHelper().getExtendedBolusByPumpId(bolusID.id);
                if (extendedBolus != null) {
                    final String _id = extendedBolus._id;
                    if (NSUpload.isIdValid(_id)) NSUpload.removeCareportalEntryFromNS(_id);
                    else UploadQueue.removeID("dbAdd", _id);
                    MainApp.getDbHelper().delete(extendedBolus);
                }
            } else {
                ExtendedBolus extendedBolus = new ExtendedBolus();
                extendedBolus.date = bolusID.timestamp;
                extendedBolus.source = Source.PUMP;
                extendedBolus.durationInMinutes = event.getDuration();
                extendedBolus.insulin = event.getExtendedAmount();
                extendedBolus.pumpId = bolusID.id;
                if (profileFunction.getProfile(extendedBolus.date) != null)
                    treatmentsPlugin.addToHistoryExtendedBolus(extendedBolus);
            }
        }
    }

    private void processOccurrenceOfAlertEvent(OccurrenceOfAlertEvent event) {
        if (!sp.getBoolean("insight_log_alerts", false)) return;
        long timestamp = parseDate(event.getEventYear(), event.getEventMonth(), event.getEventDay(),
                event.getEventHour(), event.getEventMinute(), event.getEventSecond()) + timeOffset;
        Integer code = null;
        Integer title = null;
        switch (event.getAlertType()) {
            case ERROR_6:
                code = R.string.alert_e6_code;
                title = R.string.alert_e6_title;
                break;
            case ERROR_10:
                code = R.string.alert_e10_code;
                title = R.string.alert_e10_title;
                break;
            case ERROR_13:
                code = R.string.alert_e13_code;
                title = R.string.alert_e13_title;
                break;
            case MAINTENANCE_20:
                code = R.string.alert_m20_code;
                title = R.string.alert_m20_title;
                break;
            case MAINTENANCE_21:
                code = R.string.alert_m21_code;
                title = R.string.alert_m21_title;
                break;
            case MAINTENANCE_22:
                code = R.string.alert_m22_code;
                title = R.string.alert_m22_title;
                break;
            case MAINTENANCE_23:
                code = R.string.alert_m23_code;
                title = R.string.alert_m23_title;
                break;
            case MAINTENANCE_24:
                code = R.string.alert_m24_code;
                title = R.string.alert_m24_title;
                break;
            case MAINTENANCE_25:
                code = R.string.alert_m25_code;
                title = R.string.alert_m25_title;
                break;
            case MAINTENANCE_26:
                code = R.string.alert_m26_code;
                title = R.string.alert_m26_title;
                break;
            case MAINTENANCE_27:
                code = R.string.alert_m27_code;
                title = R.string.alert_m27_title;
                break;
            case MAINTENANCE_28:
                code = R.string.alert_m28_code;
                title = R.string.alert_m28_title;
                break;
            case MAINTENANCE_29:
                code = R.string.alert_m29_code;
                title = R.string.alert_m29_title;
                break;
            case MAINTENANCE_30:
                code = R.string.alert_m30_code;
                title = R.string.alert_m30_title;
                break;
            case WARNING_31:
                code = R.string.alert_w31_code;
                title = R.string.alert_w31_title;
                break;
            case WARNING_32:
                code = R.string.alert_w32_code;
                title = R.string.alert_w32_title;
                break;
            case WARNING_33:
                code = R.string.alert_w33_code;
                title = R.string.alert_w33_title;
                break;
            case WARNING_34:
                code = R.string.alert_w34_code;
                title = R.string.alert_w34_title;
                break;
            case WARNING_39:
                code = R.string.alert_w39_code;
                title = R.string.alert_w39_title;
                break;
        }
        if (code != null)
            logNote(timestamp, resourceHelper.gs(R.string.insight_alert_formatter, resourceHelper.gs(code), resourceHelper.gs(title)));
    }

    private long parseDate(int year, int month, int day, int hour, int minute, int second) {
        Calendar calendar = Calendar.getInstance(TimeZone.getTimeZone("UTC"));
        calendar.set(Calendar.YEAR, year);
        calendar.set(Calendar.MONTH, month - 1);
        calendar.set(Calendar.DAY_OF_MONTH, day);
        calendar.set(Calendar.HOUR_OF_DAY, hour);
        calendar.set(Calendar.MINUTE, minute);
        calendar.set(Calendar.SECOND, second);
        return calendar.getTimeInMillis();
    }

    private void logNote(long date, String note) {
        try {
            if (MainApp.getDbHelper().getCareportalEventFromTimestamp(date) != null)
                return;
            JSONObject data = new JSONObject();
            String enteredBy = sp.getString("careportal_enteredby", "");
            if (!enteredBy.equals("")) data.put("enteredBy", enteredBy);
            data.put("created_at", DateUtil.toISOString(date));
            data.put("eventType", CareportalEvent.NOTE);
            data.put("notes", note);
            CareportalEvent careportalEvent = new CareportalEvent(getInjector());
            careportalEvent.date = date;
            careportalEvent.source = Source.USER;
            careportalEvent.eventType = CareportalEvent.NOTE;
            careportalEvent.json = data.toString();
            MainApp.getDbHelper().createOrUpdate(careportalEvent);
            NSUpload.uploadCareportalEntryToNS(data);
        } catch (JSONException e) {
            aapsLogger.error("Unhandled exception", e);
        }
    }

    private long parseRelativeDate(int year, int month, int day, int hour, int minute, int second, int relativeHour, int relativeMinute, int relativeSecond) {
        if (relativeHour * 60 * 60 + relativeMinute * 60 + relativeSecond >= hour * 60 * 60 * minute * 60 + second)
            day--;
        Calendar calendar = Calendar.getInstance(TimeZone.getTimeZone("UTC"));
        calendar.set(Calendar.YEAR, year);
        calendar.set(Calendar.MONTH, month - 1);
        calendar.set(Calendar.DAY_OF_MONTH, day);
        calendar.set(Calendar.HOUR_OF_DAY, relativeHour);
        calendar.set(Calendar.MINUTE, relativeMinute);
        calendar.set(Calendar.SECOND, relativeSecond);
        return calendar.getTimeInMillis();
    }

    private void uploadCareportalEvent(long date, String event) {
        if (MainApp.getDbHelper().getCareportalEventFromTimestamp(date) != null)
            return;
        try {
            JSONObject data = new JSONObject();
            String enteredBy = sp.getString("careportal_enteredby", "");
            if (!enteredBy.equals("")) data.put("enteredBy", enteredBy);
            data.put("created_at", DateUtil.toISOString(date));
            data.put("eventType", event);
            CareportalEvent careportalEvent = new CareportalEvent(getInjector());
            careportalEvent.date = date;
            careportalEvent.source = Source.USER;
            careportalEvent.eventType = event;
            careportalEvent.json = data.toString();
            MainApp.getDbHelper().createOrUpdate(careportalEvent);
            NSUpload.uploadCareportalEntryToNS(data);
        } catch (JSONException e) {
            aapsLogger.error("Unhandled exception", e);
        }
    }

    @NonNull @Override
    public Constraint<Integer> applyBasalPercentConstraints(Constraint<Integer> percentRate, @NonNull Profile profile) {
        percentRate.setIfGreater(getAapsLogger(), 0, String.format(resourceHelper.gs(R.string.limitingpercentrate), 0, resourceHelper.gs(R.string.itmustbepositivevalue)), this);
        percentRate.setIfSmaller(getAapsLogger(), getPumpDescription().maxTempPercent, String.format(resourceHelper.gs(R.string.limitingpercentrate), getPumpDescription().maxTempPercent, resourceHelper.gs(R.string.pumplimit)), this);
        return percentRate;
    }

    @NonNull @Override
    public Constraint<Double> applyBolusConstraints(@NonNull Constraint<Double> insulin) {
        if (!limitsFetched) return insulin;
        insulin.setIfSmaller(getAapsLogger(), maximumBolusAmount, String.format(resourceHelper.gs(R.string.limitingbolus), maximumBolusAmount, resourceHelper.gs(R.string.pumplimit)), this);
        if (insulin.value() < minimumBolusAmount) {

            //TODO: Add function to Constraints or use different approach
            // This only works if the interface of the InsightPlugin is called last.
            // If not, another constraint could theoretically set the value between 0 and minimumBolusAmount

            insulin.set(getAapsLogger(), 0d, String.format(resourceHelper.gs(R.string.limitingbolus), minimumBolusAmount, resourceHelper.gs(R.string.pumplimit)), this);
        }
        return insulin;
    }

    @NonNull @Override
    public Constraint<Double> applyExtendedBolusConstraints(@NonNull Constraint<Double> insulin) {
        return applyBolusConstraints(insulin);
    }

    @Override
    public void onStateChanged(InsightState state) {
        if (state == InsightState.CONNECTED) {
            statusLoaded = false;
            new Handler(Looper.getMainLooper()).post(() -> rxBus.send(new EventDismissNotification(Notification.INSIGHT_TIMEOUT_DURING_HANDSHAKE)));
        } else if (state == InsightState.NOT_PAIRED) {
            connectionService.withdrawConnectionRequest(this);
            statusLoaded = false;
            profileBlocks = null;
            operatingMode = null;
            batteryStatus = null;
            cartridgeStatus = null;
            totalDailyDose = null;
            activeBasalRate = null;
            activeTBR = null;
            activeBoluses = null;
            tbrOverNotificationBlock = null;
            new Handler(Looper.getMainLooper()).post(() -> rxBus.send(new EventRefreshOverview("LocalInsightPlugin::onStateChanged", false)));
        }
        new Handler(Looper.getMainLooper()).post(() -> rxBus.send(new EventLocalInsightUpdateGUI()));
    }

    @Override
    public void onPumpPaired() {
        commandQueue.readStatus("Pump paired", null);
    }

    @Override
    public void onTimeoutDuringHandshake() {
        Notification notification = new Notification(Notification.INSIGHT_TIMEOUT_DURING_HANDSHAKE, resourceHelper.gs(R.string.timeout_during_handshake), Notification.URGENT);
        new Handler(Looper.getMainLooper()).post(() -> rxBus.send(new EventNewNotification(notification)));
    }

    @Override
    public boolean canHandleDST() {
        return true;
    }

    @Override
    public void timezoneOrDSTChanged(TimeChangeType changeType) {
    }

}<|MERGE_RESOLUTION|>--- conflicted
+++ resolved
@@ -135,7 +135,6 @@
 import info.nightscout.androidaps.plugins.treatments.Treatment;
 import info.nightscout.androidaps.plugins.treatments.TreatmentsPlugin;
 import info.nightscout.androidaps.utils.DateUtil;
-<<<<<<< HEAD
 import info.nightscout.androidaps.utils.TimeChangeType;
 import info.nightscout.androidaps.utils.resources.ResourceHelper;
 import info.nightscout.androidaps.utils.sharedPreferences.SP;
@@ -151,28 +150,9 @@
     private final CommandQueueProvider commandQueue;
     private final ProfileFunction profileFunction;
     private final Context context;
-=======
-import info.nightscout.androidaps.utils.resources.ResourceHelper;
-import info.nightscout.androidaps.utils.sharedPreferences.SP;
->>>>>>> 1c0ba4ae
-
-@Singleton
-public class LocalInsightPlugin extends PumpPluginBase implements PumpInterface, ConstraintsInterface, InsightConnectionService.StateCallback {
-
-<<<<<<< HEAD
-=======
-    private final AAPSLogger aapsLogger;
-    private final RxBusWrapper rxBus;
-    private final ResourceHelper resourceHelper;
-    private final TreatmentsPlugin treatmentsPlugin;
-    private final SP sp;
-    private final CommandQueueProvider commandQueue;
-    private final ProfileFunction profileFunction;
-    private final Context context;
 
     public static final String ALERT_CHANNEL_ID = "AndroidAPS-InsightAlert";
 
->>>>>>> 1c0ba4ae
     private PumpDescription pumpDescription;
     private InsightAlertService alertService;
     private InsightConnectionService connectionService;
