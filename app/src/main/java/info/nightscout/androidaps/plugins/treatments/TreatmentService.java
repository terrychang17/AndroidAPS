package info.nightscout.androidaps.plugins.treatments;

import android.content.Intent;
import android.os.IBinder;

import androidx.annotation.Nullable;

import com.j256.ormlite.android.apptools.OpenHelperManager;
import com.j256.ormlite.android.apptools.OrmLiteBaseService;
import com.j256.ormlite.dao.Dao;
import com.j256.ormlite.dao.DaoManager;
import com.j256.ormlite.stmt.PreparedQuery;
import com.j256.ormlite.stmt.QueryBuilder;
import com.j256.ormlite.stmt.Where;
import com.j256.ormlite.support.ConnectionSource;
import com.j256.ormlite.table.TableUtils;

import org.apache.commons.lang3.StringUtils;
import org.json.JSONException;
import org.json.JSONObject;

import java.sql.SQLException;
import java.util.ArrayList;
import java.util.List;
import java.util.concurrent.Executors;
import java.util.concurrent.ScheduledExecutorService;
import java.util.concurrent.ScheduledFuture;
import java.util.concurrent.TimeUnit;

import javax.inject.Inject;

import dagger.android.HasAndroidInjector;
import info.nightscout.androidaps.db.DatabaseHelper;
import info.nightscout.androidaps.db.ICallback;
import info.nightscout.androidaps.db.Source;
import info.nightscout.androidaps.db.Treatment;
import info.nightscout.androidaps.events.Event;
import info.nightscout.androidaps.events.EventNsTreatment;
import info.nightscout.androidaps.events.EventReloadTreatmentData;
import info.nightscout.androidaps.events.EventTreatmentChange;
import info.nightscout.androidaps.interfaces.DatabaseHelperInterface;
import info.nightscout.androidaps.logging.AAPSLogger;
import info.nightscout.androidaps.logging.LTag;
import info.nightscout.androidaps.plugins.bus.RxBusWrapper;
import info.nightscout.androidaps.plugins.general.openhumans.OpenHumansUploader;
import info.nightscout.androidaps.plugins.iob.iobCobCalculator.events.EventNewHistoryData;
import info.nightscout.androidaps.plugins.pump.medtronic.MedtronicPumpPlugin;
import info.nightscout.androidaps.plugins.pump.medtronic.data.MedtronicHistoryData;
import info.nightscout.androidaps.utils.DateUtil;
import info.nightscout.androidaps.utils.FabricPrivacy;
import info.nightscout.androidaps.utils.JsonHelper;
import io.reactivex.disposables.CompositeDisposable;
import io.reactivex.schedulers.Schedulers;


/**
 * Created by mike on 24.09.2017.
 */

public class TreatmentService extends OrmLiteBaseService<DatabaseHelper> {

    @Inject AAPSLogger aapsLogger;
    @Inject FabricPrivacy fabricPrivacy;
    @Inject RxBusWrapper rxBus;
    @Inject MedtronicPumpPlugin medtronicPumpPlugin;
    @Inject DatabaseHelperInterface databaseHelper;
    @Inject OpenHumansUploader openHumansUploader;

<<<<<<< HEAD
    private CompositeDisposable disposable = new CompositeDisposable();
=======
    private final CompositeDisposable disposable = new CompositeDisposable();
>>>>>>> a40df15e

    private static final ScheduledExecutorService treatmentEventWorker = Executors.newSingleThreadScheduledExecutor();
    private static ScheduledFuture<?> scheduledTreatmentEventPost = null;

    public TreatmentService(HasAndroidInjector injector) {
        injector.androidInjector().inject(this);
        onCreate();
        dbInitialize();
        disposable.add(rxBus
                .toObservable(EventNsTreatment.class)
                .observeOn(Schedulers.io())
                .subscribe(event -> {
                    int mode = event.getMode();
                    JSONObject payload = event.getPayload();

                    if (mode == EventNsTreatment.Companion.getADD() || mode == EventNsTreatment.Companion.getUPDATE()) {
                        this.createTreatmentFromJsonIfNotExists(payload);
                    } else { // EventNsTreatment.REMOVE
                        this.deleteNS(payload);
                    }
                }, fabricPrivacy::logException)
        );
    }

    /**
     * This method is a simple re-implementation of the database create and up/downgrade functionality
     * in SQLiteOpenHelper#getDatabaseLocked method.
     * <p>
     * It is implemented to be able to late initialize separate plugins of the application.
     */
    protected void dbInitialize() {
        DatabaseHelper helper = OpenHelperManager.getHelper(this, DatabaseHelper.class);
        int newVersion = helper.getNewVersion();
        int oldVersion = helper.getOldVersion();

        if (oldVersion > newVersion) {
            onDowngrade(this.getConnectionSource(), oldVersion, newVersion);
        } else {
            onUpgrade(this.getConnectionSource(), oldVersion, newVersion);
        }
    }

    public TreatmentDaoWrapper getDao() {
        try {
            return new TreatmentDaoWrapper(DaoManager.createDao(this.getConnectionSource(), Treatment.class));
        } catch (SQLException e) {
            aapsLogger.error("Cannot create Dao for Treatment.class");
        }

        return null;
    }

    class TreatmentDaoWrapper {
        private final Dao<Treatment, Long> wrapped;

        TreatmentDaoWrapper(Dao<Treatment, Long> wrapped) {
            this.wrapped = wrapped;
        }

        public void executeRaw(String statement, String... arguments) throws SQLException {
            wrapped.executeRaw(statement, arguments);
        }

        public List<Treatment> queryForAll() throws SQLException {
            return wrapped.queryForAll();
        }

        public void delete(Treatment data) throws SQLException {
            wrapped.delete(data);
            openHumansUploader.enqueueTreatment(data, true);
        }

        public void create(Treatment data) throws SQLException {
            wrapped.create(data);
            openHumansUploader.enqueueTreatment(data);
        }

        public Treatment queryForId(long id) throws SQLException {
            return wrapped.queryForId(id);
        }

        public void update(Treatment data) throws SQLException {
            wrapped.update(data);
            openHumansUploader.enqueueTreatment(data);
        }

        public QueryBuilder<Treatment, Long> queryBuilder() {
            return wrapped.queryBuilder();
        }

        public List<Treatment> query(PreparedQuery<Treatment> data) throws SQLException {
            return wrapped.query(data);
        }

        public long countOf() throws SQLException {
            return wrapped.countOf();
        }
    }

    @Override
    public void onCreate() {
        super.onCreate();
        try {
            aapsLogger.info(LTag.DATATREATMENTS, "onCreate");
            TableUtils.createTableIfNotExists(this.getConnectionSource(), Treatment.class);
        } catch (SQLException e) {
            aapsLogger.error("Can't create database", e);
            throw new RuntimeException(e);
        }
    }

    public void onUpgrade(ConnectionSource connectionSource, int oldVersion, int newVersion) {
        if (oldVersion == 7 && newVersion == 8) {
            aapsLogger.debug("Upgrading database from v7 to v8");
            try {
                TableUtils.dropTable(connectionSource, Treatment.class, true);
                TableUtils.createTableIfNotExists(connectionSource, Treatment.class);
            } catch (SQLException e) {
                aapsLogger.error("Can't create database", e);
                throw new RuntimeException(e);
            }
        } else if (oldVersion == 8 && newVersion == 9) {
            aapsLogger.debug("Upgrading database from v8 to v9");
            try {
                getDao().executeRaw("ALTER TABLE `" + Treatment.TABLE_TREATMENTS + "` ADD COLUMN boluscalc STRING;");
            } catch (SQLException e) {
                aapsLogger.error("Unhandled exception", e);
            }
        } else {
            aapsLogger.info(LTag.DATATREATMENTS, "onUpgrade");
//            this.resetFood();
        }
    }

    public void onDowngrade(ConnectionSource connectionSource, int oldVersion, int newVersion) {
        if (oldVersion == 9 && newVersion == 8) {
            try {
                getDao().executeRaw("ALTER TABLE `" + Treatment.TABLE_TREATMENTS + "` DROP COLUMN boluscalc STRING;");
            } catch (SQLException e) {
                aapsLogger.error("Unhandled exception", e);
            }
        }
    }

    public void resetTreatments() {
        try {
            TableUtils.dropTable(this.getConnectionSource(), Treatment.class, true);
            TableUtils.createTableIfNotExists(this.getConnectionSource(), Treatment.class);
            DatabaseHelper.updateEarliestDataChange(0);
        } catch (SQLException e) {
            aapsLogger.error("Unhandled exception", e);
        }
        scheduleTreatmentChange(null, true);
    }


    /**
     * A place to centrally register events to be posted, if any data changed.
     * This should be implemented in an abstract service-class.
     * <p>
     * We do need to make sure, that ICallback is extended to be able to handle multiple
     * events, or handle a list of events.
     * <p>
     * on some methods the earliestDataChange event is handled separatly, in that it is checked if it is
     * set to null by another event already (eg. scheduleExtendedBolusChange).
     *
     * @param event
     * @param eventWorker
     * @param callback
     */
    private void scheduleEvent(final Event event, ScheduledExecutorService eventWorker,
                               final ICallback callback) {

        class PostRunnable implements Runnable {
            public void run() {
                aapsLogger.debug(LTag.DATATREATMENTS, "Firing EventReloadTreatmentData");
                rxBus.send(event);
                if (DatabaseHelper.earliestDataChange != null) {
                    aapsLogger.debug(LTag.DATATREATMENTS, "Firing EventNewHistoryData");
                    rxBus.send(new EventNewHistoryData(DatabaseHelper.earliestDataChange));
                }
                DatabaseHelper.earliestDataChange = null;
                callback.setPost(null);
            }
        }
        // prepare task for execution in 1 sec
        // cancel waiting task to prevent sending multiple posts
        ScheduledFuture<?> scheduledFuture = callback.getPost();
        if (scheduledFuture != null)
            scheduledFuture.cancel(false);
        Runnable task = new PostRunnable();
        final int sec = 1;
        callback.setPost(eventWorker.schedule(task, sec, TimeUnit.SECONDS));
    }

    /**
     * Schedule a foodChange Event.
     */
    public void scheduleTreatmentChange(@Nullable final Treatment treatment, boolean runImmediately) {
        if (runImmediately) {
            aapsLogger.debug(LTag.DATATREATMENTS, "Firing EventReloadTreatmentData");
            rxBus.send(new EventReloadTreatmentData(new EventTreatmentChange(treatment)));
            if (DatabaseHelper.earliestDataChange != null) {
                aapsLogger.debug(LTag.DATATREATMENTS, "Firing EventNewHistoryData");
                rxBus.send(new EventNewHistoryData(DatabaseHelper.earliestDataChange));
            }
            DatabaseHelper.earliestDataChange = null;
        } else {
            this.scheduleEvent(new EventReloadTreatmentData(new EventTreatmentChange(treatment)), treatmentEventWorker, new ICallback() {
                @Override
                public void setPost(ScheduledFuture<?> post) {
                    scheduledTreatmentEventPost = post;
                }

                @Override
                public ScheduledFuture<?> getPost() {
                    return scheduledTreatmentEventPost;
                }
            });
        }
    }

    public List<Treatment> getTreatmentData() {
        try {
            return this.getDao().queryForAll();
        } catch (SQLException e) {
            aapsLogger.error("Unhandled exception", e);
        }

        return new ArrayList<>();
    }

    public long count() {
        try {
            return this.getDao().countOf();
        } catch (SQLException e) {
            aapsLogger.error("Unhandled exception", e);
        }
        return 0L;
    }

    /*
    {
        "_id": "551ee3ad368e06e80856e6a9",
        "type": "food",
        "category": "Zakladni",
        "subcategory": "Napoje",
        "name": "Mleko",
        "portion": 250,
        "carbs": 12,
        "gi": 1,
        "created_at": "2015-04-14T06:59:16.500Z",
        "unit": "ml"
    }
     */
    public void createTreatmentFromJsonIfNotExists(JSONObject json) {
        try {
            Treatment treatment = Treatment.createFromJson(json);
            if (treatment != null) {

                if (MedtronicHistoryData.doubleBolusDebug)
                    aapsLogger.debug(LTag.DATATREATMENTS, "DoubleBolusDebug: createTreatmentFromJsonIfNotExists:: medtronicPump={}", medtronicPumpPlugin.isEnabled());

                if (!medtronicPumpPlugin.isEnabled())
                    createOrUpdate(treatment);
                else
                    createOrUpdateMedtronic(treatment, true);
            } else
                aapsLogger.error("Date is null: " + treatment.toString());
        } catch (JSONException e) {
            aapsLogger.error("Unhandled exception", e);
        }
    }


    // return true if new record is created
    public UpdateReturn createOrUpdate(Treatment treatment) {
        if (treatment != null && treatment.source == Source.NONE) {
            aapsLogger.error("Coder error: source is not set for treatment: " + treatment, new Exception());
            //FabricPrivacy.logException(new Exception("Coder error: source is not set for treatment: " + treatment));
        }
        try {
            Treatment old;
            treatment.date = databaseHelper.roundDateToSec(treatment.date);

            if (treatment.source == Source.PUMP) {
                // check for changed from pump change in NS
                Treatment existingTreatment = getPumpRecordById(treatment.pumpId);
                if (existingTreatment != null) {
                    boolean equalRePumpHistory = existingTreatment.equalsRePumpHistory(treatment);
                    boolean sameSource = existingTreatment.source == treatment.source;
                    if (!equalRePumpHistory) {
                        // another treatment exists. Update it with the treatment coming from the pump
                        aapsLogger.debug(LTag.DATATREATMENTS, "Pump record already found in database: " + existingTreatment.toString() + " wanting to add " + treatment.toString());
                        long oldDate = existingTreatment.date;

                        //preserve carbs
                        if (existingTreatment.isValid && existingTreatment.carbs > 0 && treatment.carbs == 0) {
                            treatment.carbs = existingTreatment.carbs;
                            // preserve insulin
                        } else if (existingTreatment.isValid && existingTreatment.insulin > 0 && treatment.insulin == 0) {
                            treatment.insulin = existingTreatment.insulin;
                        }

                        getDao().delete(existingTreatment); // need to delete/create because date may change too
                        existingTreatment.copyBasics(treatment);
                        getDao().create(existingTreatment);
                        DatabaseHelper.updateEarliestDataChange(oldDate);
                        DatabaseHelper.updateEarliestDataChange(existingTreatment.date);
                        scheduleTreatmentChange(treatment, true);
                        return new UpdateReturn(sameSource, false); //updating a pump treatment with another one from the pump is not counted as clash
                    }
                    return new UpdateReturn(equalRePumpHistory, false);
                }
                existingTreatment = getDao().queryForId(treatment.date);
                if (existingTreatment != null) {
                    // another treatment exists with different pumpID. Update it with the treatment coming from the pump
                    boolean equalRePumpHistory = existingTreatment.equalsRePumpHistory(treatment);
                    boolean sameSource = existingTreatment.source == treatment.source;
                    long oldDate = existingTreatment.date;
                    aapsLogger.debug(LTag.DATATREATMENTS, "Pump record already found in database: " + existingTreatment.toString() + " wanting to add " + treatment.toString());

                    //preserve carbs
                    if (existingTreatment.isValid && existingTreatment.carbs > 0 && treatment.carbs == 0) {
                        treatment.carbs = existingTreatment.carbs;
                    }

                    getDao().delete(existingTreatment); // need to delete/create because date may change too
                    existingTreatment.copyFrom(treatment);
                    getDao().create(existingTreatment);
                    DatabaseHelper.updateEarliestDataChange(oldDate);
                    DatabaseHelper.updateEarliestDataChange(existingTreatment.date);
                    scheduleTreatmentChange(treatment, true);
                    return new UpdateReturn(equalRePumpHistory || sameSource, false);
                }
                getDao().create(treatment);
                aapsLogger.debug(LTag.DATATREATMENTS, "New record from: " + Source.getString(treatment.source) + " " + treatment.toString());
                DatabaseHelper.updateEarliestDataChange(treatment.date);
                scheduleTreatmentChange(treatment, true);
                return new UpdateReturn(true, true);
            }
            if (treatment.source == Source.NIGHTSCOUT) {
                old = getDao().queryForId(treatment.date);
                if (old != null) {
                    if (!old.isEqual(treatment)) {
                        boolean historyChange = old.isDataChanging(treatment);
                        long oldDate = old.date;
                        getDao().delete(old); // need to delete/create because date may change too
                        old.copyFrom(treatment);
                        getDao().create(old);
                        aapsLogger.debug(LTag.DATATREATMENTS, "Updating record by date from: " + Source.getString(treatment.source) + " " + old.toString());
                        if (historyChange) {
                            DatabaseHelper.updateEarliestDataChange(oldDate);
                            DatabaseHelper.updateEarliestDataChange(old.date);
                        }
                        scheduleTreatmentChange(treatment, false);
                        return new UpdateReturn(true, true);
                    }
                    aapsLogger.debug(LTag.DATATREATMENTS, "Equal record by date from: " + Source.getString(treatment.source) + " " + old.toString());
                    return new UpdateReturn(true, false);
                }
                // find by NS _id
                if (treatment._id != null) {
                    old = findByNSId(treatment._id);
                    if (old != null) {
                        if (!old.isEqual(treatment)) {
                            boolean historyChange = old.isDataChanging(treatment);
                            long oldDate = old.date;
                            getDao().delete(old); // need to delete/create because date may change too
                            old.copyFrom(treatment);
                            getDao().create(old);
                            aapsLogger.debug(LTag.DATATREATMENTS, "Updating record by _id from: " + Source.getString(treatment.source) + " " + old.toString());
                            if (historyChange) {
                                DatabaseHelper.updateEarliestDataChange(oldDate);
                                DatabaseHelper.updateEarliestDataChange(old.date);
                            }
                            scheduleTreatmentChange(treatment, false);
                            return new UpdateReturn(true, true);
                        }
                        aapsLogger.debug(LTag.DATATREATMENTS, "Equal record by _id from: " + Source.getString(treatment.source) + " " + old.toString());
                        return new UpdateReturn(true, false);
                    }
                }
                getDao().create(treatment);
                aapsLogger.debug(LTag.DATATREATMENTS, "New record from: " + Source.getString(treatment.source) + " " + treatment.toString());
                DatabaseHelper.updateEarliestDataChange(treatment.date);
                scheduleTreatmentChange(treatment, false);
                return new UpdateReturn(true, true);
            }
            if (treatment.source == Source.USER) {
                getDao().create(treatment);
                aapsLogger.debug(LTag.DATATREATMENTS, "New record from: " + Source.getString(treatment.source) + " " + treatment.toString());
                DatabaseHelper.updateEarliestDataChange(treatment.date);
                scheduleTreatmentChange(treatment, true);
                return new UpdateReturn(true, true);
            }
        } catch (SQLException e) {
            aapsLogger.error("Unhandled exception", e);
        }
        return new UpdateReturn(false, false);
    }


    public UpdateReturn createOrUpdateMedtronic(Treatment treatment, boolean fromNightScout) {

        if (MedtronicHistoryData.doubleBolusDebug)
            aapsLogger.debug(LTag.DATATREATMENTS, "DoubleBolusDebug: createOrUpdateMedtronic:: originalTreatment={}, fromNightScout={}", treatment, fromNightScout);

        try {
            treatment.date = databaseHelper.roundDateToSec(treatment.date);

            Treatment existingTreatment = getRecord(treatment.pumpId, treatment.date);

            if (MedtronicHistoryData.doubleBolusDebug)
                aapsLogger.debug(LTag.DATATREATMENTS, "DoubleBolusDebug: createOrUpdateMedtronic:: existingTreatment={}", treatment);

            if (existingTreatment == null) {
                getDao().create(treatment);
                aapsLogger.debug(LTag.DATATREATMENTS, "New record from: " + Source.getString(treatment.source) + " " + treatment.toString());
                DatabaseHelper.updateEarliestDataChange(treatment.date);
                scheduleTreatmentChange(treatment, true);
                return new UpdateReturn(true, true);
            } else {

                if (existingTreatment.date == treatment.date) {
                    if (MedtronicHistoryData.doubleBolusDebug)
                        aapsLogger.debug(LTag.DATATREATMENTS, "DoubleBolusDebug: createOrUpdateMedtronic::(existingTreatment.date==treatment.date)");

                    // we will do update only, if entry changed
                    if (!optionalTreatmentCopy(existingTreatment, treatment, fromNightScout)) {
                        return new UpdateReturn(true, false);
                    }
                    getDao().update(existingTreatment);
                    DatabaseHelper.updateEarliestDataChange(existingTreatment.date);
                    scheduleTreatmentChange(treatment, true);
                    return new UpdateReturn(true, false);
                } else {
                    if (MedtronicHistoryData.doubleBolusDebug)
                        aapsLogger.debug(LTag.DATATREATMENTS, "DoubleBolusDebug: createOrUpdateMedtronic::(existingTreatment.date != treatment.date)");

                    // date is different, we need to remove entry
                    getDao().delete(existingTreatment);
                    optionalTreatmentCopy(existingTreatment, treatment, fromNightScout);
                    getDao().create(existingTreatment);
                    DatabaseHelper.updateEarliestDataChange(existingTreatment.date);
                    scheduleTreatmentChange(treatment, true);
                    return new UpdateReturn(true, false); //updating a pump treatment with another one from the pump is not counted as clash
                }
            }

        } catch (SQLException e) {
            aapsLogger.error("Unhandled SQL exception: {}", e.getMessage(), e);
        }
        return new UpdateReturn(false, false);
    }


    private boolean optionalTreatmentCopy(Treatment oldTreatment, Treatment newTreatment, boolean fromNightScout) {

        aapsLogger.debug(LTag.DATATREATMENTS, "optionalTreatmentCopy [old={}, new={}]", oldTreatment.toString(), newTreatment.toString());

        boolean changed = false;

        if (oldTreatment.date != newTreatment.date) {
            oldTreatment.date = newTreatment.date;
            changed = true;
        }

        if (oldTreatment.isSMB != newTreatment.isSMB) {
            if (!oldTreatment.isSMB) {
                oldTreatment.isSMB = newTreatment.isSMB;
                changed = true;
            }
        }

        if (!isSame(oldTreatment.carbs, newTreatment.carbs)) {
            if (isSame(oldTreatment.carbs, 0.0d)) {
                oldTreatment.carbs = newTreatment.carbs;
                changed = true;
            }
        }

        if (oldTreatment.mealBolus != (oldTreatment.carbs > 0)) {
            oldTreatment.mealBolus = (oldTreatment.carbs > 0);
            changed = true;
        }

        if (!isSame(oldTreatment.insulin, newTreatment.insulin)) {
            if (!fromNightScout) {
                oldTreatment.insulin = newTreatment.insulin;
                changed = true;
            }
        }

        if (!StringUtils.equals(oldTreatment._id, newTreatment._id)) {
            if (StringUtils.isBlank(oldTreatment._id)) {
                oldTreatment._id = newTreatment._id;
                changed = true;
            }
        }

        int source = Source.NONE;

        if (oldTreatment.pumpId == 0) {
            if (newTreatment.pumpId > 0) {
                oldTreatment.pumpId = newTreatment.pumpId;
                source = Source.PUMP;
                changed = true;
            }
        }

        if (source == Source.NONE) {

            if (oldTreatment.source == newTreatment.source) {
                source = oldTreatment.source;
            } else {
                source = (oldTreatment.source == Source.NIGHTSCOUT || newTreatment.source == Source.NIGHTSCOUT) ? Source.NIGHTSCOUT : Source.USER;
            }
        }

        if (oldTreatment.source != source) {
            oldTreatment.source = source;
            changed = true;
        }

        aapsLogger.debug(LTag.DATATREATMENTS, "optionalTreatmentCopy [changed={}, newAfterChange={}]", changed, oldTreatment.toString());
        return changed;
    }


    public static boolean isSame(Double d1, Double d2) {
        double diff = d1 - d2;

        return (Math.abs(diff) <= 0.00001);
    }

    public Treatment getRecord(long pumpId, long date) {

        Treatment record = null;

        if (pumpId > 0) {

            record = getPumpRecordById(pumpId);

            if (record != null) {
                return record;
            }
        }

        try {
            record = getDao().queryForId(date);
        } catch (SQLException ex) {
            aapsLogger.error("Error getting entry by id ({}", date);
        }

        return record;

    }


    /**
     * Returns the record for the given id, null if none, throws RuntimeException
     * if multiple records with the same pump id exist.
     */
    @Nullable
    public Treatment getPumpRecordById(long pumpId) {
        try {
            QueryBuilder<Treatment, Long> queryBuilder = getDao().queryBuilder();
            Where where = queryBuilder.where();
            where.eq("pumpId", pumpId);
            queryBuilder.orderBy("date", true);

            List<Treatment> result = getDao().query(queryBuilder.prepare());
            if (result.isEmpty())
                return null;
            if (result.size() > 1)
                aapsLogger.warn(LTag.DATATREATMENTS, "Multiple records with the same pump id found (returning first one): " + result.toString());
            return result.get(0);
        } catch (SQLException e) {
            throw new RuntimeException(e);
        }
    }

    /**
     * Returns the newest record with insulin > 0
     */
    @Nullable
    public Treatment getLastBolus(boolean excludeSMB) {
        try {
            QueryBuilder<Treatment, Long> queryBuilder = getDao().queryBuilder();
            Where where = queryBuilder.where();
            where.gt("insulin", 0);
            where.and().le("date", DateUtil.now());
            where.and().eq("isValid", true);
            if (excludeSMB) where.and().eq("isSMB", false);
            queryBuilder.orderBy("date", false);
            queryBuilder.limit(1L);

            List<Treatment> result = getDao().query(queryBuilder.prepare());
            if (result.isEmpty())
                return null;
            return result.get(0);
        } catch (SQLException e) {
            throw new RuntimeException(e);
        }
    }

    /**
     * Returns the newest record with carbs > 0
     */
    @Nullable
    public Treatment getLastCarb() {
        try {
            QueryBuilder<Treatment, Long> queryBuilder = getDao().queryBuilder();
            Where where = queryBuilder.where();
            where.gt("carbs", 0);
            where.and().le("date", DateUtil.now());
            where.and().eq("isValid", true);
            queryBuilder.orderBy("date", false);
            queryBuilder.limit(1L);

            List<Treatment> result = getDao().query(queryBuilder.prepare());
            if (result.isEmpty())
                return null;
            return result.get(0);
        } catch (SQLException e) {
            throw new RuntimeException(e);
        }
    }

    public void deleteNS(JSONObject json) {
        String _id = JsonHelper.safeGetString(json, "_id");
        if (_id != null && !_id.isEmpty())
            this.deleteByNSId(_id);
    }

    /**
     * deletes an entry by its NS Id.
     * <p>
     * Basically a convenience method for findByNSId and delete.
     *
     * @param _id
     */
    private void deleteByNSId(String _id) {
        Treatment stored = findByNSId(_id);
        if (stored != null) {
            aapsLogger.debug(LTag.DATATREATMENTS, "Removing Treatment record from database: " + stored.toString());
            try {
                getDao().delete(stored);
            } catch (SQLException e) {
                aapsLogger.error("Unhandled exception", e);
            }
            DatabaseHelper.updateEarliestDataChange(stored.date);
            this.scheduleTreatmentChange(stored, false);
        }
    }

    /**
     * deletes the treatment and sends the treatmentChange Event
     * <p>
     * should be moved ot a Service
     *
     * @param treatment
     */
    public void delete(Treatment treatment) {
        try {
            getDao().delete(treatment);
            DatabaseHelper.updateEarliestDataChange(treatment.date);
            this.scheduleTreatmentChange(treatment, true);
        } catch (SQLException e) {
            aapsLogger.error("Unhandled exception", e);
        }
    }

    public void update(Treatment treatment) {
        try {
            getDao().update(treatment);
            DatabaseHelper.updateEarliestDataChange(treatment.date);
        } catch (SQLException e) {
            aapsLogger.error("Unhandled exception", e);
        }
        scheduleTreatmentChange(treatment, true);
    }

    /**
     * finds treatment by its NS Id.
     *
     * @param _id
     * @return
     */
    @Nullable
    public Treatment findByNSId(String _id) {
        try {
            TreatmentDaoWrapper daoTreatments = getDao();
            QueryBuilder<Treatment, Long> queryBuilder = daoTreatments.queryBuilder();
            Where where = queryBuilder.where();
            where.eq("_id", _id);
            queryBuilder.limit(10L);
            PreparedQuery<Treatment> preparedQuery = queryBuilder.prepare();
            List<Treatment> trList = daoTreatments.query(preparedQuery);
            if (trList.size() != 1) {
                //log.debug("Treatment findTreatmentById query size: " + trList.size());
                return null;
            } else {
                //log.debug("Treatment findTreatmentById found: " + trList.get(0).log());
                return trList.get(0);
            }
        } catch (SQLException e) {
            aapsLogger.error("Unhandled exception", e);
        }
        return null;
    }

    public List<Treatment> getTreatmentDataFromTime(long mills, boolean ascending) {
        try {
            TreatmentDaoWrapper daoTreatments = getDao();
            List<Treatment> treatments;
            QueryBuilder<Treatment, Long> queryBuilder = daoTreatments.queryBuilder();
            queryBuilder.orderBy("date", ascending);
            Where where = queryBuilder.where();
            where.ge("date", mills);
            PreparedQuery<Treatment> preparedQuery = queryBuilder.prepare();
            treatments = daoTreatments.query(preparedQuery);
            return treatments;
        } catch (SQLException e) {
            aapsLogger.error("Unhandled exception", e);
        }
        return new ArrayList<>();
    }

    public List<Treatment> getTreatmentDataFromTime(long from, long to, boolean ascending) {
        try {
            TreatmentDaoWrapper daoTreatments = getDao();
            List<Treatment> treatments;
            QueryBuilder<Treatment, Long> queryBuilder = daoTreatments.queryBuilder();
            queryBuilder.orderBy("date", ascending);
            Where where = queryBuilder.where();
            where.between("date", from, to);
            PreparedQuery<Treatment> preparedQuery = queryBuilder.prepare();
            treatments = daoTreatments.query(preparedQuery);
            return treatments;
        } catch (SQLException e) {
            aapsLogger.error("Unhandled exception", e);
        }
        return new ArrayList<>();
    }

    @Nullable
    @Override
    public IBinder onBind(Intent intent) {
        return null;
    }

    public class UpdateReturn {
        public UpdateReturn(boolean success, boolean newRecord) {
            this.success = success;
            this.newRecord = newRecord;
        }

        boolean newRecord;
        boolean success;

        @Override
        public String toString() {
            return "UpdateReturn [" +
                    "newRecord=" + newRecord +
                    ", success=" + success +
                    ']';
        }
    }

}<|MERGE_RESOLUTION|>--- conflicted
+++ resolved
@@ -66,11 +66,7 @@
     @Inject DatabaseHelperInterface databaseHelper;
     @Inject OpenHumansUploader openHumansUploader;
 
-<<<<<<< HEAD
-    private CompositeDisposable disposable = new CompositeDisposable();
-=======
     private final CompositeDisposable disposable = new CompositeDisposable();
->>>>>>> a40df15e
 
     private static final ScheduledExecutorService treatmentEventWorker = Executors.newSingleThreadScheduledExecutor();
     private static ScheduledFuture<?> scheduledTreatmentEventPost = null;
