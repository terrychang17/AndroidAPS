package info.nightscout.androidaps.utils;

import androidx.collection.LongSparseArray;

import org.joda.time.DateTime;
import org.joda.time.format.DateTimeFormat;
import org.joda.time.format.DateTimeFormatter;
import org.joda.time.format.ISODateTimeFormat;

import java.text.DateFormat;
import java.text.DecimalFormat;
import java.text.DecimalFormatSymbols;
import java.text.SimpleDateFormat;
import java.util.Calendar;
import java.util.Date;
import java.util.GregorianCalendar;
import java.util.Locale;
import java.util.TimeZone;
import java.util.regex.Matcher;
import java.util.regex.Pattern;

import info.nightscout.androidaps.MainApp;
import info.nightscout.androidaps.R;

/**
 * The Class DateUtil. A simple wrapper around SimpleDateFormat to ease the handling of iso date string &lt;-&gt; date obj
 * with TZ
 */
public class DateUtil {

    /**
     * The date format in iso.
     */
    private static String FORMAT_DATE_ISO_OUT = "yyyy-MM-dd'T'HH:mm:ss'Z'";

    /**
     * Takes in an ISO date string of the following format:
     * yyyy-mm-ddThh:mm:ss.ms+HoMo
     *
     * @param isoDateString the iso date string
     * @return the date
     */
    public static Date fromISODateString(String isoDateString) {

        DateTimeFormatter parser = ISODateTimeFormat.dateTimeParser();
        DateTime dateTime = DateTime.parse(isoDateString, parser);
        return dateTime.toDate();
    }

    /**
     * Render date
     *
     * @param date   the date obj
     * @param format - if not specified, will use FORMAT_DATE_ISO
     * @param tz     - tz to set to, if not specified uses local timezone
     * @return the iso-formatted date string
     */
    public static String toISOString(Date date, String format, TimeZone tz) {
        if (format == null) format = FORMAT_DATE_ISO_OUT;
        if (tz == null) tz = TimeZone.getDefault();
        DateFormat f = new SimpleDateFormat(format, Locale.getDefault());
        f.setTimeZone(tz);
        return f.format(date);
    }

    public static String toISOString(Date date) {
        return toISOString(date, FORMAT_DATE_ISO_OUT, TimeZone.getTimeZone("UTC"));
    }

    public static String toISOString(long date) {
        return toISOString(new Date(date), FORMAT_DATE_ISO_OUT, TimeZone.getTimeZone("UTC"));
    }

    public static String toISOAsUTC(final long timestamp) {
        final SimpleDateFormat format = new SimpleDateFormat("yyyy-MM-dd'T'HH:mm:ss.SSS'0000Z'", Locale.US);
        format.setTimeZone(TimeZone.getTimeZone("UTC"));
        return format.format(timestamp);
    }

    public static String toISONoZone(final long timestamp) {
        final SimpleDateFormat format = new SimpleDateFormat("yyyy-MM-dd'T'HH:mm:ss", Locale.US);
        format.setTimeZone(TimeZone.getDefault());
        return format.format(timestamp);
    }

    public static Date toDate(Integer seconds) {
        Calendar calendar = new GregorianCalendar();
        calendar.set(Calendar.MONTH, 0); // Set january to be sure we miss DST changing
        calendar.set(Calendar.HOUR_OF_DAY, seconds / 60 / 60);
        calendar.set(Calendar.MINUTE, (seconds / 60) % 60);
        calendar.set(Calendar.SECOND, 0);
        return calendar.getTime();
    }

    public static int toSeconds(String hh_colon_mm) {
        Pattern p = Pattern.compile("(\\d+):(\\d+)( a.m.| p.m.| AM| PM|AM|PM|)");
        Matcher m = p.matcher(hh_colon_mm);
        int retval = 0;

        if (m.find()) {
            retval = SafeParse.stringToInt(m.group(1)) * 60 * 60 + SafeParse.stringToInt(m.group(2)) * 60;
            if ((m.group(3).equals(" a.m.") || m.group(3).equals(" AM") || m.group(3).equals("AM")) && m.group(1).equals("12"))
                retval -= 12 * 60 * 60;
            if ((m.group(3).equals(" p.m.") || m.group(3).equals(" PM") || m.group(3).equals("PM")) && !(m.group(1).equals("12")))
                retval += 12 * 60 * 60;
        }
        return retval;
    }

    public static String dateString(Date date) {
        DateFormat df = DateFormat.getDateInstance(DateFormat.SHORT);
        return df.format(date);
    }

    public static String dateString(long mills) {
        DateFormat df = DateFormat.getDateInstance(DateFormat.SHORT);
        return df.format(mills);
    }

    public static String dateStringShort(long mills) {
        String format = "MM/dd";
        if (android.text.format.DateFormat.is24HourFormat(MainApp.instance())) {
            format = "dd/MM";
        }
        return new DateTime(mills).toString(DateTimeFormat.forPattern(format));
    }

    public static String timeString(Date date) {
        String format = "hh:mma";
        if (android.text.format.DateFormat.is24HourFormat(MainApp.instance())) {
            format = "HH:mm";
        }
        return new DateTime(date).toString(DateTimeFormat.forPattern(format));
    }

    public static String timeString(long mills) {
        String format = "hh:mma";
        if (android.text.format.DateFormat.is24HourFormat(MainApp.instance())) {
            format = "HH:mm";
        }
        return new DateTime(mills).toString(DateTimeFormat.forPattern(format));
    }

    public static String timeStringWithSeconds(long mills) {
        String format = "hh:mm:ssa";
        if (android.text.format.DateFormat.is24HourFormat(MainApp.instance())) {
            format = "HH:mm:ss";
        }
        return new DateTime(mills).toString(DateTimeFormat.forPattern(format));
    }

    public static String timeFullString(long mills) {
        return new DateTime(mills).toString(DateTimeFormat.fullTime());
    }

    public static String dateAndTimeString(Date date) {
        return dateString(date) + " " + timeString(date);
    }

    public static String dateAndTimeRangeString(long start, long end) {
        return dateAndTimeString(start) + " - " + timeString(end);
    }

    public static String dateAndTimeString(long mills) {
        if (mills == 0) return "";
        return dateString(mills) + " " + timeString(mills);
    }

<<<<<<< HEAD
=======
    public static String dateAndTimeAndSecondsString(long mills) {
        if (mills == 0) return "";
        return dateString(mills) + " " + timeStringWithSeconds(mills);
    }

    public static String dateAndTimeFullString(long mills) {
        return dateString(mills) + " " + timeFullString(mills);
    }

>>>>>>> 850e79a0
    public static String minAgo(long time) {
        int mins = (int) ((now() - time) / 1000 / 60);
        return MainApp.gs(R.string.minago, mins);
    }

    public static String minAgoShort(long time) {
        Integer mins = (int) ((time - now()) / 1000 / 60);
        return (mins > 0 ? "+" : "") + mins.toString();
    }

    public static String hourAgo(long time) {
        double hours = (now() - time) / 1000d / 60 / 60;
        return MainApp.gs(R.string.hoursago, hours);
    }

    private static LongSparseArray<String> timeStrings = new LongSparseArray<>();

    public static String timeStringFromSeconds(int seconds) {
        String cached = timeStrings.get(seconds);
        if (cached != null)
            return cached;
        String t = timeString(toDate(seconds));
        timeStrings.put(seconds, t);
        return t;
    }


    public static String timeFrameString(long timeInMillis) {
        long remainingTimeMinutes = timeInMillis / (1000 * 60);
        long remainingTimeHours = remainingTimeMinutes / 60;
        remainingTimeMinutes = remainingTimeMinutes % 60;
        return "(" + ((remainingTimeHours > 0) ? (remainingTimeHours + MainApp.gs(R.string.shorthour) + " ") : "") + remainingTimeMinutes + "')";
    }

    public static String sinceString(long timestamp) {
        return timeFrameString(System.currentTimeMillis() - timestamp);
    }

    public static String untilString(long timestamp) {
        return timeFrameString(timestamp - System.currentTimeMillis());
    }

    public static long now() {
        return System.currentTimeMillis();
    }

    public static long roundDateToSec(long date) {
        return date - date % 1000;
    }

    public static boolean isCloseToNow(long date) {
        long diff = Math.abs(date - now());
        return diff < T.mins(2).msecs();
    }

    public static boolean isOlderThan(long date, long minutes) {
        long diff = now() - date;
        return diff > T.mins(minutes).msecs();
    }

    public static GregorianCalendar gregorianCalendar() {
        return new GregorianCalendar();
    }

    public static long getTimeZoneOffsetMs() {
        return new GregorianCalendar().getTimeZone().getRawOffset();
    }

    public static int getTimeZoneOffsetMinutes(final long timestamp) {
        return TimeZone.getDefault().getOffset(timestamp) / 60000;
    }

    public static String niceTimeScalar(long t) {
        String unit = MainApp.gs(R.string.unit_second);
        t = t / 1000;
        if (t != 1) unit = MainApp.gs(R.string.unit_seconds);
        if (t > 59) {
            unit = MainApp.gs(R.string.unit_minute);
            t = t / 60;
            if (t != 1) unit = MainApp.gs(R.string.unit_minutes);
            if (t > 59) {
                unit = MainApp.gs(R.string.unit_hour);
                t = t / 60;
                if (t != 1) unit = MainApp.gs(R.string.unit_hours);
                if (t > 24) {
                    unit = MainApp.gs(R.string.unit_day) + "\"";
                    t = t / 24;
                    if (t != 1) unit = MainApp.gs(R.string.unit_days) + "\"";
                    if (t > 28) {
                        unit = MainApp.gs(R.string.unit_week) + "\"";
                        t = t / 7;
                        if (t != 1) unit = MainApp.gs(R.string.unit_weeks) + "\"";
                    }
                }
            }
        }
        //if (t != 1) unit = unit + "s"; //implemented plurality in every step, because in other languages plurality of time is not every time adding the same character
        return qs((double) t, 0) + " " + unit;
    }

    // singletons to avoid repeated allocation
    private static DecimalFormatSymbols dfs;
    private static DecimalFormat df;
    public static String qs(double x, int digits) {

        if (digits == -1) {
            digits = 0;
            if (((int) x != x)) {
                digits++;
                if ((((int) x * 10) / 10 != x)) {
                    digits++;
                    if ((((int) x * 100) / 100 != x)) digits++;
                }
            }
        }

        if (dfs == null) {
            final DecimalFormatSymbols local_dfs = new DecimalFormatSymbols();
            local_dfs.setDecimalSeparator('.');
            dfs = local_dfs; // avoid race condition
        }

        final DecimalFormat this_df;
        // use singleton if on ui thread otherwise allocate new as DecimalFormat is not thread safe
        if (Thread.currentThread().getId() == 1) {
            if (df == null) {
                final DecimalFormat local_df = new DecimalFormat("#", dfs);
                local_df.setMinimumIntegerDigits(1);
                df = local_df; // avoid race condition
            }
            this_df = df;
        } else {
            this_df = new DecimalFormat("#", dfs);
        }

        this_df.setMaximumFractionDigits(digits);
        return this_df.format(x);
    }

}<|MERGE_RESOLUTION|>--- conflicted
+++ resolved
@@ -166,8 +166,6 @@
         return dateString(mills) + " " + timeString(mills);
     }
 
-<<<<<<< HEAD
-=======
     public static String dateAndTimeAndSecondsString(long mills) {
         if (mills == 0) return "";
         return dateString(mills) + " " + timeStringWithSeconds(mills);
@@ -177,7 +175,6 @@
         return dateString(mills) + " " + timeFullString(mills);
     }
 
->>>>>>> 850e79a0
     public static String minAgo(long time) {
         int mins = (int) ((now() - time) / 1000 / 60);
         return MainApp.gs(R.string.minago, mins);
