package info.nightscout.androidaps.interfaces;

import info.nightscout.androidaps.plugins.PumpCommon.defs.PumpCapability;
import info.nightscout.androidaps.plugins.PumpCommon.defs.PumpTempBasalType;
import info.nightscout.androidaps.plugins.PumpCommon.defs.PumpType;

/**
 * Created by mike on 08.12.2016.
 */

public class PumpDescription {
    public PumpType pumpType = PumpType.GenericAAPS;

    public PumpDescription () {
        resetSettings();
    }

    public static final int NONE = 0;
    public static final int PERCENT = 0x01;
    public static final int ABSOLUTE = 0x02;

    public boolean isBolusCapable;
    public double bolusStep;

    public boolean isExtendedBolusCapable;
    public double extendedBolusStep;
    public double extendedBolusDurationStep;
    public double extendedBolusMaxDuration;

    public boolean isTempBasalCapable;
    public int tempBasalStyle;

    public int maxTempPercent;
    public int tempPercentStep;

    public double maxTempAbsolute;
    public double tempAbsoluteStep;

    public int tempDurationStep;
    public boolean tempDurationStep15mAllowed;
    public boolean tempDurationStep30mAllowed;
    public int tempMaxDuration;

    public boolean isSetBasalProfileCapable;
    public double basalStep;
    public double basalMinimumRate;
    public double basalMaximumRate;

    public boolean isRefillingCapable;

    public boolean storesCarbInfo;

    public boolean is30minBasalRatesCapable;

    public boolean supportsTDDs;
    public boolean needsManualTDDLoad;


    public void resetSettings() {
        isBolusCapable = true;
        bolusStep = 0.1d;

        isExtendedBolusCapable = true;
        extendedBolusStep = 0.1d;
        extendedBolusDurationStep = 30;
        extendedBolusMaxDuration = 12 * 60;

        isTempBasalCapable = true;
        tempBasalStyle = PERCENT;
        maxTempPercent = 200;
        tempPercentStep = 10;
        maxTempAbsolute = 10;
        tempAbsoluteStep = 0.05d;
        tempDurationStep = 60;
        tempMaxDuration = 12 * 60;
        tempDurationStep15mAllowed = false;
        tempDurationStep30mAllowed = false;

        isSetBasalProfileCapable = true;
        basalStep = 0.01d;
        basalMinimumRate = 0.04d;
        basalMaximumRate = 25d;
        is30minBasalRatesCapable = false;

        isRefillingCapable = false;
        storesCarbInfo = true;

        supportsTDDs = false;
        needsManualTDDLoad = true;
    }

    public void setPumpDescription(PumpType pumpType) {
        resetSettings();
        this.pumpType = pumpType;

        PumpCapability pumpCapability = pumpType.getPumpCapability();

        isBolusCapable = pumpCapability.hasCapability(PumpCapability.Bolus);
        bolusStep = pumpType.getBolusSize();

        isExtendedBolusCapable = pumpCapability.hasCapability(PumpCapability.ExtendedBolus);
        extendedBolusStep = pumpType.getExtendedBolusSettings().getStep();
        extendedBolusDurationStep = pumpType.getExtendedBolusSettings().getDurationStep();
        extendedBolusMaxDuration = pumpType.getExtendedBolusSettings().getMaxDuration();

        isTempBasalCapable = pumpCapability.hasCapability(PumpCapability.TempBasal);

        if (pumpType.getPumpTempBasalType() == PumpTempBasalType.Percent) {
            tempBasalStyle = PERCENT;
            maxTempPercent = pumpType.getTbrSettings().getMaxDose().intValue();
            tempPercentStep = (int) pumpType.getTbrSettings().getStep();
        } else {
            tempBasalStyle = ABSOLUTE;
            maxTempAbsolute = pumpType.getTbrSettings().getMaxDose();
            tempAbsoluteStep = pumpType.getTbrSettings().getStep();
        }

        tempDurationStep = pumpType.getTbrSettings().getDurationStep();
        tempMaxDuration = pumpType.getTbrSettings().getMaxDuration();

        tempDurationStep15mAllowed = pumpType.getSpecialBasalDurations()
                .hasCapability(PumpCapability.BasalRate_Duration15minAllowed);
        tempDurationStep30mAllowed = pumpType.getSpecialBasalDurations()
                .hasCapability(PumpCapability.BasalRate_Duration30minAllowed);

        isSetBasalProfileCapable = pumpCapability.hasCapability(PumpCapability.BasalProfileSet);
        basalStep = pumpType.getBaseBasalStep();
        basalMinimumRate = pumpType.getBaseBasalMinValue();

        isRefillingCapable = pumpCapability.hasCapability(PumpCapability.Refill);
        storesCarbInfo = pumpCapability.hasCapability(PumpCapability.StoreCarbInfo);

        supportsTDDs = pumpCapability.hasCapability(PumpCapability.TDD);
        needsManualTDDLoad = pumpCapability.hasCapability(PumpCapability.ManualTDDLoad);

        is30minBasalRatesCapable = pumpCapability.hasCapability(PumpCapability.BasalRate30min);
    }

<<<<<<< HEAD
    public boolean supportsTDDs = false;
    public boolean needsManualTDDLoad = true;


    public void resetSettings()
    {
        isBolusCapable = true;
        bolusStep = 0.1d;

        isExtendedBolusCapable = true;
        extendedBolusStep = 0.1d;
        extendedBolusDurationStep = 30;
        extendedBolusMaxDuration = 12 * 60;

        isTempBasalCapable = true;
        tempBasalStyle = PERCENT;

        maxTempPercent = 200;
        tempPercentStep = 10;

        maxTempAbsolute = 10;
        tempAbsoluteStep = 0.05d;

        tempDurationStep = 60;
        tempMaxDuration = 12 * 60;


        isSetBasalProfileCapable = true;
        basalStep = 0.01d;
        basalMinimumRate = 0.04d;

        isRefillingCapable = false;

        storesCarbInfo = true;

    }


=======
>>>>>>> 53389fea
}<|MERGE_RESOLUTION|>--- conflicted
+++ resolved
@@ -136,45 +136,4 @@
         is30minBasalRatesCapable = pumpCapability.hasCapability(PumpCapability.BasalRate30min);
     }
 
-<<<<<<< HEAD
-    public boolean supportsTDDs = false;
-    public boolean needsManualTDDLoad = true;
-
-
-    public void resetSettings()
-    {
-        isBolusCapable = true;
-        bolusStep = 0.1d;
-
-        isExtendedBolusCapable = true;
-        extendedBolusStep = 0.1d;
-        extendedBolusDurationStep = 30;
-        extendedBolusMaxDuration = 12 * 60;
-
-        isTempBasalCapable = true;
-        tempBasalStyle = PERCENT;
-
-        maxTempPercent = 200;
-        tempPercentStep = 10;
-
-        maxTempAbsolute = 10;
-        tempAbsoluteStep = 0.05d;
-
-        tempDurationStep = 60;
-        tempMaxDuration = 12 * 60;
-
-
-        isSetBasalProfileCapable = true;
-        basalStep = 0.01d;
-        basalMinimumRate = 0.04d;
-
-        isRefillingCapable = false;
-
-        storesCarbInfo = true;
-
-    }
-
-
-=======
->>>>>>> 53389fea
 }