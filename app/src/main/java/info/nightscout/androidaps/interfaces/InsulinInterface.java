package info.nightscout.androidaps.interfaces;

import java.util.Date;

import info.nightscout.androidaps.data.Iob;
import info.nightscout.androidaps.db.Treatment;

/**
 * Created by mike on 17.04.2017.
 */

public interface InsulinInterface {
    int FASTACTINGINSULIN = 0;
    int FASTACTINGINSULINPROLONGED = 1;
    int OREF_RAPID_ACTING = 2;
    int OREF_ULTRA_RAPID_ACTING = 3;
    int OREF_FREE_PEAK = 4;


    int getId();
    String getFriendlyName();
    String getComment();
    double getDia();
<<<<<<< HEAD
    Iob iobCalcForTreatment(Treatment treatment, long time, Double dia);
=======
    public Iob iobCalcForTreatment(Treatment treatment, long time, double dia);
>>>>>>> 5bc6ea04
}<|MERGE_RESOLUTION|>--- conflicted
+++ resolved
@@ -21,9 +21,5 @@
     String getFriendlyName();
     String getComment();
     double getDia();
-<<<<<<< HEAD
-    Iob iobCalcForTreatment(Treatment treatment, long time, Double dia);
-=======
-    public Iob iobCalcForTreatment(Treatment treatment, long time, double dia);
->>>>>>> 5bc6ea04
+    Iob iobCalcForTreatment(Treatment treatment, long time, double dia);
 }