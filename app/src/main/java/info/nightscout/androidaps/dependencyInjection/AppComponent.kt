package info.nightscout.androidaps.dependencyInjection

import dagger.BindsInstance
import dagger.Component
import dagger.android.AndroidInjectionModule
import dagger.android.AndroidInjector
import info.nightscout.androidaps.MainApp
import info.nightscout.androidaps.core.dependencyInjection.CoreModule
import info.nightscout.androidaps.data.Profile
import info.nightscout.androidaps.data.ProfileStore
import info.nightscout.androidaps.data.PumpEnactResult
import info.nightscout.androidaps.db.BgReading
import info.nightscout.androidaps.db.CareportalEvent
import info.nightscout.androidaps.db.ProfileSwitch
import info.nightscout.androidaps.db.TemporaryBasal
import info.nightscout.androidaps.plugins.aps.logger.LoggerCallback
import info.nightscout.androidaps.plugins.aps.loop.APSResult
import info.nightscout.androidaps.plugins.aps.openAPSAMA.DetermineBasalResultAMA
import info.nightscout.androidaps.plugins.aps.openAPSSMB.DetermineBasalAdapterSMBJS
import info.nightscout.androidaps.plugins.aps.openAPSSMB.DetermineBasalResultSMB
import info.nightscout.androidaps.plugins.constraints.objectives.objectives.*
import info.nightscout.androidaps.plugins.general.automation.AutomationEvent
import info.nightscout.androidaps.plugins.general.automation.actions.*
import info.nightscout.androidaps.plugins.general.automation.elements.*
import info.nightscout.androidaps.plugins.general.automation.triggers.*
import info.nightscout.androidaps.plugins.general.overview.graphData.GraphData
import info.nightscout.androidaps.plugins.general.overview.notifications.NotificationWithAction
import info.nightscout.androidaps.plugins.general.smsCommunicator.AuthRequest
import info.nightscout.androidaps.plugins.iob.iobCobCalculator.AutosensData
import info.nightscout.androidaps.plugins.iob.iobCobCalculator.GlucoseStatus
import info.nightscout.androidaps.plugins.iob.iobCobCalculator.IobCobOref1Thread
import info.nightscout.androidaps.plugins.iob.iobCobCalculator.IobCobThread
import info.nightscout.androidaps.plugins.pump.common.hw.rileylink.RileyLinkCommunicationManager
import info.nightscout.androidaps.plugins.pump.common.hw.rileylink.ble.RFSpy
import info.nightscout.androidaps.plugins.pump.common.hw.rileylink.ble.RileyLinkBLE
import info.nightscout.androidaps.plugins.pump.common.hw.rileylink.ble.command.SendAndListen
import info.nightscout.androidaps.plugins.pump.common.hw.rileylink.ble.command.SetPreamble
import info.nightscout.androidaps.plugins.pump.common.hw.rileylink.ble.data.RadioPacket
import info.nightscout.androidaps.plugins.pump.common.hw.rileylink.ble.data.RadioResponse
import info.nightscout.androidaps.plugins.pump.common.hw.rileylink.service.tasks.*
import info.nightscout.androidaps.plugins.pump.medtronic.comm.MedtronicCommunicationManager
import info.nightscout.androidaps.plugins.pump.medtronic.comm.ui.MedtronicUITask
import info.nightscout.androidaps.plugins.treatments.Treatment
import info.nightscout.androidaps.queue.CommandQueue
import info.nightscout.androidaps.queue.commands.*
import info.nightscout.androidaps.setupwizard.SWEventListener
import info.nightscout.androidaps.setupwizard.SWScreen
import info.nightscout.androidaps.setupwizard.elements.*
import info.nightscout.androidaps.utils.wizard.BolusWizard
import info.nightscout.androidaps.utils.wizard.QuickWizardEntry
import javax.inject.Singleton

@Singleton
@Component(
    modules = [
        AndroidInjectionModule::class,
        CoreModule::class,
        ActivitiesModule::class,
        FragmentsModule::class,
        AppModule::class,
        ReceiversModule::class,
        ServicesModule::class,
        AutomationModule::class,
        CommandQueueModule::class,
        ObjectivesModule::class,
        WizardModule::class,
        MedtronicModule::class,
        APSModule::class,
        PreferencesModule::class,
        OverviewModule::class,
        DataClassesModule::class,
        SMSModule::class,
<<<<<<< HEAD
        OmnipodModule::class
=======
        UIModule::class
>>>>>>> cf291b3a
    ]
)
interface AppComponent : AndroidInjector<MainApp> {

    @Component.Builder
    interface Builder {

        @BindsInstance
        fun application(mainApp: MainApp): Builder

        fun build(): AppComponent
    }
}<|MERGE_RESOLUTION|>--- conflicted
+++ resolved
@@ -70,11 +70,8 @@
         OverviewModule::class,
         DataClassesModule::class,
         SMSModule::class,
-<<<<<<< HEAD
+        UIModule::class,
         OmnipodModule::class
-=======
-        UIModule::class
->>>>>>> cf291b3a
     ]
 )
 interface AppComponent : AndroidInjector<MainApp> {
