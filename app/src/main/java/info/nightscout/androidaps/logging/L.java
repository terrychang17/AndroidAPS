--- conflicted
+++ resolved
@@ -95,11 +95,8 @@
     public static final String PROFILE = "PROFILE";
     public static final String CONFIGBUILDER = "CONFIGBUILDER";
     public static final String UI = "UI";
-<<<<<<< HEAD
+    public static final String LOCATION = "LOCATION";
     public static final String SMS = "SMS";
-=======
-    public static final String LOCATION = "LOCATION";
->>>>>>> 97a7a75c
 
     private static void initialize() {
         logElements = new ArrayList<>();
