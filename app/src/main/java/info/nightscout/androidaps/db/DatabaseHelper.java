package info.nightscout.androidaps.db;

import java.sql.SQLException;
import java.util.ArrayList;
import java.util.Calendar;
import java.util.Date;
import java.util.GregorianCalendar;
import java.util.List;
import java.util.concurrent.Executors;
import java.util.concurrent.ScheduledExecutorService;
import java.util.concurrent.ScheduledFuture;
import java.util.concurrent.TimeUnit;

import org.json.JSONException;
import org.json.JSONObject;
import org.slf4j.Logger;
import org.slf4j.LoggerFactory;

import android.content.Context;
import android.database.DatabaseUtils;
import android.database.sqlite.SQLiteDatabase;
import android.support.annotation.Nullable;

import com.j256.ormlite.android.apptools.OrmLiteSqliteOpenHelper;
import com.j256.ormlite.dao.CloseableIterator;
import com.j256.ormlite.dao.Dao;
import com.j256.ormlite.stmt.PreparedQuery;
import com.j256.ormlite.stmt.QueryBuilder;
import com.j256.ormlite.stmt.Where;
import com.j256.ormlite.support.ConnectionSource;
import com.j256.ormlite.table.TableUtils;

import info.nightscout.androidaps.Constants;
import info.nightscout.androidaps.MainApp;
import info.nightscout.androidaps.data.OverlappingIntervals;
import info.nightscout.androidaps.data.Profile;
import info.nightscout.androidaps.data.ProfileStore;
import info.nightscout.androidaps.events.EventCareportalEventChange;
import info.nightscout.androidaps.events.EventExtendedBolusChange;
import info.nightscout.androidaps.events.EventNewBG;
import info.nightscout.androidaps.events.EventProfileSwitchChange;
import info.nightscout.androidaps.events.EventRefreshOverview;
import info.nightscout.androidaps.events.EventReloadProfileSwitchData;
import info.nightscout.androidaps.events.EventReloadTempBasalData;
import info.nightscout.androidaps.events.EventReloadTreatmentData;
import info.nightscout.androidaps.events.EventTempBasalChange;
import info.nightscout.androidaps.events.EventTempTargetChange;
import info.nightscout.androidaps.interfaces.ProfileInterface;
import info.nightscout.androidaps.logging.L;
import info.nightscout.androidaps.plugins.ConfigBuilder.ConfigBuilderPlugin;
import info.nightscout.androidaps.plugins.IobCobCalculator.events.EventNewHistoryData;
import info.nightscout.androidaps.plugins.NSClientInternal.NSUpload;
import info.nightscout.androidaps.plugins.PumpDanaR.activities.DanaRNSHistorySync;
import info.nightscout.androidaps.plugins.PumpDanaR.comm.RecordTypes;
import info.nightscout.androidaps.plugins.PumpVirtual.VirtualPumpPlugin;
import info.nightscout.utils.JsonHelper;
import info.nightscout.utils.PercentageSplitter;
import info.nightscout.utils.ToastUtils;

/**
 * This Helper contains all resource to provide a central DB management functionality. Only methods handling
 * data-structure (and not the DB content) should be contained in here (meaning DDL and not SQL).
 * <p>
 * This class can safely be called from Services, but should not call Services to avoid circular dependencies. One major
 * issue with this (right now) are the scheduled events, which are put into the service. Therefor all direct calls to
 * the corresponding methods (eg. resetDatabases) should be done by a central service.
 */
public class DatabaseHelper extends OrmLiteSqliteOpenHelper {

    private static Logger log = LoggerFactory.getLogger(L.DATABASE);

    public static final String DATABASE_NAME = "AndroidAPSDb";
    public static final String DATABASE_BGREADINGS = "BgReadings";
    public static final String DATABASE_TEMPORARYBASALS = "TemporaryBasals";
    public static final String DATABASE_EXTENDEDBOLUSES = "ExtendedBoluses";
    public static final String DATABASE_TEMPTARGETS = "TempTargets";
    public static final String DATABASE_DANARHISTORY = "DanaRHistory";
    public static final String DATABASE_DBREQUESTS = "DBRequests";
    public static final String DATABASE_CAREPORTALEVENTS = "CareportalEvents";
    public static final String DATABASE_PROFILESWITCHES = "ProfileSwitches";
    public static final String DATABASE_TDDS = "TDDs";

    private static final int DATABASE_VERSION = 9;

    public static Long earliestDataChange = null;

    private static final ScheduledExecutorService bgWorker = Executors.newSingleThreadScheduledExecutor();
    private static ScheduledFuture<?> scheduledBgPost = null;

    private static final ScheduledExecutorService tempBasalsWorker = Executors.newSingleThreadScheduledExecutor();
    private static ScheduledFuture<?> scheduledTemBasalsPost = null;

    private static final ScheduledExecutorService tempTargetWorker = Executors.newSingleThreadScheduledExecutor();
    private static ScheduledFuture<?> scheduledTemTargetPost = null;

    private static final ScheduledExecutorService extendedBolusWorker = Executors.newSingleThreadScheduledExecutor();
    private static ScheduledFuture<?> scheduledExtendedBolusPost = null;

    private static final ScheduledExecutorService careportalEventWorker = Executors.newSingleThreadScheduledExecutor();
    private static ScheduledFuture<?> scheduledCareportalEventPost = null;

    private static final ScheduledExecutorService profileSwitchEventWorker = Executors
        .newSingleThreadScheduledExecutor();
    private static ScheduledFuture<?> scheduledProfileSwitchEventPost = null;

    private int oldVersion = 0;
    private int newVersion = 0;


    public DatabaseHelper(Context context) {
        super(context, DATABASE_NAME, null, DATABASE_VERSION);
        onCreate(getWritableDatabase(), getConnectionSource());
        // onUpgrade(getWritableDatabase(), getConnectionSource(), 1,1);
    }


    @Override
    public void onCreate(SQLiteDatabase database, ConnectionSource connectionSource) {
        try {
            if (L.isEnabled(L.DATABASE))
                log.info("onCreate");
            TableUtils.createTableIfNotExists(connectionSource, TempTarget.class);
            TableUtils.createTableIfNotExists(connectionSource, BgReading.class);
            TableUtils.createTableIfNotExists(connectionSource, DanaRHistoryRecord.class);
            TableUtils.createTableIfNotExists(connectionSource, DbRequest.class);
            TableUtils.createTableIfNotExists(connectionSource, TemporaryBasal.class);
            TableUtils.createTableIfNotExists(connectionSource, ExtendedBolus.class);
            TableUtils.createTableIfNotExists(connectionSource, CareportalEvent.class);
            TableUtils.createTableIfNotExists(connectionSource, ProfileSwitch.class);
            TableUtils.createTableIfNotExists(connectionSource, TDD.class);
        } catch (SQLException e) {
            log.error("Can't create database", e);
            throw new RuntimeException(e);
        }
    }


    @Override
    public void onUpgrade(SQLiteDatabase database, ConnectionSource connectionSource, int oldVersion, int newVersion) {
        try {
            this.oldVersion = oldVersion;
            this.newVersion = newVersion;

            if (oldVersion == 7 && newVersion == 8) {
                log.debug("Upgrading database from v7 to v8");
            } else if (oldVersion == 8 && newVersion == 9) {
                log.debug("Upgrading database from v8 to v9");
            } else {
                log.info(DatabaseHelper.class.getName(), "onUpgrade");
                TableUtils.dropTable(connectionSource, TempTarget.class, true);
                TableUtils.dropTable(connectionSource, BgReading.class, true);
                TableUtils.dropTable(connectionSource, DanaRHistoryRecord.class, true);
                TableUtils.dropTable(connectionSource, DbRequest.class, true);
                TableUtils.dropTable(connectionSource, TemporaryBasal.class, true);
                TableUtils.dropTable(connectionSource, ExtendedBolus.class, true);
                TableUtils.dropTable(connectionSource, CareportalEvent.class, true);
                TableUtils.dropTable(connectionSource, ProfileSwitch.class, true);
                onCreate(database, connectionSource);
            }
        } catch (SQLException e) {
            log.error("Can't drop databases", e);
            throw new RuntimeException(e);
        }
    }

<<<<<<< HEAD
=======
    @Override
    public void onDowngrade(SQLiteDatabase db, int oldVersion, int newVersion) {
        log.info("Do nothing for downgrading...");
        log.debug("oldVersion: {}, newVersion: {}", oldVersion, newVersion);
    }
>>>>>>> e0a592f9

    public int getOldVersion() {
        return oldVersion;
    }


    public int getNewVersion() {
        return newVersion;
    }


    /**
     * Close the database connections and clear any cached DAOs.
     */
    @Override
    public void close() {
        super.close();
    }


    public long size(String database) {
        return DatabaseUtils.queryNumEntries(getReadableDatabase(), database);
    }


    // --------------------- DB resets ---------------------

    public void resetDatabases() {
        try {
            TableUtils.dropTable(connectionSource, TempTarget.class, true);
            TableUtils.dropTable(connectionSource, BgReading.class, true);
            TableUtils.dropTable(connectionSource, DanaRHistoryRecord.class, true);
            TableUtils.dropTable(connectionSource, DbRequest.class, true);
            TableUtils.dropTable(connectionSource, TemporaryBasal.class, true);
            TableUtils.dropTable(connectionSource, ExtendedBolus.class, true);
            TableUtils.dropTable(connectionSource, CareportalEvent.class, true);
            TableUtils.dropTable(connectionSource, ProfileSwitch.class, true);
            TableUtils.dropTable(connectionSource, TDD.class, true);
            TableUtils.createTableIfNotExists(connectionSource, TempTarget.class);
            TableUtils.createTableIfNotExists(connectionSource, BgReading.class);
            TableUtils.createTableIfNotExists(connectionSource, DanaRHistoryRecord.class);
            TableUtils.createTableIfNotExists(connectionSource, DbRequest.class);
            TableUtils.createTableIfNotExists(connectionSource, TemporaryBasal.class);
            TableUtils.createTableIfNotExists(connectionSource, ExtendedBolus.class);
            TableUtils.createTableIfNotExists(connectionSource, CareportalEvent.class);
            TableUtils.createTableIfNotExists(connectionSource, ProfileSwitch.class);
            TableUtils.createTableIfNotExists(connectionSource, TDD.class);
            updateEarliestDataChange(0);
        } catch (SQLException e) {
            log.error("Unhandled exception", e);
        }
        VirtualPumpPlugin.getPlugin().setFakingStatus(true);
        scheduleBgChange(null); // trigger refresh
        scheduleTemporaryBasalChange();
        scheduleExtendedBolusChange();
        scheduleTemporaryTargetChange();
        scheduleCareportalEventChange();
        scheduleProfileSwitchChange();
        new java.util.Timer().schedule(new java.util.TimerTask() {

            @Override
            public void run() {
                MainApp.bus().post(new EventRefreshOverview("resetDatabases"));
            }
        }, 3000);
    }


    public void resetTempTargets() {
        try {
            TableUtils.dropTable(connectionSource, TempTarget.class, true);
            TableUtils.createTableIfNotExists(connectionSource, TempTarget.class);
        } catch (SQLException e) {
            log.error("Unhandled exception", e);
        }
        scheduleTemporaryTargetChange();
    }


    public void resetTemporaryBasals() {
        try {
            TableUtils.dropTable(connectionSource, TemporaryBasal.class, true);
            TableUtils.createTableIfNotExists(connectionSource, TemporaryBasal.class);
            updateEarliestDataChange(0);
        } catch (SQLException e) {
            log.error("Unhandled exception", e);
        }
        VirtualPumpPlugin.getPlugin().setFakingStatus(false);
        scheduleTemporaryBasalChange();
    }


    public void resetExtededBoluses() {
        try {
            TableUtils.dropTable(connectionSource, ExtendedBolus.class, true);
            TableUtils.createTableIfNotExists(connectionSource, ExtendedBolus.class);
            updateEarliestDataChange(0);
        } catch (SQLException e) {
            log.error("Unhandled exception", e);
        }
        scheduleExtendedBolusChange();
    }


    public void resetCareportalEvents() {
        try {
            TableUtils.dropTable(connectionSource, CareportalEvent.class, true);
            TableUtils.createTableIfNotExists(connectionSource, CareportalEvent.class);
        } catch (SQLException e) {
            log.error("Unhandled exception", e);
        }
        scheduleCareportalEventChange();
    }


    public void resetProfileSwitch() {
        try {
            TableUtils.dropTable(connectionSource, ProfileSwitch.class, true);
            TableUtils.createTableIfNotExists(connectionSource, ProfileSwitch.class);
        } catch (SQLException e) {
            log.error("Unhandled exception", e);
        }
        scheduleProfileSwitchChange();
    }


    public void resetTDDs() {
        try {
            TableUtils.dropTable(connectionSource, TDD.class, true);
            TableUtils.createTableIfNotExists(connectionSource, TDD.class);
        } catch (SQLException e) {
            log.error("Unhandled exception", e);
        }
    }


    // ------------------ getDao -------------------------------------------

    private Dao<TempTarget, Long> getDaoTempTargets() throws SQLException {
        return getDao(TempTarget.class);
    }


    private Dao<BgReading, Long> getDaoBgReadings() throws SQLException {
        return getDao(BgReading.class);
    }


    private Dao<DanaRHistoryRecord, String> getDaoDanaRHistory() throws SQLException {
        return getDao(DanaRHistoryRecord.class);
    }


    private Dao<TDD, String> getDaoTDD() throws SQLException {
        return getDao(TDD.class);
    }


    private Dao<DbRequest, String> getDaoDbRequest() throws SQLException {
        return getDao(DbRequest.class);
    }


    private Dao<TemporaryBasal, Long> getDaoTemporaryBasal() throws SQLException {
        return getDao(TemporaryBasal.class);
    }


    private Dao<ExtendedBolus, Long> getDaoExtendedBolus() throws SQLException {
        return getDao(ExtendedBolus.class);
    }


    private Dao<CareportalEvent, Long> getDaoCareportalEvents() throws SQLException {
        return getDao(CareportalEvent.class);
    }


    private Dao<ProfileSwitch, Long> getDaoProfileSwitch() throws SQLException {
        return getDao(ProfileSwitch.class);
    }


    public static long roundDateToSec(long date) {
        long rounded = date - date % 1000;
        if (rounded != date)
            if (L.isEnabled(L.DATABASE))
                log.debug("Rounding " + date + " to " + rounded);
        return rounded;
    }


    // ------------------- BgReading handling -----------------------

    public boolean createIfNotExists(BgReading bgReading, String from) {
        try {
            bgReading.date = roundDateToSec(bgReading.date);
            BgReading old = getDaoBgReadings().queryForId(bgReading.date);
            if (old == null) {
                getDaoBgReadings().create(bgReading);
                if (L.isEnabled(L.DATABASE))
                    log.debug("BG: New record from: " + from + " " + bgReading.toString());
                scheduleBgChange(bgReading);
                return true;
            }
            if (!old.isEqual(bgReading)) {
                if (L.isEnabled(L.DATABASE))
                    log.debug("BG: Similiar found: " + old.toString());
                old.copyFrom(bgReading);
                getDaoBgReadings().update(old);
                if (L.isEnabled(L.DATABASE))
                    log.debug("BG: Updating record from: " + from + " New data: " + old.toString());
                scheduleBgChange(bgReading);
                return false;
            }
        } catch (SQLException e) {
            log.error("Unhandled exception", e);
        }
        return false;
    }


    public void update(BgReading bgReading) {
        bgReading.date = roundDateToSec(bgReading.date);
        try {
            getDaoBgReadings().update(bgReading);
        } catch (SQLException e) {
            log.error("Unhandled exception", e);
        }
    }


    private static void scheduleBgChange(@Nullable final BgReading bgReading) {
        class PostRunnable implements Runnable {

            public void run() {
                if (L.isEnabled(L.DATABASE))
                    log.debug("Firing EventNewBg");
                MainApp.bus().post(new EventNewBG(bgReading));
                scheduledBgPost = null;
            }
        }
        // prepare task for execution in 1 sec
        // cancel waiting task to prevent sending multiple posts
        if (scheduledBgPost != null)
            scheduledBgPost.cancel(false);
        Runnable task = new PostRunnable();
        final int sec = 1;
        scheduledBgPost = bgWorker.schedule(task, sec, TimeUnit.SECONDS);

    }


    /*
     * Return last BgReading from database or null if db is empty
     */
    @Nullable
    public static BgReading lastBg() {
        List<BgReading> bgList = null;

        try {
            Dao<BgReading, Long> daoBgReadings = MainApp.getDbHelper().getDaoBgReadings();
            QueryBuilder<BgReading, Long> queryBuilder = daoBgReadings.queryBuilder();
            queryBuilder.orderBy("date", false);
            queryBuilder.limit(1L);
            queryBuilder.where().ge("value", 39).and().eq("isValid", true);
            PreparedQuery<BgReading> preparedQuery = queryBuilder.prepare();
            bgList = daoBgReadings.query(preparedQuery);

        } catch (SQLException e) {
            log.error("Unhandled exception", e);
        }
        if (bgList != null && bgList.size() > 0)
            return bgList.get(0);
        else
            return null;
    }


    /*
     * Return bg reading if not old ( <9 min )
     * or null if older
     */
    @Nullable
    public static BgReading actualBg() {
        BgReading lastBg = lastBg();

        if (lastBg == null)
            return null;

        if (lastBg.date > System.currentTimeMillis() - 9 * 60 * 1000)
            return lastBg;

        return null;
    }


    public List<BgReading> getBgreadingsDataFromTime(long mills, boolean ascending) {
        try {
            Dao<BgReading, Long> daoBgreadings = getDaoBgReadings();
            List<BgReading> bgReadings;
            QueryBuilder<BgReading, Long> queryBuilder = daoBgreadings.queryBuilder();
            queryBuilder.orderBy("date", ascending);
            Where where = queryBuilder.where();
            where.ge("date", mills).and().ge("value", 39).and().eq("isValid", true);
            PreparedQuery<BgReading> preparedQuery = queryBuilder.prepare();
            bgReadings = daoBgreadings.query(preparedQuery);
            return bgReadings;
        } catch (SQLException e) {
            log.error("Unhandled exception", e);
        }
        return new ArrayList<BgReading>();
    }


    public List<BgReading> getBgreadingsDataFromTime(long start, long end, boolean ascending) {
        try {
            Dao<BgReading, Long> daoBgreadings = getDaoBgReadings();
            List<BgReading> bgReadings;
            QueryBuilder<BgReading, Long> queryBuilder = daoBgreadings.queryBuilder();
            queryBuilder.orderBy("date", ascending);
            Where where = queryBuilder.where();
            where.between("date", start, end).and().ge("value", 39).and().eq("isValid", true);
            PreparedQuery<BgReading> preparedQuery = queryBuilder.prepare();
            bgReadings = daoBgreadings.query(preparedQuery);
            return bgReadings;
        } catch (SQLException e) {
            log.error("Unhandled exception", e);
        }
        return new ArrayList<BgReading>();
    }


    public List<BgReading> getAllBgreadingsDataFromTime(long mills, boolean ascending) {
        try {
            Dao<BgReading, Long> daoBgreadings = getDaoBgReadings();
            List<BgReading> bgReadings;
            QueryBuilder<BgReading, Long> queryBuilder = daoBgreadings.queryBuilder();
            queryBuilder.orderBy("date", ascending);
            Where where = queryBuilder.where();
            where.ge("date", mills);
            PreparedQuery<BgReading> preparedQuery = queryBuilder.prepare();
            bgReadings = daoBgreadings.query(preparedQuery);
            return bgReadings;
        } catch (SQLException e) {
            log.error("Unhandled exception", e);
        }
        return new ArrayList<BgReading>();
    }


    // ------------------- TDD handling -----------------------
    public void createOrUpdateTDD(TDD tdd) {
        try {
            Dao<TDD, String> dao = getDaoTDD();
            dao.createOrUpdate(tdd);
        } catch (SQLException e) {
            ToastUtils.showToastInUiThread(MainApp.instance(), "createOrUpdate-Exception");
            log.error("Unhandled exception", e);
        }
    }


    public List<TDD> getTDDs() {
        List<TDD> tddList;
        try {
            QueryBuilder<TDD, String> queryBuilder = getDaoTDD().queryBuilder();
            queryBuilder.orderBy("date", false);
            queryBuilder.limit(10L);
            PreparedQuery<TDD> preparedQuery = queryBuilder.prepare();
            tddList = getDaoTDD().query(preparedQuery);
        } catch (SQLException e) {
            log.error("Unhandled exception", e);
            tddList = new ArrayList<>();
        }
        return tddList;
    }


    // FIXME
    public List<TDD> getTDDsForLastXDays(int days) {
        List<TDD> tddList;
        GregorianCalendar gc = new GregorianCalendar();
        gc.add(Calendar.DAY_OF_YEAR, (-1) * days);

        Date d = new Date(gc.get(Calendar.YEAR), gc.get(Calendar.MONTH), gc.get(Calendar.DAY_OF_MONTH), 0, 0, 0);

        try {
            QueryBuilder<TDD, String> queryBuilder = getDaoTDD().queryBuilder();
            queryBuilder.orderBy("date", false);
            Where<TDD, String> where = queryBuilder.where();
            where.ge("date", d.getTime());
            queryBuilder.limit(10L);
            PreparedQuery<TDD> preparedQuery = queryBuilder.prepare();
            tddList = getDaoTDD().query(preparedQuery);
        } catch (SQLException e) {
            log.error("Unhandled exception", e);
            tddList = new ArrayList<>();
        }
        return tddList;
    }


    // ------------- DbRequests handling -------------------

    public void create(DbRequest dbr) {
        try {
            getDaoDbRequest().create(dbr);
        } catch (SQLException e) {
            log.error("Unhandled exception", e);
        }
    }


    public int delete(DbRequest dbr) {
        try {
            return getDaoDbRequest().delete(dbr);
        } catch (SQLException e) {
            log.error("Unhandled exception", e);
        }
        return 0;
    }


    public int deleteDbRequest(String nsClientId) {
        try {
            return getDaoDbRequest().deleteById(nsClientId);
        } catch (SQLException e) {
            log.error("Unhandled exception", e);
        }
        return 0;
    }


    public void deleteDbRequestbyMongoId(String action, String id) {
        try {
            QueryBuilder<DbRequest, String> queryBuilder = getDaoDbRequest().queryBuilder();
            Where where = queryBuilder.where();
            where.eq("_id", id).and().eq("action", action);
            queryBuilder.limit(10L);
            PreparedQuery<DbRequest> preparedQuery = queryBuilder.prepare();
            List<DbRequest> dbList = getDaoDbRequest().query(preparedQuery);
            for (DbRequest r : dbList) {
                delete(r);
            }
        } catch (SQLException e) {
            log.error("Unhandled exception", e);
        }
    }


    public void deleteAllDbRequests() {
        try {
            TableUtils.clearTable(connectionSource, DbRequest.class);
        } catch (SQLException e) {
            log.error("Unhandled exception", e);
        }
    }


    public CloseableIterator getDbRequestInterator() {
        try {
            return getDaoDbRequest().closeableIterator();
        } catch (SQLException e) {
            log.error("Unhandled exception", e);
            return null;
        }
    }


    // -------------------- TREATMENT HANDLING -------------------

    public static void updateEarliestDataChange(long newDate) {
        if (earliestDataChange == null) {
            earliestDataChange = newDate;
            return;
        }
        if (newDate < earliestDataChange) {
            earliestDataChange = newDate;
        }
    }


    // ---------------- TempTargets handling ---------------

    public List<TempTarget> getTemptargetsDataFromTime(long mills, boolean ascending) {
        try {
            Dao<TempTarget, Long> daoTempTargets = getDaoTempTargets();
            List<TempTarget> tempTargets;
            QueryBuilder<TempTarget, Long> queryBuilder = daoTempTargets.queryBuilder();
            queryBuilder.orderBy("date", ascending);
            Where where = queryBuilder.where();
            where.ge("date", mills);
            PreparedQuery<TempTarget> preparedQuery = queryBuilder.prepare();
            tempTargets = daoTempTargets.query(preparedQuery);
            return tempTargets;
        } catch (SQLException e) {
            log.error("Unhandled exception", e);
        }
        return new ArrayList<TempTarget>();
    }


    public boolean createOrUpdate(TempTarget tempTarget) {
        try {
            TempTarget old;
            tempTarget.date = roundDateToSec(tempTarget.date);

            if (tempTarget.source == Source.NIGHTSCOUT) {
                old = getDaoTempTargets().queryForId(tempTarget.date);
                if (old != null) {
                    if (!old.isEqual(tempTarget)) {
                        getDaoTempTargets().delete(old); // need to delete/create because date may change too
                        old.copyFrom(tempTarget);
                        getDaoTempTargets().create(old);
                        if (L.isEnabled(L.DATABASE))
                            log.debug("TEMPTARGET: Updating record by date from: "
                                + Source.getString(tempTarget.source) + " " + old.toString());
                        scheduleTemporaryTargetChange();
                        return true;
                    }
                    return false;
                }
                // find by NS _id
                if (tempTarget._id != null) {
                    QueryBuilder<TempTarget, Long> queryBuilder = getDaoTempTargets().queryBuilder();
                    Where where = queryBuilder.where();
                    where.eq("_id", tempTarget._id);
                    PreparedQuery<TempTarget> preparedQuery = queryBuilder.prepare();
                    List<TempTarget> trList = getDaoTempTargets().query(preparedQuery);
                    if (trList.size() > 0) {
                        old = trList.get(0);
                        if (!old.isEqual(tempTarget)) {
                            getDaoTempTargets().delete(old); // need to delete/create because date may change too
                            old.copyFrom(tempTarget);
                            getDaoTempTargets().create(old);
                            if (L.isEnabled(L.DATABASE))
                                log.debug("TEMPTARGET: Updating record by _id from: "
                                    + Source.getString(tempTarget.source) + " " + old.toString());
                            scheduleTemporaryTargetChange();
                            return true;
                        }
                    }
                }
                getDaoTempTargets().create(tempTarget);
                if (L.isEnabled(L.DATABASE))
                    log.debug("TEMPTARGET: New record from: " + Source.getString(tempTarget.source) + " "
                        + tempTarget.toString());
                scheduleTemporaryTargetChange();
                return true;
            }
            if (tempTarget.source == Source.USER) {
                getDaoTempTargets().create(tempTarget);
                if (L.isEnabled(L.DATABASE))
                    log.debug("TEMPTARGET: New record from: " + Source.getString(tempTarget.source) + " "
                        + tempTarget.toString());
                scheduleTemporaryTargetChange();
                return true;
            }
        } catch (SQLException e) {
            log.error("Unhandled exception", e);
        }
        return false;
    }


    public void delete(TempTarget tempTarget) {
        try {
            getDaoTempTargets().delete(tempTarget);
            scheduleTemporaryTargetChange();
        } catch (SQLException e) {
            log.error("Unhandled exception", e);
        }
    }


    private static void scheduleTemporaryTargetChange() {
        class PostRunnable implements Runnable {

            public void run() {
                if (L.isEnabled(L.DATABASE))
                    log.debug("Firing EventTempTargetChange");
                MainApp.bus().post(new EventTempTargetChange());
                scheduledTemTargetPost = null;
            }
        }
        // prepare task for execution in 1 sec
        // cancel waiting task to prevent sending multiple posts
        if (scheduledTemTargetPost != null)
            scheduledTemTargetPost.cancel(false);
        Runnable task = new PostRunnable();
        final int sec = 1;
        scheduledTemTargetPost = tempTargetWorker.schedule(task, sec, TimeUnit.SECONDS);

    }


    /*
     * {
     * "_id": "58795998aa86647ba4d68ce7",
     * "enteredBy": "",
     * "eventType": "Temporary Target",
     * "reason": "Eating Soon",
     * "targetTop": 80,
     * "targetBottom": 80,
     * "duration": 120,
     * "created_at": "2017-01-13T22:50:00.782Z",
     * "carbs": null,
     * "insulin": null
     * }
     */

    public void createTemptargetFromJsonIfNotExists(JSONObject trJson) {
        try {
            String units = JsonHelper.safeGetString(trJson, "units", Constants.MGDL);
            TempTarget tempTarget = new TempTarget().date(trJson.getLong("mills")).duration(trJson.getInt("duration"))
                .low(Profile.toMgdl(trJson.getDouble("targetBottom"), units))
                .high(Profile.toMgdl(trJson.getDouble("targetTop"), units))
                .reason(JsonHelper.safeGetString(trJson, "reason", ""))._id(trJson.getString("_id"))
                .source(Source.NIGHTSCOUT);
            createOrUpdate(tempTarget);
        } catch (JSONException e) {
            log.error("Unhandled exception: " + trJson.toString(), e);
        }
    }


    public void deleteTempTargetById(String _id) {
        TempTarget stored = findTempTargetById(_id);
        if (stored != null) {
            log.debug("TEMPTARGET: Removing TempTarget record from database: " + stored.toString());
            delete(stored);
            scheduleTemporaryTargetChange();
        }
    }


    public TempTarget findTempTargetById(String _id) {
        try {
            QueryBuilder<TempTarget, Long> queryBuilder = getDaoTempTargets().queryBuilder();
            Where where = queryBuilder.where();
            where.eq("_id", _id);
            PreparedQuery<TempTarget> preparedQuery = queryBuilder.prepare();
            List<TempTarget> list = getDaoTempTargets().query(preparedQuery);

            if (list.size() == 1) {
                return list.get(0);
            } else {
                return null;
            }
        } catch (SQLException e) {
            log.error("Unhandled exception", e);
        }
        return null;
    }


    // ----------------- DanaRHistory handling --------------------

    public void createOrUpdate(DanaRHistoryRecord record) {
        try {
            getDaoDanaRHistory().createOrUpdate(record);

            // If it is a TDD, store it for stats also.
            if (record.recordCode == RecordTypes.RECORD_TYPE_DAILY) {
                createOrUpdateTDD(new TDD(record.recordDate, record.recordDailyBolus, record.recordDailyBasal, 0));
            }

        } catch (SQLException e) {
            log.error("Unhandled exception", e);
        }
    }


    public List<DanaRHistoryRecord> getDanaRHistoryRecordsByType(byte type) {
        List<DanaRHistoryRecord> historyList;
        try {
            QueryBuilder<DanaRHistoryRecord, String> queryBuilder = getDaoDanaRHistory().queryBuilder();
            queryBuilder.orderBy("recordDate", false);
            Where where = queryBuilder.where();
            where.eq("recordCode", type);
            queryBuilder.limit(200L);
            PreparedQuery<DanaRHistoryRecord> preparedQuery = queryBuilder.prepare();
            historyList = getDaoDanaRHistory().query(preparedQuery);
        } catch (SQLException e) {
            log.error("Unhandled exception", e);
            historyList = new ArrayList<>();
        }
        return historyList;
    }


    public void updateDanaRHistoryRecordId(JSONObject trJson) {
        try {
            QueryBuilder<DanaRHistoryRecord, String> queryBuilder = getDaoDanaRHistory().queryBuilder();
            Where where = queryBuilder.where();
            where.ge("bytes", trJson.get(DanaRNSHistorySync.DANARSIGNATURE));
            PreparedQuery<DanaRHistoryRecord> preparedQuery = queryBuilder.prepare();
            List<DanaRHistoryRecord> list = getDaoDanaRHistory().query(preparedQuery);
            if (list.size() == 0) {
                // Record does not exists. Ignore
            } else if (list.size() == 1) {
                DanaRHistoryRecord record = list.get(0);
                if (record._id == null || !record._id.equals(trJson.getString("_id"))) {
                    if (L.isEnabled(L.DATABASE))
                        log.debug("Updating _id in DanaR history database: " + trJson.getString("_id"));
                    record._id = trJson.getString("_id");
                    getDaoDanaRHistory().update(record);
                } else {
                    // already set
                }
            }
        } catch (SQLException | JSONException e) {
            log.error("Unhandled exception: " + trJson.toString(), e);
        }
    }


    // ------------ TemporaryBasal handling ---------------

    // return true if new record was created
    public boolean createOrUpdate(TemporaryBasal tempBasal) {
        try {
            TemporaryBasal old;
            tempBasal.date = roundDateToSec(tempBasal.date);

            if (tempBasal.source == Source.PUMP) {
                // check for changed from pump change in NS
                QueryBuilder<TemporaryBasal, Long> queryBuilder = getDaoTemporaryBasal().queryBuilder();
                Where where = queryBuilder.where();
                where.eq("pumpId", tempBasal.pumpId);
                PreparedQuery<TemporaryBasal> preparedQuery = queryBuilder.prepare();
                List<TemporaryBasal> trList = getDaoTemporaryBasal().query(preparedQuery);
                if (trList.size() > 0) {
                    // do nothing, pump history record cannot be changed
                    if (L.isEnabled(L.DATABASE))
                        log.debug("TEMPBASAL: Already exists from: " + Source.getString(tempBasal.source) + " "
                            + tempBasal.toString());
                    return false;
                }
                getDaoTemporaryBasal().create(tempBasal);
                if (L.isEnabled(L.DATABASE))
                    log.debug("TEMPBASAL: New record from: " + Source.getString(tempBasal.source) + " "
                        + tempBasal.toString());
                updateEarliestDataChange(tempBasal.date);
                scheduleTemporaryBasalChange();
                return true;
            }
            if (tempBasal.source == Source.NIGHTSCOUT) {
                old = getDaoTemporaryBasal().queryForId(tempBasal.date);
                if (old != null) {
                    if (!old.isAbsolute && tempBasal.isAbsolute) { // converted to absolute by "ns_sync_use_absolute"
                        // so far ignore, do not convert back because it may not be accurate
                        return false;
                    }
                    if (!old.isEqual(tempBasal)) {
                        long oldDate = old.date;
                        getDaoTemporaryBasal().delete(old); // need to delete/create because date may change too
                        old.copyFrom(tempBasal);
                        getDaoTemporaryBasal().create(old);
                        if (L.isEnabled(L.DATABASE))
                            log.debug("TEMPBASAL: Updating record by date from: " + Source.getString(tempBasal.source)
                                + " " + old.toString());
                        updateEarliestDataChange(oldDate);
                        updateEarliestDataChange(old.date);
                        scheduleTemporaryBasalChange();
                        return true;
                    }
                    return false;
                }
                // find by NS _id
                if (tempBasal._id != null) {
                    QueryBuilder<TemporaryBasal, Long> queryBuilder = getDaoTemporaryBasal().queryBuilder();
                    Where where = queryBuilder.where();
                    where.eq("_id", tempBasal._id);
                    PreparedQuery<TemporaryBasal> preparedQuery = queryBuilder.prepare();
                    List<TemporaryBasal> trList = getDaoTemporaryBasal().query(preparedQuery);
                    if (trList.size() > 0) {
                        old = trList.get(0);
                        if (!old.isEqual(tempBasal)) {
                            long oldDate = old.date;
                            getDaoTemporaryBasal().delete(old); // need to delete/create because date may change too
                            old.copyFrom(tempBasal);
                            getDaoTemporaryBasal().create(old);
                            if (L.isEnabled(L.DATABASE))
                                log.debug("TEMPBASAL: Updating record by _id from: "
                                    + Source.getString(tempBasal.source) + " " + old.toString());
                            updateEarliestDataChange(oldDate);
                            updateEarliestDataChange(old.date);
                            scheduleTemporaryBasalChange();
                            return true;
                        }
                    }
                }
                getDaoTemporaryBasal().create(tempBasal);
                if (L.isEnabled(L.DATABASE))
                    log.debug("TEMPBASAL: New record from: " + Source.getString(tempBasal.source) + " "
                        + tempBasal.toString());
                updateEarliestDataChange(tempBasal.date);
                scheduleTemporaryBasalChange();
                return true;
            }
            if (tempBasal.source == Source.USER) {
                getDaoTemporaryBasal().create(tempBasal);
                if (L.isEnabled(L.DATABASE))
                    log.debug("TEMPBASAL: New record from: " + Source.getString(tempBasal.source) + " "
                        + tempBasal.toString());
                updateEarliestDataChange(tempBasal.date);
                scheduleTemporaryBasalChange();
                return true;
            }
        } catch (SQLException e) {
            log.error("Unhandled exception", e);
        }
        return false;
    }


    public void delete(TemporaryBasal tempBasal) {
        try {
            getDaoTemporaryBasal().delete(tempBasal);
            updateEarliestDataChange(tempBasal.date);
        } catch (SQLException e) {
            log.error("Unhandled exception", e);
        }
        scheduleTemporaryBasalChange();
    }


    public List<TemporaryBasal> getTemporaryBasalsDataFromTime(long mills, boolean ascending) {
        try {
            List<TemporaryBasal> tempbasals;
            QueryBuilder<TemporaryBasal, Long> queryBuilder = getDaoTemporaryBasal().queryBuilder();
            queryBuilder.orderBy("date", ascending);
            Where where = queryBuilder.where();
            where.ge("date", mills);
            PreparedQuery<TemporaryBasal> preparedQuery = queryBuilder.prepare();
            tempbasals = getDaoTemporaryBasal().query(preparedQuery);
            return tempbasals;
        } catch (SQLException e) {
            log.error("Unhandled exception", e);
        }
        return new ArrayList<TemporaryBasal>();
    }


    private static void scheduleTemporaryBasalChange() {
        class PostRunnable implements Runnable {

            public void run() {
                if (L.isEnabled(L.DATABASE))
                    log.debug("Firing EventTempBasalChange");
                MainApp.bus().post(new EventReloadTempBasalData());
                MainApp.bus().post(new EventTempBasalChange());
                if (earliestDataChange != null)
                    MainApp.bus().post(new EventNewHistoryData(earliestDataChange));
                earliestDataChange = null;
                scheduledTemBasalsPost = null;
            }
        }
        // prepare task for execution in 1 sec
        // cancel waiting task to prevent sending multiple posts
        if (scheduledTemBasalsPost != null)
            scheduledTemBasalsPost.cancel(false);
        Runnable task = new PostRunnable();
        final int sec = 1;
        scheduledTemBasalsPost = tempBasalsWorker.schedule(task, sec, TimeUnit.SECONDS);

    }


    /*
     * {
     * "_id": "59232e1ddd032d04218dab00",
     * "eventType": "Temp Basal",
     * "duration": 60,
     * "percent": -50,
     * "created_at": "2017-05-22T18:29:57Z",
     * "enteredBy": "AndroidAPS",
     * "notes": "Basal Temp Start 50% 60.0 min",
     * "NSCLIENT_ID": 1495477797863,
     * "mills": 1495477797000,
     * "mgdl": 194.5,
     * "endmills": 1495481397000
     * }
     */

    public void createTempBasalFromJsonIfNotExists(JSONObject trJson) {
        try {
            if (trJson.has("originalExtendedAmount")) { // extended bolus uploaded as temp basal
                ExtendedBolus extendedBolus = new ExtendedBolus().source(Source.NIGHTSCOUT)
                    .date(trJson.getLong("mills")).pumpId(trJson.has("pumpId") ? trJson.getLong("pumpId") : 0)
                    .durationInMinutes(trJson.getInt("duration")).insulin(trJson.getDouble("originalExtendedAmount"))
                    ._id(trJson.getString("_id"));
                // if faking found in NS, adapt AAPS to use it too
                if (!VirtualPumpPlugin.getPlugin().getFakingStatus()) {
                    VirtualPumpPlugin.getPlugin().setFakingStatus(true);
                    updateEarliestDataChange(0);
                    scheduleTemporaryBasalChange();
                }
                createOrUpdate(extendedBolus);
            } else if (trJson.has("isFakedTempBasal")) { // extended bolus end uploaded as temp basal end
                ExtendedBolus extendedBolus = new ExtendedBolus();
                extendedBolus.source = Source.NIGHTSCOUT;
                extendedBolus.date = trJson.getLong("mills");
                extendedBolus.pumpId = trJson.has("pumpId") ? trJson.getLong("pumpId") : 0;
                extendedBolus.durationInMinutes = 0;
                extendedBolus.insulin = 0;
                extendedBolus._id = trJson.getString("_id");
                // if faking found in NS, adapt AAPS to use it too
                if (!VirtualPumpPlugin.getPlugin().getFakingStatus()) {
                    VirtualPumpPlugin.getPlugin().setFakingStatus(true);
                    updateEarliestDataChange(0);
                    scheduleTemporaryBasalChange();
                }
                createOrUpdate(extendedBolus);
            } else {
                TemporaryBasal tempBasal = new TemporaryBasal().date(trJson.getLong("mills")).source(Source.NIGHTSCOUT)
                    .pumpId(trJson.has("pumpId") ? trJson.getLong("pumpId") : 0);
                if (trJson.has("duration")) {
                    tempBasal.durationInMinutes = trJson.getInt("duration");
                }
                if (trJson.has("percent")) {
                    tempBasal.percentRate = trJson.getInt("percent") + 100;
                    tempBasal.isAbsolute = false;
                }
                if (trJson.has("absolute")) {
                    tempBasal.absoluteRate = trJson.getDouble("absolute");
                    tempBasal.isAbsolute = true;
                }
                tempBasal._id = trJson.getString("_id");
                createOrUpdate(tempBasal);
            }
        } catch (JSONException e) {
            log.error("Unhandled exception: " + trJson.toString(), e);
        }
    }


    public void deleteTempBasalById(String _id) {
        TemporaryBasal stored = findTempBasalById(_id);
        if (stored != null) {
            if (L.isEnabled(L.DATABASE))
                log.debug("TEMPBASAL: Removing TempBasal record from database: " + stored.toString());
            delete(stored);
            updateEarliestDataChange(stored.date);
            scheduleTemporaryBasalChange();
        }
    }


    public TemporaryBasal findTempBasalById(String _id) {
        try {
            QueryBuilder<TemporaryBasal, Long> queryBuilder = null;
            queryBuilder = getDaoTemporaryBasal().queryBuilder();
            Where where = queryBuilder.where();
            where.eq("_id", _id);
            PreparedQuery<TemporaryBasal> preparedQuery = queryBuilder.prepare();
            List<TemporaryBasal> list = getDaoTemporaryBasal().query(preparedQuery);

            if (list.size() != 1) {
                return null;
            } else {
                return list.get(0);
            }
        } catch (SQLException e) {
            log.error("Unhandled exception", e);
        }
        return null;
    }


    // ------------ ExtendedBolus handling ---------------

    public boolean createOrUpdate(ExtendedBolus extendedBolus) {
        try {
            if (L.isEnabled(L.DATABASE))
                log.debug("EXTENDEDBOLUS: createOrUpdate: " + Source.getString(extendedBolus.source) + " "
                    + extendedBolus.log());

            ExtendedBolus old;
            extendedBolus.date = roundDateToSec(extendedBolus.date);

            if (extendedBolus.source == Source.PUMP) {
                // if pumpId == 0 do not check for existing pumpId
                // used with pumps without history
                // and insight where record as added first without pumpId
                // and then is record updated with pumpId
                if (extendedBolus.pumpId == 0) {
                    getDaoExtendedBolus().createOrUpdate(extendedBolus);
                } else {
                    QueryBuilder<ExtendedBolus, Long> queryBuilder = getDaoExtendedBolus().queryBuilder();
                    Where where = queryBuilder.where();
                    where.eq("pumpId", extendedBolus.pumpId);
                    PreparedQuery<ExtendedBolus> preparedQuery = queryBuilder.prepare();
                    List<ExtendedBolus> trList = getDaoExtendedBolus().query(preparedQuery);
                    if (trList.size() > 1) {
                        log.error("EXTENDEDBOLUS: Multiple records found for pumpId: " + extendedBolus.pumpId);
                        return false;
                    }
                    getDaoExtendedBolus().createOrUpdate(extendedBolus);
                }
                if (L.isEnabled(L.DATABASE))
                    log.debug("EXTENDEDBOLUS: New record from: " + Source.getString(extendedBolus.source) + " "
                        + extendedBolus.log());
                updateEarliestDataChange(extendedBolus.date);
                scheduleExtendedBolusChange();
                return true;
            }
            if (extendedBolus.source == Source.NIGHTSCOUT) {
                old = getDaoExtendedBolus().queryForId(extendedBolus.date);
                if (old != null) {
                    if (!old.isEqual(extendedBolus)) {
                        long oldDate = old.date;
                        getDaoExtendedBolus().delete(old); // need to delete/create because date may change too
                        old.copyFrom(extendedBolus);
                        getDaoExtendedBolus().create(old);
                        if (L.isEnabled(L.DATABASE))
                            log.debug("EXTENDEDBOLUS: Updating record by date from: "
                                + Source.getString(extendedBolus.source) + " " + old.log());
                        updateEarliestDataChange(oldDate);
                        updateEarliestDataChange(old.date);
                        scheduleExtendedBolusChange();
                        return true;
                    }
                    return false;
                }
                // find by NS _id
                if (extendedBolus._id != null) {
                    QueryBuilder<ExtendedBolus, Long> queryBuilder = getDaoExtendedBolus().queryBuilder();
                    Where where = queryBuilder.where();
                    where.eq("_id", extendedBolus._id);
                    PreparedQuery<ExtendedBolus> preparedQuery = queryBuilder.prepare();
                    List<ExtendedBolus> trList = getDaoExtendedBolus().query(preparedQuery);
                    if (trList.size() > 0) {
                        old = trList.get(0);
                        if (!old.isEqual(extendedBolus)) {
                            long oldDate = old.date;
                            getDaoExtendedBolus().delete(old); // need to delete/create because date may change too
                            old.copyFrom(extendedBolus);
                            getDaoExtendedBolus().create(old);
                            if (L.isEnabled(L.DATABASE))
                                log.debug("EXTENDEDBOLUS: Updating record by _id from: "
                                    + Source.getString(extendedBolus.source) + " " + old.log());
                            updateEarliestDataChange(oldDate);
                            updateEarliestDataChange(old.date);
                            scheduleExtendedBolusChange();
                            return true;
                        }
                    }
                }
                getDaoExtendedBolus().create(extendedBolus);
                if (L.isEnabled(L.DATABASE))
                    log.debug("EXTENDEDBOLUS: New record from: " + Source.getString(extendedBolus.source) + " "
                        + extendedBolus.log());
                updateEarliestDataChange(extendedBolus.date);
                scheduleExtendedBolusChange();
                return true;
            }
            if (extendedBolus.source == Source.USER) {
                getDaoExtendedBolus().create(extendedBolus);
                if (L.isEnabled(L.DATABASE))
                    log.debug("EXTENDEDBOLUS: New record from: " + Source.getString(extendedBolus.source) + " "
                        + extendedBolus.log());
                updateEarliestDataChange(extendedBolus.date);
                scheduleExtendedBolusChange();
                return true;
            }
        } catch (SQLException e) {
            log.error("Unhandled exception", e);
        }
        return false;
    }


    public void delete(ExtendedBolus extendedBolus) {
        try {
            getDaoExtendedBolus().delete(extendedBolus);
            updateEarliestDataChange(extendedBolus.date);
        } catch (SQLException e) {
            log.error("Unhandled exception", e);
        }
        scheduleExtendedBolusChange();
    }


    public List<ExtendedBolus> getExtendedBolusDataFromTime(long mills, boolean ascending) {
        try {
            List<ExtendedBolus> extendedBoluses;
            QueryBuilder<ExtendedBolus, Long> queryBuilder = getDaoExtendedBolus().queryBuilder();
            queryBuilder.orderBy("date", ascending);
            Where where = queryBuilder.where();
            where.ge("date", mills);
            PreparedQuery<ExtendedBolus> preparedQuery = queryBuilder.prepare();
            extendedBoluses = getDaoExtendedBolus().query(preparedQuery);
            return extendedBoluses;
        } catch (SQLException e) {
            log.error("Unhandled exception", e);
        }
        return new ArrayList<ExtendedBolus>();
    }


    public void deleteExtendedBolusById(String _id) {
        ExtendedBolus stored = findExtendedBolusById(_id);
        if (stored != null) {
            if (L.isEnabled(L.DATABASE))
                log.debug("EXTENDEDBOLUS: Removing ExtendedBolus record from database: " + stored.toString());
            delete(stored);
            updateEarliestDataChange(stored.date);
            scheduleExtendedBolusChange();
        }
    }


    public ExtendedBolus findExtendedBolusById(String _id) {
        try {
            QueryBuilder<ExtendedBolus, Long> queryBuilder = null;
            queryBuilder = getDaoExtendedBolus().queryBuilder();
            Where where = queryBuilder.where();
            where.eq("_id", _id);
            PreparedQuery<ExtendedBolus> preparedQuery = queryBuilder.prepare();
            List<ExtendedBolus> list = getDaoExtendedBolus().query(preparedQuery);

            if (list.size() == 1) {
                return list.get(0);
            } else {
                return null;
            }
        } catch (SQLException e) {
            log.error("Unhandled exception", e);
        }
        return null;
    }


    /*
     * {
     * "_id": "5924898d577eb0880e355337",
     * "eventType": "Combo Bolus",
     * "duration": 120,
     * "splitNow": 0,
     * "splitExt": 100,
     * "enteredinsulin": 1,
     * "relative": 1,
     * "created_at": "2017-05-23T19:12:14Z",
     * "enteredBy": "AndroidAPS",
     * "NSCLIENT_ID": 1495566734628,
     * "mills": 1495566734000,
     * "mgdl": 106
     * }
     */

    public void createExtendedBolusFromJsonIfNotExists(JSONObject json) {
        ExtendedBolus extendedBolus = ExtendedBolus.createFromJson(json);
        if (extendedBolus != null)
            createOrUpdate(extendedBolus);
    }


    private static void scheduleExtendedBolusChange() {
        class PostRunnable implements Runnable {

            public void run() {
                if (L.isEnabled(L.DATABASE))
                    log.debug("Firing EventExtendedBolusChange");
                MainApp.bus().post(new EventReloadTreatmentData(new EventExtendedBolusChange()));
                if (earliestDataChange != null)
                    MainApp.bus().post(new EventNewHistoryData(earliestDataChange));
                earliestDataChange = null;
                scheduledExtendedBolusPost = null;
            }
        }
        // prepare task for execution in 1 sec
        // cancel waiting task to prevent sending multiple posts
        if (scheduledExtendedBolusPost != null)
            scheduledExtendedBolusPost.cancel(false);
        Runnable task = new PostRunnable();
        final int sec = 1;
        scheduledExtendedBolusPost = extendedBolusWorker.schedule(task, sec, TimeUnit.SECONDS);

    }


    // ------------ CareportalEvent handling ---------------

    public void createOrUpdate(CareportalEvent careportalEvent) {
        careportalEvent.date = careportalEvent.date - careportalEvent.date % 1000;
        try {
            getDaoCareportalEvents().createOrUpdate(careportalEvent);
        } catch (SQLException e) {
            log.error("Unhandled exception", e);
        }
        scheduleCareportalEventChange();
    }


    public void delete(CareportalEvent careportalEvent) {
        try {
            getDaoCareportalEvents().delete(careportalEvent);
        } catch (SQLException e) {
            log.error("Unhandled exception", e);
        }
        scheduleCareportalEventChange();
    }


    public CareportalEvent getCareportalEventFromTimestamp(long timestamp) {
        try {
            return getDaoCareportalEvents().queryForId(timestamp);
        } catch (SQLException e) {
            log.error("Unhandled exception", e);
        }
        return null;
    }


    @Nullable
    public CareportalEvent getLastCareportalEvent(String event) {
        try {
            List<CareportalEvent> careportalEvents;
            QueryBuilder<CareportalEvent, Long> queryBuilder = getDaoCareportalEvents().queryBuilder();
            queryBuilder.orderBy("date", false);
            Where where = queryBuilder.where();
            where.eq("eventType", event);
            queryBuilder.limit(1L);
            PreparedQuery<CareportalEvent> preparedQuery = queryBuilder.prepare();
            careportalEvents = getDaoCareportalEvents().query(preparedQuery);
            if (careportalEvents.size() == 1)
                return careportalEvents.get(0);
            else
                return null;
        } catch (SQLException e) {
            log.error("Unhandled exception", e);
        }
        return null;
    }


    public List<CareportalEvent> getCareportalEventsFromTime(long mills, boolean ascending) {
        try {
            List<CareportalEvent> careportalEvents;
            QueryBuilder<CareportalEvent, Long> queryBuilder = getDaoCareportalEvents().queryBuilder();
            queryBuilder.orderBy("date", ascending);
            Where where = queryBuilder.where();
            where.ge("date", mills);
            PreparedQuery<CareportalEvent> preparedQuery = queryBuilder.prepare();
            careportalEvents = getDaoCareportalEvents().query(preparedQuery);
            preprocessOpenAPSOfflineEvents(careportalEvents);
            return careportalEvents;
        } catch (SQLException e) {
            log.error("Unhandled exception", e);
        }
        return new ArrayList<>();
    }


    public void preprocessOpenAPSOfflineEvents(List<CareportalEvent> list) {
        OverlappingIntervals offlineEvents = new OverlappingIntervals();
        for (int i = 0; i < list.size(); i++) {
            CareportalEvent event = list.get(i);
            if (!event.eventType.equals(CareportalEvent.OPENAPSOFFLINE))
                continue;
            offlineEvents.add(event);
        }

    }


    public List<CareportalEvent> getCareportalEventsFromTime(long mills, String type, boolean ascending) {
        try {
            List<CareportalEvent> careportalEvents;
            QueryBuilder<CareportalEvent, Long> queryBuilder = getDaoCareportalEvents().queryBuilder();
            queryBuilder.orderBy("date", ascending);
            Where where = queryBuilder.where();
            where.ge("date", mills).and().eq("eventType", type);
            PreparedQuery<CareportalEvent> preparedQuery = queryBuilder.prepare();
            careportalEvents = getDaoCareportalEvents().query(preparedQuery);
            preprocessOpenAPSOfflineEvents(careportalEvents);
            return careportalEvents;
        } catch (SQLException e) {
            log.error("Unhandled exception", e);
        }
        return new ArrayList<>();
    }


    public List<CareportalEvent> getCareportalEvents(boolean ascending) {
        try {
            List<CareportalEvent> careportalEvents;
            QueryBuilder<CareportalEvent, Long> queryBuilder = getDaoCareportalEvents().queryBuilder();
            queryBuilder.orderBy("date", ascending);
            PreparedQuery<CareportalEvent> preparedQuery = queryBuilder.prepare();
            careportalEvents = getDaoCareportalEvents().query(preparedQuery);
            preprocessOpenAPSOfflineEvents(careportalEvents);
            return careportalEvents;
        } catch (SQLException e) {
            log.error("Unhandled exception", e);
        }
        return new ArrayList<>();
    }


    public void deleteCareportalEventById(String _id) {
        try {
            QueryBuilder<CareportalEvent, Long> queryBuilder;
            queryBuilder = getDaoCareportalEvents().queryBuilder();
            Where where = queryBuilder.where();
            where.eq("_id", _id);
            PreparedQuery<CareportalEvent> preparedQuery = queryBuilder.prepare();
            List<CareportalEvent> list = getDaoCareportalEvents().query(preparedQuery);

            if (list.size() == 1) {
                CareportalEvent record = list.get(0);
                if (L.isEnabled(L.DATABASE))
                    log.debug("Removing CareportalEvent record from database: " + record.toString());
                delete(record);
            } else {
                if (L.isEnabled(L.DATABASE))
                    log.debug("CareportalEvent not found database: " + _id);
            }
        } catch (SQLException e) {
            log.error("Unhandled exception", e);
        }
    }


    public void createCareportalEventFromJsonIfNotExists(JSONObject trJson) {
        try {
            QueryBuilder<CareportalEvent, Long> queryBuilder;
            queryBuilder = getDaoCareportalEvents().queryBuilder();
            Where where = queryBuilder.where();
            where.eq("_id", trJson.getString("_id")).or().eq("date", trJson.getLong("mills"));
            PreparedQuery<CareportalEvent> preparedQuery = queryBuilder.prepare();
            List<CareportalEvent> list = getDaoCareportalEvents().query(preparedQuery);
            CareportalEvent careportalEvent;
            if (list.size() == 0) {
                careportalEvent = new CareportalEvent();
                careportalEvent.source = Source.NIGHTSCOUT;
                if (L.isEnabled(L.DATABASE))
                    log.debug("Adding CareportalEvent record to database: " + trJson.toString());
                // Record does not exists. add
            } else if (list.size() == 1) {
                careportalEvent = list.get(0);
                if (L.isEnabled(L.DATABASE))
                    log.debug("Updating CareportalEvent record in database: " + trJson.toString());
            } else {
                log.error("Something went wrong");
                return;
            }
            careportalEvent.date = trJson.getLong("mills");
            careportalEvent.eventType = trJson.getString("eventType");
            careportalEvent.json = trJson.toString();
            careportalEvent._id = trJson.getString("_id");
            createOrUpdate(careportalEvent);
        } catch (SQLException | JSONException e) {
            log.error("Unhandled exception: " + trJson.toString(), e);
        }
    }


    private static void scheduleCareportalEventChange() {
        class PostRunnable implements Runnable {

            public void run() {
                if (L.isEnabled(L.DATABASE))
                    log.debug("Firing scheduleCareportalEventChange");
                MainApp.bus().post(new EventCareportalEventChange());
                scheduledCareportalEventPost = null;
            }
        }
        // prepare task for execution in 1 sec
        // cancel waiting task to prevent sending multiple posts
        if (scheduledCareportalEventPost != null)
            scheduledCareportalEventPost.cancel(false);
        Runnable task = new PostRunnable();
        final int sec = 1;
        scheduledCareportalEventPost = careportalEventWorker.schedule(task, sec, TimeUnit.SECONDS);

    }


    // ---------------- ProfileSwitch handling ---------------

    public List<ProfileSwitch> getProfileSwitchData(boolean ascending) {
        try {
            Dao<ProfileSwitch, Long> daoProfileSwitch = getDaoProfileSwitch();
            List<ProfileSwitch> profileSwitches;
            QueryBuilder<ProfileSwitch, Long> queryBuilder = daoProfileSwitch.queryBuilder();
            queryBuilder.orderBy("date", ascending);
            queryBuilder.limit(100L);
            PreparedQuery<ProfileSwitch> preparedQuery = queryBuilder.prepare();
            profileSwitches = daoProfileSwitch.query(preparedQuery);
            return profileSwitches;
        } catch (SQLException e) {
            log.error("Unhandled exception", e);
        }
        return new ArrayList<>();
    }


    public List<ProfileSwitch> getProfileSwitchEventsFromTime(long mills, boolean ascending) {
        try {
            Dao<ProfileSwitch, Long> daoProfileSwitch = getDaoProfileSwitch();
            List<ProfileSwitch> profileSwitches;
            QueryBuilder<ProfileSwitch, Long> queryBuilder = daoProfileSwitch.queryBuilder();
            queryBuilder.orderBy("date", ascending);
            queryBuilder.limit(100L);
            Where where = queryBuilder.where();
            where.ge("date", mills);
            PreparedQuery<ProfileSwitch> preparedQuery = queryBuilder.prepare();
            profileSwitches = daoProfileSwitch.query(preparedQuery);
            return profileSwitches;
        } catch (SQLException e) {
            log.error("Unhandled exception", e);
        }
        return new ArrayList<>();
    }


    public boolean createOrUpdate(ProfileSwitch profileSwitch) {
        try {
            ProfileSwitch old;
            profileSwitch.date = roundDateToSec(profileSwitch.date);

            if (profileSwitch.source == Source.NIGHTSCOUT) {
                old = getDaoProfileSwitch().queryForId(profileSwitch.date);
                if (old != null) {
                    if (!old.isEqual(profileSwitch)) {
                        profileSwitch.source = old.source;
                        profileSwitch.profileName = old.profileName; // preserver profileName to prevent multiple CPP
                                                                     // extension
                        getDaoProfileSwitch().delete(old); // need to delete/create because date may change too
                        getDaoProfileSwitch().create(profileSwitch);
                        if (L.isEnabled(L.DATABASE))
                            log.debug("PROFILESWITCH: Updating record by date from: "
                                + Source.getString(profileSwitch.source) + " " + old.toString());
                        scheduleProfileSwitchChange();
                        return true;
                    }
                    return false;
                }
                // find by NS _id
                if (profileSwitch._id != null) {
                    QueryBuilder<ProfileSwitch, Long> queryBuilder = getDaoProfileSwitch().queryBuilder();
                    Where where = queryBuilder.where();
                    where.eq("_id", profileSwitch._id);
                    PreparedQuery<ProfileSwitch> preparedQuery = queryBuilder.prepare();
                    List<ProfileSwitch> trList = getDaoProfileSwitch().query(preparedQuery);
                    if (trList.size() > 0) {
                        old = trList.get(0);
                        if (!old.isEqual(profileSwitch)) {
                            getDaoProfileSwitch().delete(old); // need to delete/create because date may change too
                            old.copyFrom(profileSwitch);
                            getDaoProfileSwitch().create(old);
                            if (L.isEnabled(L.DATABASE))
                                log.debug("PROFILESWITCH: Updating record by _id from: "
                                    + Source.getString(profileSwitch.source) + " " + old.toString());
                            scheduleProfileSwitchChange();
                            return true;
                        }
                    }
                }
                // look for already added percentage from NS
                profileSwitch.profileName = PercentageSplitter.pureName(profileSwitch.profileName);
                getDaoProfileSwitch().create(profileSwitch);
                if (L.isEnabled(L.DATABASE))
                    log.debug("PROFILESWITCH: New record from: " + Source.getString(profileSwitch.source) + " "
                        + profileSwitch.toString());
                scheduleProfileSwitchChange();
                return true;
            }
            if (profileSwitch.source == Source.USER) {
                getDaoProfileSwitch().create(profileSwitch);
                if (L.isEnabled(L.DATABASE))
                    log.debug("PROFILESWITCH: New record from: " + Source.getString(profileSwitch.source) + " "
                        + profileSwitch.toString());
                scheduleProfileSwitchChange();
                return true;
            }
        } catch (SQLException e) {
            log.error("Unhandled exception", e);
        }
        return false;
    }


    public void delete(ProfileSwitch profileSwitch) {
        try {
            getDaoProfileSwitch().delete(profileSwitch);
            scheduleProfileSwitchChange();
        } catch (SQLException e) {
            log.error("Unhandled exception", e);
        }
    }


    private static void scheduleProfileSwitchChange() {
        class PostRunnable implements Runnable {

            public void run() {
                if (L.isEnabled(L.DATABASE))
                    log.debug("Firing EventProfileSwitchChange");
                MainApp.bus().post(new EventReloadProfileSwitchData());
                MainApp.bus().post(new EventProfileSwitchChange());
                scheduledProfileSwitchEventPost = null;
            }
        }
        // prepare task for execution in 1 sec
        // cancel waiting task to prevent sending multiple posts
        if (scheduledProfileSwitchEventPost != null)
            scheduledProfileSwitchEventPost.cancel(false);
        Runnable task = new PostRunnable();
        final int sec = 1;
        scheduledProfileSwitchEventPost = profileSwitchEventWorker.schedule(task, sec, TimeUnit.SECONDS);

    }


    /*
     * {
     * "_id":"592fa43ed97496a80da913d2",
     * "created_at":"2017-06-01T05:20:06Z",
     * "eventType":"Profile Switch",
     * "profile":"2016 +30%",
     * "units":"mmol",
     * "enteredBy":"sony",
     * "NSCLIENT_ID":1496294454309,
     * }
     */

    public void createProfileSwitchFromJsonIfNotExists(JSONObject trJson) {
        try {
            ProfileSwitch profileSwitch = new ProfileSwitch();
            profileSwitch.date = trJson.getLong("mills");
            if (trJson.has("duration"))
                profileSwitch.durationInMinutes = trJson.getInt("duration");
            profileSwitch._id = trJson.getString("_id");
            profileSwitch.profileName = trJson.getString("profile");
            profileSwitch.isCPP = trJson.has("CircadianPercentageProfile");
            profileSwitch.source = Source.NIGHTSCOUT;
            if (trJson.has("timeshift"))
                profileSwitch.timeshift = trJson.getInt("timeshift");
            if (trJson.has("percentage"))
                profileSwitch.percentage = trJson.getInt("percentage");
            if (trJson.has("profileJson"))
                profileSwitch.profileJson = trJson.getString("profileJson");
            else {
                ProfileInterface profileInterface = ConfigBuilderPlugin.getPlugin().getActiveProfileInterface();
                if (profileInterface != null) {
                    ProfileStore store = profileInterface.getProfile();
                    if (store != null) {
                        Profile profile = store.getSpecificProfile(profileSwitch.profileName);
                        if (profile != null) {
                            profileSwitch.profileJson = profile.getData().toString();
                            if (L.isEnabled(L.DATABASE))
                                log.debug("Profile switch prefilled with JSON from local store");
                            // Update data in NS
                            NSUpload.updateProfileSwitch(profileSwitch);
                        } else {
                            if (L.isEnabled(L.DATABASE))
                                log.debug("JSON for profile switch doesn't exist. Ignoring: " + trJson.toString());
                            return;
                        }
                    } else {
                        if (L.isEnabled(L.DATABASE))
                            log.debug("Store for profile switch doesn't exist. Ignoring: " + trJson.toString());
                        return;
                    }
                } else {
                    if (L.isEnabled(L.DATABASE))
                        log.debug("No active profile interface. Ignoring: " + trJson.toString());
                    return;
                }
            }
            if (trJson.has("profilePlugin"))
                profileSwitch.profilePlugin = trJson.getString("profilePlugin");
            createOrUpdate(profileSwitch);
        } catch (JSONException e) {
            log.error("Unhandled exception: " + trJson.toString(), e);
        }
    }


    public void deleteProfileSwitchById(String _id) {
        ProfileSwitch stored = findProfileSwitchById(_id);
        if (stored != null) {
            if (L.isEnabled(L.DATABASE))
                log.debug("PROFILESWITCH: Removing ProfileSwitch record from database: " + stored.toString());
            delete(stored);
            scheduleTemporaryTargetChange();
        }
    }


    public ProfileSwitch findProfileSwitchById(String _id) {
        try {
            QueryBuilder<ProfileSwitch, Long> queryBuilder = getDaoProfileSwitch().queryBuilder();
            Where where = queryBuilder.where();
            where.eq("_id", _id);
            PreparedQuery<ProfileSwitch> preparedQuery = queryBuilder.prepare();
            List<ProfileSwitch> list = getDaoProfileSwitch().query(preparedQuery);

            if (list.size() == 1) {
                return list.get(0);
            } else {
                return null;
            }
        } catch (SQLException e) {
            log.error("Unhandled exception", e);
        }
        return null;
    }

    // ---------------- Food handling ---------------
}<|MERGE_RESOLUTION|>--- conflicted
+++ resolved
@@ -163,14 +163,13 @@
         }
     }
 
-<<<<<<< HEAD
-=======
+
     @Override
     public void onDowngrade(SQLiteDatabase db, int oldVersion, int newVersion) {
         log.info("Do nothing for downgrading...");
         log.debug("oldVersion: {}, newVersion: {}", oldVersion, newVersion);
     }
->>>>>>> e0a592f9
+
 
     public int getOldVersion() {
         return oldVersion;
