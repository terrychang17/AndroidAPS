--- conflicted
+++ resolved
@@ -54,12 +54,9 @@
 import info.nightscout.androidaps.logging.LTag;
 import info.nightscout.androidaps.plugins.bus.RxBusWrapper;
 import info.nightscout.androidaps.plugins.general.nsclient.NSUpload;
-<<<<<<< HEAD
 import info.nightscout.androidaps.plugins.iob.iobCobCalculator.events.EventNewHistoryBgData;
-=======
 import info.nightscout.androidaps.plugins.general.openhumans.OpenHumansUploader;
 import info.nightscout.androidaps.plugins.iob.iobCobCalculator.IobCobCalculatorPlugin;
->>>>>>> fa8e7847
 import info.nightscout.androidaps.plugins.iob.iobCobCalculator.events.EventNewHistoryData;
 import info.nightscout.androidaps.plugins.pump.insight.database.InsightBolusID;
 import info.nightscout.androidaps.plugins.pump.insight.database.InsightHistoryOffset;
@@ -81,6 +78,7 @@
     @Inject AAPSLogger aapsLogger;
     @Inject RxBusWrapper rxBus;
     @Inject VirtualPumpPlugin virtualPumpPlugin;
+    @Inject OpenHumansUploader openHumansUploader;
 
     public static final String DATABASE_NAME = "AndroidAPSDb";
     public static final String DATABASE_BGREADINGS = "BgReadings";
@@ -96,7 +94,7 @@
     public static final String DATABASE_INSIGHT_PUMP_IDS = "InsightPumpIDs";
     public static final String DATABASE_OPEN_HUMANS_QUEUE = "OpenHumansQueue";
 
-    private static final int DATABASE_VERSION = 12;
+    private static final int DATABASE_VERSION = 13;
 
     public static Long earliestDataChange = null;
 
@@ -148,11 +146,8 @@
             TableUtils.createTableIfNotExists(connectionSource, InsightHistoryOffset.class);
             TableUtils.createTableIfNotExists(connectionSource, InsightBolusID.class);
             TableUtils.createTableIfNotExists(connectionSource, InsightPumpID.class);
-<<<<<<< HEAD
             TableUtils.createTableIfNotExists(connectionSource, OmnipodHistoryRecord.class);
-=======
             TableUtils.createTableIfNotExists(connectionSource, OHQueueItem.class);
->>>>>>> fa8e7847
             database.execSQL("INSERT INTO sqlite_sequence (name, seq) SELECT \"" + DATABASE_INSIGHT_BOLUS_IDS + "\", " + System.currentTimeMillis() + " " +
                     "WHERE NOT EXISTS (SELECT 1 FROM sqlite_sequence WHERE name = \"" + DATABASE_INSIGHT_BOLUS_IDS + "\")");
             database.execSQL("INSERT INTO sqlite_sequence (name, seq) SELECT \"" + DATABASE_INSIGHT_PUMP_IDS + "\", " + System.currentTimeMillis() + " " +
@@ -375,19 +370,15 @@
         return getDao(InsightHistoryOffset.class);
     }
 
-<<<<<<< HEAD
     private Dao<OmnipodHistoryRecord, Long> getDaoPodHistory() throws SQLException {
         return getDao(OmnipodHistoryRecord.class);
     }
 
-    public long roundDateToSec(long date) {
-=======
     private Dao<OHQueueItem, Long> getDaoOpenHumansQueue() throws SQLException {
         return getDao(OHQueueItem.class);
     }
 
-    public static long roundDateToSec(long date) {
->>>>>>> fa8e7847
+    public long roundDateToSec(long date) {
         long rounded = date - date % 1000;
         if (rounded != date)
             aapsLogger.debug(LTag.DATABASE, "Rounding " + date + " to " + rounded);
@@ -401,13 +392,8 @@
             BgReading old = getDaoBgReadings().queryForId(bgReading.date);
             if (old == null) {
                 getDaoBgReadings().create(bgReading);
-<<<<<<< HEAD
+                openHumansUploader.enqueueBGReading(bgReading);
                 aapsLogger.debug(LTag.DATABASE, "BG: New record from: " + from + " " + bgReading.toString());
-=======
-                OpenHumansUploader.INSTANCE.enqueueBGReading(bgReading);
-                if (L.isEnabled(L.DATABASE))
-                    log.debug("BG: New record from: " + from + " " + bgReading.toString());
->>>>>>> fa8e7847
                 scheduleBgChange(bgReading);
                 return true;
             }
@@ -415,15 +401,9 @@
                 aapsLogger.debug(LTag.DATABASE, "BG: Similiar found: " + old.toString());
                 old.copyFrom(bgReading);
                 getDaoBgReadings().update(old);
-<<<<<<< HEAD
+                openHumansUploader.enqueueBGReading(old);
                 aapsLogger.debug(LTag.DATABASE, "BG: Updating record from: " + from + " New data: " + old.toString());
                 scheduleBgHistoryChange(old.date); // trigger cache invalidation
-=======
-                OpenHumansUploader.INSTANCE.enqueueBGReading(old);
-                if (L.isEnabled(L.DATABASE))
-                    log.debug("BG: Updating record from: " + from + " New data: " + old.toString());
-                scheduleBgChange(bgReading);
->>>>>>> fa8e7847
                 return false;
             }
         } catch (SQLException e) {
@@ -436,7 +416,7 @@
         bgReading.date = roundDateToSec(bgReading.date);
         try {
             getDaoBgReadings().update(bgReading);
-            OpenHumansUploader.INSTANCE.enqueueBGReading(bgReading);
+            openHumansUploader.enqueueBGReading(bgReading);
         } catch (SQLException e) {
             aapsLogger.error("Unhandled exception", e);
         }
@@ -535,7 +515,7 @@
         try {
             return getDaoBgReadings().queryForAll();
         } catch (SQLException e) {
-            log.error("Unhandled exception", e);
+            aapsLogger.error("Unhandled exception", e);
         }
         return Collections.emptyList();
     }
@@ -545,7 +525,7 @@
         try {
             Dao<TDD, String> dao = getDaoTDD();
             dao.createOrUpdate(tdd);
-            OpenHumansUploader.INSTANCE.enqueueTotalDailyDose(tdd);
+            openHumansUploader.enqueueTotalDailyDose(tdd);
         } catch (SQLException e) {
             aapsLogger.error("Unhandled exception", e);
         }
@@ -570,7 +550,7 @@
         try {
             return getDaoTDD().queryForAll();
         } catch (SQLException e) {
-            log.error("Unhandled exception", e);
+            aapsLogger.error("Unhandled exception", e);
         }
         return Collections.emptyList();
     }
@@ -686,7 +666,7 @@
         try {
             return getDaoTempTargets().queryForAll();
         } catch (SQLException e) {
-            log.error("Unhandled exception", e);
+            aapsLogger.error("Unhandled exception", e);
         }
         return Collections.emptyList();
     }
@@ -720,13 +700,8 @@
                         getDaoTempTargets().delete(old); // need to delete/create because date may change too
                         old.copyFrom(tempTarget);
                         getDaoTempTargets().create(old);
-<<<<<<< HEAD
+                        openHumansUploader.enqueueTempTarget(old);
                         aapsLogger.debug(LTag.DATABASE, "TEMPTARGET: Updating record by date from: " + Source.getString(tempTarget.source) + " " + old.toString());
-=======
-                        OpenHumansUploader.INSTANCE.enqueueTempTarget(old);
-                        if (L.isEnabled(L.DATABASE))
-                            log.debug("TEMPTARGET: Updating record by date from: " + Source.getString(tempTarget.source) + " " + old.toString());
->>>>>>> fa8e7847
                         scheduleTemporaryTargetChange();
                         return true;
                     }
@@ -745,13 +720,8 @@
                             getDaoTempTargets().delete(old); // need to delete/create because date may change too
                             old.copyFrom(tempTarget);
                             getDaoTempTargets().create(old);
-<<<<<<< HEAD
+                            openHumansUploader.enqueueTempTarget(old);
                             aapsLogger.debug(LTag.DATABASE, "TEMPTARGET: Updating record by _id from: " + Source.getString(tempTarget.source) + " " + old.toString());
-=======
-                            OpenHumansUploader.INSTANCE.enqueueTempTarget(old);
-                            if (L.isEnabled(L.DATABASE))
-                                log.debug("TEMPTARGET: Updating record by _id from: " + Source.getString(tempTarget.source) + " " + old.toString());
->>>>>>> fa8e7847
                             scheduleTemporaryTargetChange();
                             return true;
                         }
@@ -764,13 +734,8 @@
             }
             if (tempTarget.source == Source.USER) {
                 getDaoTempTargets().create(tempTarget);
-<<<<<<< HEAD
+                openHumansUploader.enqueueTempTarget(tempTarget);
                 aapsLogger.debug(LTag.DATABASE, "TEMPTARGET: New record from: " + Source.getString(tempTarget.source) + " " + tempTarget.toString());
-=======
-                OpenHumansUploader.INSTANCE.enqueueTempTarget(tempTarget);
-                if (L.isEnabled(L.DATABASE))
-                    log.debug("TEMPTARGET: New record from: " + Source.getString(tempTarget.source) + " " + tempTarget.toString());
->>>>>>> fa8e7847
                 scheduleTemporaryTargetChange();
                 return true;
             }
@@ -783,7 +748,7 @@
     public void delete(TempTarget tempTarget) {
         try {
             getDaoTempTargets().delete(tempTarget);
-            OpenHumansUploader.INSTANCE.enqueueTempTarget(tempTarget, true);
+            openHumansUploader.enqueueTempTarget(tempTarget, true);
             scheduleTemporaryTargetChange();
         } catch (SQLException e) {
             aapsLogger.error("Unhandled exception", e);
@@ -938,7 +903,7 @@
                     aapsLogger.debug(LTag.DATABASE, "TEMPBASAL: Updated record with Pump Data : " + Source.getString(tempBasal.source) + " " + tempBasal.toString());
 
                     getDaoTemporaryBasal().update(old);
-                    OpenHumansUploader.INSTANCE.enqueueTemporaryBasal(old);
+                    openHumansUploader.enqueueTemporaryBasal(old);
 
                     updateEarliestDataChange(tempBasal.date);
                     scheduleTemporaryBasalChange();
@@ -947,13 +912,8 @@
                 }
 
                 getDaoTemporaryBasal().create(tempBasal);
-<<<<<<< HEAD
+                openHumansUploader.enqueueTemporaryBasal(tempBasal);
                 aapsLogger.debug(LTag.DATABASE, "TEMPBASAL: New record from: " + Source.getString(tempBasal.source) + " " + tempBasal.toString());
-=======
-                OpenHumansUploader.INSTANCE.enqueueTemporaryBasal(tempBasal);
-                if (L.isEnabled(L.DATABASE))
-                    log.debug("TEMPBASAL: New record from: " + Source.getString(tempBasal.source) + " " + tempBasal.toString());
->>>>>>> fa8e7847
                 updateEarliestDataChange(tempBasal.date);
                 scheduleTemporaryBasalChange();
                 return true;
@@ -970,13 +930,8 @@
                         getDaoTemporaryBasal().delete(old); // need to delete/create because date may change too
                         old.copyFrom(tempBasal);
                         getDaoTemporaryBasal().create(old);
-<<<<<<< HEAD
+                        openHumansUploader.enqueueTemporaryBasal(old);
                         aapsLogger.debug(LTag.DATABASE, "TEMPBASAL: Updating record by date from: " + Source.getString(tempBasal.source) + " " + old.toString());
-=======
-                        OpenHumansUploader.INSTANCE.enqueueTemporaryBasal(old);
-                        if (L.isEnabled(L.DATABASE))
-                            log.debug("TEMPBASAL: Updating record by date from: " + Source.getString(tempBasal.source) + " " + old.toString());
->>>>>>> fa8e7847
                         updateEarliestDataChange(oldDate);
                         updateEarliestDataChange(old.date);
                         scheduleTemporaryBasalChange();
@@ -998,13 +953,8 @@
                             getDaoTemporaryBasal().delete(old); // need to delete/create because date may change too
                             old.copyFrom(tempBasal);
                             getDaoTemporaryBasal().create(old);
-<<<<<<< HEAD
+                            openHumansUploader.enqueueTemporaryBasal(old);
                             aapsLogger.debug(LTag.DATABASE, "TEMPBASAL: Updating record by _id from: " + Source.getString(tempBasal.source) + " " + old.toString());
-=======
-                            OpenHumansUploader.INSTANCE.enqueueTemporaryBasal(old);
-                            if (L.isEnabled(L.DATABASE))
-                                log.debug("TEMPBASAL: Updating record by _id from: " + Source.getString(tempBasal.source) + " " + old.toString());
->>>>>>> fa8e7847
                             updateEarliestDataChange(oldDate);
                             updateEarliestDataChange(old.date);
                             scheduleTemporaryBasalChange();
@@ -1013,26 +963,16 @@
                     }
                 }
                 getDaoTemporaryBasal().create(tempBasal);
-<<<<<<< HEAD
+                openHumansUploader.enqueueTemporaryBasal(tempBasal);
                 aapsLogger.debug(LTag.DATABASE, "TEMPBASAL: New record from: " + Source.getString(tempBasal.source) + " " + tempBasal.toString());
-=======
-                OpenHumansUploader.INSTANCE.enqueueTemporaryBasal(tempBasal);
-                if (L.isEnabled(L.DATABASE))
-                    log.debug("TEMPBASAL: New record from: " + Source.getString(tempBasal.source) + " " + tempBasal.toString());
->>>>>>> fa8e7847
                 updateEarliestDataChange(tempBasal.date);
                 scheduleTemporaryBasalChange();
                 return true;
             }
             if (tempBasal.source == Source.USER) {
                 getDaoTemporaryBasal().create(tempBasal);
-<<<<<<< HEAD
+                openHumansUploader.enqueueTemporaryBasal(tempBasal);
                 aapsLogger.debug(LTag.DATABASE, "TEMPBASAL: New record from: " + Source.getString(tempBasal.source) + " " + tempBasal.toString());
-=======
-                OpenHumansUploader.INSTANCE.enqueueTemporaryBasal(tempBasal);
-                if (L.isEnabled(L.DATABASE))
-                    log.debug("TEMPBASAL: New record from: " + Source.getString(tempBasal.source) + " " + tempBasal.toString());
->>>>>>> fa8e7847
                 updateEarliestDataChange(tempBasal.date);
                 scheduleTemporaryBasalChange();
                 return true;
@@ -1046,7 +986,7 @@
     public void delete(TemporaryBasal tempBasal) {
         try {
             getDaoTemporaryBasal().delete(tempBasal);
-            OpenHumansUploader.INSTANCE.enqueueTemporaryBasal(tempBasal, true);
+            openHumansUploader.enqueueTemporaryBasal(tempBasal, true);
             updateEarliestDataChange(tempBasal.date);
         } catch (SQLException e) {
             aapsLogger.error("Unhandled exception", e);
@@ -1058,7 +998,7 @@
         try {
             return getDaoTemporaryBasal().queryForAll();
         } catch (SQLException e) {
-            log.error("Unhandled exception", e);
+            aapsLogger.error("Unhandled exception", e);
         }
         return Collections.emptyList();
     }
@@ -1258,7 +1198,7 @@
                 // and then is record updated with pumpId
                 if (extendedBolus.pumpId == 0) {
                     getDaoExtendedBolus().createOrUpdate(extendedBolus);
-                    OpenHumansUploader.INSTANCE.enqueueExtendedBolus(extendedBolus);
+                    openHumansUploader.enqueueExtendedBolus(extendedBolus);
                 } else {
                     QueryBuilder<ExtendedBolus, Long> queryBuilder = getDaoExtendedBolus().queryBuilder();
                     Where where = queryBuilder.where();
@@ -1270,7 +1210,7 @@
                         return false;
                     }
                     getDaoExtendedBolus().createOrUpdate(extendedBolus);
-                    OpenHumansUploader.INSTANCE.enqueueExtendedBolus(extendedBolus);
+                    openHumansUploader.enqueueExtendedBolus(extendedBolus);
                 }
                 aapsLogger.debug(LTag.DATABASE, "EXTENDEDBOLUS: New record from: " + Source.getString(extendedBolus.source) + " " + extendedBolus.log());
                 updateEarliestDataChange(extendedBolus.date);
@@ -1285,13 +1225,8 @@
                         getDaoExtendedBolus().delete(old); // need to delete/create because date may change too
                         old.copyFrom(extendedBolus);
                         getDaoExtendedBolus().create(old);
-<<<<<<< HEAD
                         aapsLogger.debug(LTag.DATABASE, "EXTENDEDBOLUS: Updating record by date from: " + Source.getString(extendedBolus.source) + " " + old.log());
-=======
-                        OpenHumansUploader.INSTANCE.enqueueExtendedBolus(old);
-                        if (L.isEnabled(L.DATABASE))
-                            log.debug("EXTENDEDBOLUS: Updating record by date from: " + Source.getString(extendedBolus.source) + " " + old.log());
->>>>>>> fa8e7847
+                        openHumansUploader.enqueueExtendedBolus(old);
                         updateEarliestDataChange(oldDate);
                         updateEarliestDataChange(old.date);
                         scheduleExtendedBolusChange();
@@ -1313,13 +1248,8 @@
                             getDaoExtendedBolus().delete(old); // need to delete/create because date may change too
                             old.copyFrom(extendedBolus);
                             getDaoExtendedBolus().create(old);
-<<<<<<< HEAD
                             aapsLogger.debug(LTag.DATABASE, "EXTENDEDBOLUS: Updating record by _id from: " + Source.getString(extendedBolus.source) + " " + old.log());
-=======
-                            OpenHumansUploader.INSTANCE.enqueueExtendedBolus(old);
-                            if (L.isEnabled(L.DATABASE))
-                                log.debug("EXTENDEDBOLUS: Updating record by _id from: " + Source.getString(extendedBolus.source) + " " + old.log());
->>>>>>> fa8e7847
+                            openHumansUploader.enqueueExtendedBolus(old);
                             updateEarliestDataChange(oldDate);
                             updateEarliestDataChange(old.date);
                             scheduleExtendedBolusChange();
@@ -1328,26 +1258,16 @@
                     }
                 }
                 getDaoExtendedBolus().create(extendedBolus);
-<<<<<<< HEAD
                 aapsLogger.debug(LTag.DATABASE, "EXTENDEDBOLUS: New record from: " + Source.getString(extendedBolus.source) + " " + extendedBolus.log());
-=======
-                OpenHumansUploader.INSTANCE.enqueueExtendedBolus(extendedBolus);
-                if (L.isEnabled(L.DATABASE))
-                    log.debug("EXTENDEDBOLUS: New record from: " + Source.getString(extendedBolus.source) + " " + extendedBolus.log());
->>>>>>> fa8e7847
+                openHumansUploader.enqueueExtendedBolus(extendedBolus);
                 updateEarliestDataChange(extendedBolus.date);
                 scheduleExtendedBolusChange();
                 return true;
             }
             if (extendedBolus.source == Source.USER) {
                 getDaoExtendedBolus().create(extendedBolus);
-<<<<<<< HEAD
                 aapsLogger.debug(LTag.DATABASE, "EXTENDEDBOLUS: New record from: " + Source.getString(extendedBolus.source) + " " + extendedBolus.log());
-=======
-                OpenHumansUploader.INSTANCE.enqueueExtendedBolus(extendedBolus);
-                if (L.isEnabled(L.DATABASE))
-                    log.debug("EXTENDEDBOLUS: New record from: " + Source.getString(extendedBolus.source) + " " + extendedBolus.log());
->>>>>>> fa8e7847
+                openHumansUploader.enqueueExtendedBolus(extendedBolus);
                 updateEarliestDataChange(extendedBolus.date);
                 scheduleExtendedBolusChange();
                 return true;
@@ -1362,7 +1282,7 @@
         try {
             return getDaoExtendedBolus().queryForAll();
         } catch (SQLException e) {
-            log.error("Unhandled exception", e);
+            aapsLogger.error("Unhandled exception", e);
         }
         return Collections.emptyList();
     }
@@ -1381,7 +1301,7 @@
     public void delete(ExtendedBolus extendedBolus) {
         try {
             getDaoExtendedBolus().delete(extendedBolus);
-            OpenHumansUploader.INSTANCE.enqueueExtendedBolus(extendedBolus, true);
+            openHumansUploader.enqueueExtendedBolus(extendedBolus, true);
             updateEarliestDataChange(extendedBolus.date);
         } catch (SQLException e) {
             aapsLogger.error("Unhandled exception", e);
@@ -1502,7 +1422,7 @@
         careportalEvent.date = careportalEvent.date - careportalEvent.date % 1000;
         try {
             getDaoCareportalEvents().createOrUpdate(careportalEvent);
-            OpenHumansUploader.INSTANCE.enqueueCareportalEvent(careportalEvent);
+            openHumansUploader.enqueueCareportalEvent(careportalEvent);
         } catch (SQLException e) {
             aapsLogger.error("Unhandled exception", e);
         }
@@ -1512,7 +1432,7 @@
     public void delete(CareportalEvent careportalEvent) {
         try {
             getDaoCareportalEvents().delete(careportalEvent);
-            OpenHumansUploader.INSTANCE.enqueueCareportalEvent(careportalEvent, true);
+            openHumansUploader.enqueueCareportalEvent(careportalEvent, true);
         } catch (SQLException e) {
             aapsLogger.error("Unhandled exception", e);
         }
@@ -1532,7 +1452,7 @@
         try {
             return getDaoCareportalEvents().queryForAll();
         } catch (SQLException e) {
-            log.error("Unhandled exception", e);
+            aapsLogger.error("Unhandled exception", e);
         }
         return Collections.emptyList();
     }
@@ -1734,23 +1654,21 @@
         return new ArrayList<>();
     }
 
-<<<<<<< HEAD
     boolean isInList(List<ProfileSwitch> profileSwitches, ProfileSwitch last) {
         for (ProfileSwitch ps : profileSwitches) {
             if (ps.isEqual(last)) return true;
         }
         return false;
-=======
+    }
+
     public List<ProfileSwitch> getAllProfileSwitches() {
         try {
             return getDaoProfileSwitch().queryForAll();
         } catch (SQLException e) {
-            log.error("Unhandled exception", e);
+            aapsLogger.error("Unhandled exception", e);
         }
         return Collections.emptyList();
->>>>>>> fa8e7847
-    }
-
+    }
     @Nullable
     private ProfileSwitch getLastProfileSwitchWithoutDuration() {
         try {
@@ -1822,13 +1740,8 @@
                         profileSwitch.profileName = old.profileName; // preserver profileName to prevent multiple CPP extension
                         getDaoProfileSwitch().delete(old); // need to delete/create because date may change too
                         getDaoProfileSwitch().create(profileSwitch);
-<<<<<<< HEAD
                         aapsLogger.debug(LTag.DATABASE, "PROFILESWITCH: Updating record by date from: " + Source.getString(profileSwitch.source) + " " + old.toString());
-=======
-                        OpenHumansUploader.INSTANCE.enqueueProfileSwitch(profileSwitch);
-                        if (L.isEnabled(L.DATABASE))
-                            log.debug("PROFILESWITCH: Updating record by date from: " + Source.getString(profileSwitch.source) + " " + old.toString());
->>>>>>> fa8e7847
+                        openHumansUploader.enqueueProfileSwitch(profileSwitch);
                         scheduleProfileSwitchChange();
                         return true;
                     }
@@ -1847,13 +1760,8 @@
                             getDaoProfileSwitch().delete(old); // need to delete/create because date may change too
                             old.copyFrom(profileSwitch);
                             getDaoProfileSwitch().create(old);
-<<<<<<< HEAD
                             aapsLogger.debug(LTag.DATABASE, "PROFILESWITCH: Updating record by _id from: " + Source.getString(profileSwitch.source) + " " + old.toString());
-=======
-                            OpenHumansUploader.INSTANCE.enqueueProfileSwitch(old);
-                            if (L.isEnabled(L.DATABASE))
-                                log.debug("PROFILESWITCH: Updating record by _id from: " + Source.getString(profileSwitch.source) + " " + old.toString());
->>>>>>> fa8e7847
+                            openHumansUploader.enqueueProfileSwitch(old);
                             scheduleProfileSwitchChange();
                             return true;
                         }
@@ -1862,25 +1770,15 @@
                 // look for already added percentage from NS
                 profileSwitch.profileName = PercentageSplitter.pureName(profileSwitch.profileName);
                 getDaoProfileSwitch().create(profileSwitch);
-<<<<<<< HEAD
                 aapsLogger.debug(LTag.DATABASE, "PROFILESWITCH: New record from: " + Source.getString(profileSwitch.source) + " " + profileSwitch.toString());
-=======
-                OpenHumansUploader.INSTANCE.enqueueProfileSwitch(profileSwitch);
-                if (L.isEnabled(L.DATABASE))
-                    log.debug("PROFILESWITCH: New record from: " + Source.getString(profileSwitch.source) + " " + profileSwitch.toString());
->>>>>>> fa8e7847
+                openHumansUploader.enqueueProfileSwitch(profileSwitch);
                 scheduleProfileSwitchChange();
                 return true;
             }
             if (profileSwitch.source == Source.USER) {
                 getDaoProfileSwitch().create(profileSwitch);
-<<<<<<< HEAD
                 aapsLogger.debug(LTag.DATABASE, "PROFILESWITCH: New record from: " + Source.getString(profileSwitch.source) + " " + profileSwitch.toString());
-=======
-                OpenHumansUploader.INSTANCE.enqueueProfileSwitch(profileSwitch);
-                if (L.isEnabled(L.DATABASE))
-                    log.debug("PROFILESWITCH: New record from: " + Source.getString(profileSwitch.source) + " " + profileSwitch.toString());
->>>>>>> fa8e7847
+                openHumansUploader.enqueueProfileSwitch(profileSwitch);
                 scheduleProfileSwitchChange();
                 return true;
             }
@@ -1893,7 +1791,7 @@
     public void delete(ProfileSwitch profileSwitch) {
         try {
             getDaoProfileSwitch().delete(profileSwitch);
-            OpenHumansUploader.INSTANCE.enqueueProfileSwitch(profileSwitch, true);
+            openHumansUploader.enqueueProfileSwitch(profileSwitch, true);
             scheduleProfileSwitchChange();
         } catch (SQLException e) {
             aapsLogger.error("Unhandled exception", e);
@@ -2064,7 +1962,6 @@
         return null;
     }
 
-<<<<<<< HEAD
     // ---------------- Food handling ---------------
 
     // ---------------- PodHistory handling ---------------
@@ -2144,14 +2041,13 @@
         return arrow;
     }
 
-=======
     // ---------------- Open Humans Queue handling ---------------
 
     public void clearOpenHumansQueue() {
         try {
             TableUtils.clearTable(connectionSource, OHQueueItem.class);
         } catch (SQLException e) {
-            log.error("Unhandled exception", e);
+            aapsLogger.error("Unhandled exception", e);
         }
     }
 
@@ -2159,7 +2055,7 @@
         try {
             getDaoOpenHumansQueue().createOrUpdate(item);
         } catch (SQLException e) {
-            log.error("Unhandled exception", e);
+            aapsLogger.error("Unhandled exception", e);
         }
     }
 
@@ -2169,7 +2065,7 @@
             deleteBuilder.where().le("id", id);
             deleteBuilder.delete();
         } catch (SQLException e) {
-            log.error("Unhandled exception", e);
+            aapsLogger.error("Unhandled exception", e);
         }
     }
 
@@ -2177,7 +2073,7 @@
         try {
             return getDaoOpenHumansQueue().queryForAll();
         } catch (SQLException e) {
-            log.error("Unhandled exception", e);
+            aapsLogger.error("Unhandled exception", e);
         }
         return Collections.emptyList();
     }
@@ -2186,7 +2082,7 @@
         try {
             return getDaoOpenHumansQueue().countOf();
         } catch (SQLException e) {
-            log.error("Unhandled exception", e);
+            aapsLogger.error("Unhandled exception", e);
         }
         return 0L;
     }
@@ -2202,9 +2098,8 @@
                     + getDaoTemporaryBasal().countOf()
                     + getDaoTempTargets().countOf();
         } catch (SQLException e) {
-            log.error("Unhandled exception", e);
+            aapsLogger.error("Unhandled exception", e);
         }
         return 0L;
     }
->>>>>>> fa8e7847
 }