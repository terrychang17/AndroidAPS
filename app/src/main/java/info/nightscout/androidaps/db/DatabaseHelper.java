package info.nightscout.androidaps.db;

import android.content.Context;
import android.database.DatabaseUtils;
import android.database.sqlite.SQLiteDatabase;
import android.support.annotation.Nullable;

import com.j256.ormlite.android.apptools.OrmLiteSqliteOpenHelper;
import com.j256.ormlite.dao.Dao;
import com.j256.ormlite.stmt.PreparedQuery;
import com.j256.ormlite.stmt.QueryBuilder;
import com.j256.ormlite.stmt.Where;
import com.j256.ormlite.support.ConnectionSource;
import com.j256.ormlite.table.TableUtils;

import org.slf4j.Logger;
import org.slf4j.LoggerFactory;

import java.sql.SQLException;
import java.util.ArrayList;
import java.util.Date;
import java.util.List;

import info.nightscout.androidaps.Constants;
import info.nightscout.androidaps.MainApp;
import info.nightscout.androidaps.data.GlucoseStatus;

public class DatabaseHelper extends OrmLiteSqliteOpenHelper {
    private static Logger log = LoggerFactory.getLogger(DatabaseHelper.class);

    public static final String DATABASE_NAME = "AndroidAPSDb";
    public static final String DATABASE_BGREADINGS = "BgReadings";
    public static final String DATABASE_TEMPBASALS = "TempBasals";
    public static final String DATABASE_TEMPTARGETS = "TempTargets";
    public static final String DATABASE_TREATMENTS = "Treatments";
    public static final String DATABASE_DANARHISTORY = "DanaRHistory";

    private static final int DATABASE_VERSION = 5;

    public DatabaseHelper(Context context) {
        super(context, DATABASE_NAME, null, DATABASE_VERSION);
        onCreate(getWritableDatabase(), getConnectionSource());
    }


    @Override
    public void onCreate(SQLiteDatabase database, ConnectionSource connectionSource) {
        try {
            log.info("onCreate");
            TableUtils.createTableIfNotExists(connectionSource, TempBasal.class);
            TableUtils.createTableIfNotExists(connectionSource, TempTarget.class);
            TableUtils.createTableIfNotExists(connectionSource, Treatment.class);
            TableUtils.createTableIfNotExists(connectionSource, BgReading.class);
            TableUtils.createTableIfNotExists(connectionSource, DanaRHistoryRecord.class);
        } catch (SQLException e) {
            log.error("Can't create database", e);
            throw new RuntimeException(e);
        }
    }

    @Override
    public void onUpgrade(SQLiteDatabase database, ConnectionSource connectionSource, int oldVersion, int newVersion) {
        try {
            log.info(DatabaseHelper.class.getName(), "onUpgrade");
            TableUtils.dropTable(connectionSource, TempBasal.class, true);
            TableUtils.dropTable(connectionSource, TempTarget.class, true);
            TableUtils.dropTable(connectionSource, Treatment.class, true);
            TableUtils.dropTable(connectionSource, BgReading.class, true);
            TableUtils.dropTable(connectionSource, DanaRHistoryRecord.class, true);
            onCreate(database, connectionSource);
        } catch (SQLException e) {
            log.error("Can't drop databases", e);
            throw new RuntimeException(e);
        }
    }

    /**
     * Close the database connections and clear any cached DAOs.
     */
    @Override
    public void close() {
        super.close();
    }

    public void cleanUpDatabases() {
        // TODO: call it somewhere
        log.debug("Before BgReadings size: " + DatabaseUtils.queryNumEntries(getReadableDatabase(), DATABASE_BGREADINGS));
        getWritableDatabase().delete(DATABASE_BGREADINGS, "timeIndex" + " < '" + (new Date().getTime() - Constants.hoursToKeepInDatabase * 60 * 60 * 1000L) + "'", null);
        log.debug("After BgReadings size: " + DatabaseUtils.queryNumEntries(getReadableDatabase(), DATABASE_BGREADINGS));

        log.debug("Before TempBasals size: " + DatabaseUtils.queryNumEntries(getReadableDatabase(), DATABASE_TEMPBASALS));
        getWritableDatabase().delete(DATABASE_TEMPBASALS, "timeIndex" + " < '" + (new Date().getTime() - Constants.hoursToKeepInDatabase * 60 * 60 * 1000L) + "'", null);
        log.debug("After TempBasals size: " + DatabaseUtils.queryNumEntries(getReadableDatabase(), DATABASE_TEMPBASALS));

        log.debug("Before TempTargets size: " + DatabaseUtils.queryNumEntries(getReadableDatabase(), DATABASE_TEMPTARGETS));
        getWritableDatabase().delete(DATABASE_TEMPTARGETS, "timeIndex" + " < '" + (new Date().getTime() - Constants.hoursToKeepInDatabase * 60 * 60 * 1000L) + "'", null);
        log.debug("After TempTargets size: " + DatabaseUtils.queryNumEntries(getReadableDatabase(), DATABASE_TEMPTARGETS));

        log.debug("Before Treatments size: " + DatabaseUtils.queryNumEntries(getReadableDatabase(), DATABASE_TREATMENTS));
        getWritableDatabase().delete(DATABASE_TREATMENTS, "timeIndex" + " < '" + (new Date().getTime() - Constants.hoursToKeepInDatabase * 60 * 60 * 1000L) + "'", null);
        log.debug("After Treatments size: " + DatabaseUtils.queryNumEntries(getReadableDatabase(), DATABASE_TREATMENTS));

        log.debug("Before History size: " + DatabaseUtils.queryNumEntries(getReadableDatabase(), DATABASE_DANARHISTORY));
        getWritableDatabase().delete(DATABASE_DANARHISTORY, "recordDate" + " < '" + (new Date().getTime() - Constants.daysToKeepHistoryInDatabase * 24 * 60 * 60 * 1000L) + "'", null);
        log.debug("After History size: " + DatabaseUtils.queryNumEntries(getReadableDatabase(), DATABASE_DANARHISTORY));
    }

    public void resetDatabases() {
        try {
            TableUtils.dropTable(connectionSource, TempBasal.class, true);
            TableUtils.dropTable(connectionSource, TempTarget.class, true);
            TableUtils.dropTable(connectionSource, Treatment.class, true);
            TableUtils.dropTable(connectionSource, BgReading.class, true);
            TableUtils.dropTable(connectionSource, DanaRHistoryRecord.class, true);
            TableUtils.createTableIfNotExists(connectionSource, TempBasal.class);
            TableUtils.createTableIfNotExists(connectionSource, TempTarget.class);
            TableUtils.createTableIfNotExists(connectionSource, Treatment.class);
            TableUtils.createTableIfNotExists(connectionSource, BgReading.class);
            TableUtils.createTableIfNotExists(connectionSource, DanaRHistoryRecord.class);
        } catch (SQLException e) {
            e.printStackTrace();
        }
    }

    public void resetTreatments() {
        try {
            TableUtils.dropTable(connectionSource, Treatment.class, true);
            TableUtils.createTableIfNotExists(connectionSource, Treatment.class);
        } catch (SQLException e) {
            e.printStackTrace();
        }
    }

    public void resetTempTargets() {
        try {
            TableUtils.dropTable(connectionSource, TempTarget.class, true);
            TableUtils.createTableIfNotExists(connectionSource, TempTarget.class);
        } catch (SQLException e) {
            e.printStackTrace();
        }
    }

    public Dao<TempBasal, Long> getDaoTempBasals() throws SQLException {
        return getDao(TempBasal.class);
    }

    public Dao<TempTarget, Long> getDaoTempTargets() throws SQLException {
        return getDao(TempTarget.class);
    }

    public Dao<Treatment, Long> getDaoTreatments() throws SQLException {
        return getDao(Treatment.class);
    }

    public Dao<BgReading, Long> getDaoBgReadings() throws SQLException {
        return getDao(BgReading.class);
    }

    public Dao<DanaRHistoryRecord, String> getDaoDanaRHistory() throws SQLException {
        return getDao(DanaRHistoryRecord.class);
    }

    /*
     * Return last BgReading from database or null if db is empty
     */
    @Nullable
    public BgReading lastBg() {
        List<BgReading> bgList = null;

        try {
            Dao<BgReading, Long> daoBgReadings = MainApp.getDbHelper().getDaoBgReadings();
            QueryBuilder<BgReading, Long> queryBuilder = daoBgReadings.queryBuilder();
            queryBuilder.orderBy("timeIndex", false);
            queryBuilder.limit(1L);
            queryBuilder.where().gt("value", 38);
            PreparedQuery<BgReading> preparedQuery = queryBuilder.prepare();
            bgList = daoBgReadings.query(preparedQuery);

        } catch (SQLException e) {
            log.debug(e.getMessage(), e);
        }
        if (bgList != null && bgList.size() > 0)
            return bgList.get(0);
        else
            return null;
    }

    /*
     * Return bg reading if not old ( <9 min )
     * or null if older
     */
    @Nullable
    public BgReading actualBg() {
        BgReading lastBg = lastBg();

        if (lastBg == null)
            return null;

        if (lastBg.timeIndex > new Date().getTime() - 9 * 60 * 1000)
            return lastBg;

        return null;
    }

    public List<BgReading> getBgreadingsDataFromTime(long mills, boolean ascending) {
        try {
            Dao<BgReading, Long> daoBgreadings = getDaoBgReadings();
            List<BgReading> bgReadings;
            QueryBuilder<BgReading, Long> queryBuilder = daoBgreadings.queryBuilder();
            queryBuilder.orderBy("timeIndex", ascending);
            Where where = queryBuilder.where();
            where.ge("timeIndex", mills).and().gt("value", 38);
            PreparedQuery<BgReading> preparedQuery = queryBuilder.prepare();
            bgReadings = daoBgreadings.query(preparedQuery);
            return bgReadings;
        } catch (SQLException e) {
            e.printStackTrace();
        }
        return new ArrayList<BgReading>();
    }

<<<<<<< HEAD
    public List<Treatment> getTreatmentDataFromTime(long mills, boolean ascending) {
        try {
            Dao<Treatment, Long> daoTreatments = getDaoTreatments();
            List<Treatment> treatments;
            QueryBuilder<Treatment, Long> queryBuilder = daoTreatments.queryBuilder();
            queryBuilder.orderBy("timeIndex", ascending);
            Where where = queryBuilder.where();
            where.ge("timeIndex", mills);
            PreparedQuery<Treatment> preparedQuery = queryBuilder.prepare();
            treatments = daoTreatments.query(preparedQuery);
            return treatments;
        } catch (SQLException e) {
            e.printStackTrace();
=======
    public List<TempTarget> getTemptargetsDataFromTime(long mills, boolean ascending) {
        try {
            Dao<TempTarget, Long> daoTempTargets = getDaoTempTargets();
            List<TempTarget> tempTargets;
            QueryBuilder<TempTarget, Long> queryBuilder = daoTempTargets.queryBuilder();
            queryBuilder.orderBy("timeIndex", ascending);
            Where where = queryBuilder.where();
            where.ge("timeIndex", mills);
            PreparedQuery<TempTarget> preparedQuery = queryBuilder.prepare();
            tempTargets = daoTempTargets.query(preparedQuery);
            return tempTargets;
        } catch (SQLException e) {
            e.printStackTrace();
        }
        return new ArrayList<TempTarget>();
    }

    /*
     * Returns glucose_status for openAPS or null if no actual data available
     */
    public static class GlucoseStatus implements Parcelable {
        public double glucose = 0d;
        public double delta = 0d;
        public double avgdelta = 0d;

        @Override
        public String toString() {
            return MainApp.sResources.getString(R.string.glucose) + " " + DecimalFormatter.to0Decimal(glucose) + " mg/dl\n" +
                    MainApp.sResources.getString(R.string.delta) + " " + DecimalFormatter.to0Decimal(delta) + " mg/dl\n" +
                    MainApp.sResources.getString(R.string.avgdelta) + " " + DecimalFormatter.to2Decimal(avgdelta) + " mg/dl";
        }

        public Spanned toSpanned() {
            return Html.fromHtml("<b>" + MainApp.sResources.getString(R.string.glucose) + "</b>: " + DecimalFormatter.to0Decimal(glucose) + " mg/dl<br>" +
                    "<b>" + MainApp.sResources.getString(R.string.delta) + "</b>: " + DecimalFormatter.to0Decimal(delta) + " mg/dl<br>" +
                    "<b>" + MainApp.sResources.getString(R.string.avgdelta) + "</b>: " + DecimalFormatter.to2Decimal(avgdelta) + " mg/dl");
        }

        @Override
        public int describeContents() {
            return 0;
        }

        @Override
        public void writeToParcel(Parcel dest, int flags) {
            dest.writeDouble(avgdelta);
            dest.writeDouble(delta);
            dest.writeDouble(glucose);
        }

        public final Parcelable.Creator<GlucoseStatus> CREATOR = new Parcelable.Creator<GlucoseStatus>() {
            public GlucoseStatus createFromParcel(Parcel in) {
                return new GlucoseStatus(in);
            }

            public GlucoseStatus[] newArray(int size) {
                return new GlucoseStatus[size];
            }
        };

        private GlucoseStatus(Parcel in) {
            avgdelta = in.readDouble();
            delta = in.readDouble();
            glucose = in.readDouble();
        }

        public GlucoseStatus() {
        }

        public GlucoseStatus(Double glucose, Double delta, Double avgdelta) {
            this.glucose = glucose;
            this.delta = delta;
            this.avgdelta = avgdelta;
        }

        public GlucoseStatus round() {
            this.glucose = Round.roundTo(this.glucose, 0.1);
            this.delta = Round.roundTo(this.delta, 0.01);
            this.avgdelta = Round.roundTo(this.avgdelta, 0.01);
            return this;
>>>>>>> 08c07846
        }
        return new ArrayList<Treatment>();
    }

    public List<TempBasal> getTempbasalsDataFromTime(long mills, boolean ascending, boolean isExtended) {
        try {
            Dao<TempBasal, Long> daoTempbasals = getDaoTempBasals();
            List<TempBasal> tempbasals;
            QueryBuilder<TempBasal, Long> queryBuilder = daoTempbasals.queryBuilder();
            queryBuilder.orderBy("timeIndex", ascending);
            Where where = queryBuilder.where();
            where.ge("timeIndex", mills).and().eq("isExtended", isExtended);
            PreparedQuery<TempBasal> preparedQuery = queryBuilder.prepare();
            tempbasals = daoTempbasals.query(preparedQuery);
            return tempbasals;
        } catch (SQLException e) {
            e.printStackTrace();
        }
        return new ArrayList<TempBasal>();
    }

}<|MERGE_RESOLUTION|>--- conflicted
+++ resolved
@@ -219,7 +219,6 @@
         return new ArrayList<BgReading>();
     }
 
-<<<<<<< HEAD
     public List<Treatment> getTreatmentDataFromTime(long mills, boolean ascending) {
         try {
             Dao<Treatment, Long> daoTreatments = getDaoTreatments();
@@ -233,7 +232,10 @@
             return treatments;
         } catch (SQLException e) {
             e.printStackTrace();
-=======
+        }
+        return new ArrayList<Treatment>();
+    }
+
     public List<TempTarget> getTemptargetsDataFromTime(long mills, boolean ascending) {
         try {
             Dao<TempTarget, Long> daoTempTargets = getDaoTempTargets();
@@ -251,73 +253,6 @@
         return new ArrayList<TempTarget>();
     }
 
-    /*
-     * Returns glucose_status for openAPS or null if no actual data available
-     */
-    public static class GlucoseStatus implements Parcelable {
-        public double glucose = 0d;
-        public double delta = 0d;
-        public double avgdelta = 0d;
-
-        @Override
-        public String toString() {
-            return MainApp.sResources.getString(R.string.glucose) + " " + DecimalFormatter.to0Decimal(glucose) + " mg/dl\n" +
-                    MainApp.sResources.getString(R.string.delta) + " " + DecimalFormatter.to0Decimal(delta) + " mg/dl\n" +
-                    MainApp.sResources.getString(R.string.avgdelta) + " " + DecimalFormatter.to2Decimal(avgdelta) + " mg/dl";
-        }
-
-        public Spanned toSpanned() {
-            return Html.fromHtml("<b>" + MainApp.sResources.getString(R.string.glucose) + "</b>: " + DecimalFormatter.to0Decimal(glucose) + " mg/dl<br>" +
-                    "<b>" + MainApp.sResources.getString(R.string.delta) + "</b>: " + DecimalFormatter.to0Decimal(delta) + " mg/dl<br>" +
-                    "<b>" + MainApp.sResources.getString(R.string.avgdelta) + "</b>: " + DecimalFormatter.to2Decimal(avgdelta) + " mg/dl");
-        }
-
-        @Override
-        public int describeContents() {
-            return 0;
-        }
-
-        @Override
-        public void writeToParcel(Parcel dest, int flags) {
-            dest.writeDouble(avgdelta);
-            dest.writeDouble(delta);
-            dest.writeDouble(glucose);
-        }
-
-        public final Parcelable.Creator<GlucoseStatus> CREATOR = new Parcelable.Creator<GlucoseStatus>() {
-            public GlucoseStatus createFromParcel(Parcel in) {
-                return new GlucoseStatus(in);
-            }
-
-            public GlucoseStatus[] newArray(int size) {
-                return new GlucoseStatus[size];
-            }
-        };
-
-        private GlucoseStatus(Parcel in) {
-            avgdelta = in.readDouble();
-            delta = in.readDouble();
-            glucose = in.readDouble();
-        }
-
-        public GlucoseStatus() {
-        }
-
-        public GlucoseStatus(Double glucose, Double delta, Double avgdelta) {
-            this.glucose = glucose;
-            this.delta = delta;
-            this.avgdelta = avgdelta;
-        }
-
-        public GlucoseStatus round() {
-            this.glucose = Round.roundTo(this.glucose, 0.1);
-            this.delta = Round.roundTo(this.delta, 0.01);
-            this.avgdelta = Round.roundTo(this.avgdelta, 0.01);
-            return this;
->>>>>>> 08c07846
-        }
-        return new ArrayList<Treatment>();
-    }
 
     public List<TempBasal> getTempbasalsDataFromTime(long mills, boolean ascending, boolean isExtended) {
         try {
