package info.nightscout.androidaps;

import android.app.Application;
import android.bluetooth.BluetoothAdapter;
import android.content.BroadcastReceiver;
import android.content.Context;
import android.content.Intent;
import android.content.IntentFilter;
import android.content.res.Resources;
import android.os.SystemClock;
<<<<<<< HEAD
import android.support.annotation.Nullable;
import android.support.annotation.PluralsRes;
import android.support.v4.content.LocalBroadcastManager;
import android.util.Log;
=======
import androidx.annotation.Nullable;
import androidx.annotation.PluralsRes;
import androidx.localbroadcastmanager.content.LocalBroadcastManager;
>>>>>>> 0693a599

import com.crashlytics.android.Crashlytics;
import com.google.firebase.analytics.FirebaseAnalytics;
import com.j256.ormlite.android.apptools.OpenHelperManager;
import com.squareup.otto.Bus;
import com.squareup.otto.LoggingBus;
import com.squareup.otto.ThreadEnforcer;

import net.danlew.android.joda.JodaTimeAndroid;

import org.slf4j.Logger;
import org.slf4j.LoggerFactory;

import java.io.File;
import java.util.ArrayList;

import info.nightscout.androidaps.data.ConstraintChecker;
import info.nightscout.androidaps.db.DatabaseHelper;
import info.nightscout.androidaps.interfaces.PluginBase;
import info.nightscout.androidaps.interfaces.PluginType;
import info.nightscout.androidaps.interfaces.PumpInterface;
import info.nightscout.androidaps.logging.L;
import info.nightscout.androidaps.plugins.aps.loop.LoopPlugin;
import info.nightscout.androidaps.plugins.aps.openAPSAMA.OpenAPSAMAPlugin;
import info.nightscout.androidaps.plugins.aps.openAPSMA.OpenAPSMAPlugin;
import info.nightscout.androidaps.plugins.aps.openAPSSMB.OpenAPSSMBPlugin;
import info.nightscout.androidaps.plugins.configBuilder.ConfigBuilderPlugin;
import info.nightscout.androidaps.plugins.constraints.dstHelper.DstHelperPlugin;
import info.nightscout.androidaps.plugins.constraints.objectives.ObjectivesPlugin;
import info.nightscout.androidaps.plugins.constraints.safety.SafetyPlugin;
import info.nightscout.androidaps.plugins.constraints.storage.StorageConstraintPlugin;
import info.nightscout.androidaps.plugins.general.actions.ActionsFragment;
import info.nightscout.androidaps.plugins.general.careportal.CareportalPlugin;
import info.nightscout.androidaps.plugins.general.food.FoodPlugin;
import info.nightscout.androidaps.plugins.general.maintenance.LoggerUtils;
import info.nightscout.androidaps.plugins.general.maintenance.MaintenancePlugin;
import info.nightscout.androidaps.plugins.general.nsclient.NSClientPlugin;
import info.nightscout.androidaps.plugins.general.nsclient.NSUpload;
import info.nightscout.androidaps.plugins.general.nsclient.receivers.AckAlarmReceiver;
import info.nightscout.androidaps.plugins.general.nsclient.receivers.DBAccessReceiver;
import info.nightscout.androidaps.plugins.general.overview.OverviewPlugin;
import info.nightscout.androidaps.plugins.general.persistentNotification.PersistentNotificationPlugin;
import info.nightscout.androidaps.plugins.general.smsCommunicator.SmsCommunicatorPlugin;
import info.nightscout.androidaps.plugins.general.versionChecker.VersionCheckerPlugin;
import info.nightscout.androidaps.plugins.general.wear.WearPlugin;
import info.nightscout.androidaps.plugins.general.xdripStatusline.StatuslinePlugin;
import info.nightscout.androidaps.plugins.insulin.InsulinOrefFreePeakPlugin;
import info.nightscout.androidaps.plugins.insulin.InsulinOrefRapidActingPlugin;
import info.nightscout.androidaps.plugins.insulin.InsulinOrefUltraRapidActingPlugin;
import info.nightscout.androidaps.plugins.iob.iobCobCalculator.IobCobCalculatorPlugin;
import info.nightscout.androidaps.plugins.profile.local.LocalProfilePlugin;
import info.nightscout.androidaps.plugins.profile.ns.NSProfilePlugin;
import info.nightscout.androidaps.plugins.profile.simple.SimpleProfilePlugin;
import info.nightscout.androidaps.plugins.pump.combo.ComboPlugin;
import info.nightscout.androidaps.plugins.pump.common.hw.rileylink.RileyLinkConst;
import info.nightscout.androidaps.plugins.pump.common.hw.rileylink.RileyLinkUtil;
import info.nightscout.androidaps.plugins.pump.danaR.DanaRPlugin;
import info.nightscout.androidaps.plugins.pump.danaRKorean.DanaRKoreanPlugin;
import info.nightscout.androidaps.plugins.pump.danaRS.DanaRSPlugin;
import info.nightscout.androidaps.plugins.pump.danaRv2.DanaRv2Plugin;
import info.nightscout.androidaps.plugins.pump.insight.LocalInsightPlugin;
import info.nightscout.androidaps.plugins.pump.mdi.MDIPlugin;
import info.nightscout.androidaps.plugins.pump.medtronic.MedtronicPumpPlugin;
import info.nightscout.androidaps.plugins.pump.virtual.VirtualPumpPlugin;
import info.nightscout.androidaps.plugins.sensitivity.SensitivityAAPSPlugin;
import info.nightscout.androidaps.plugins.sensitivity.SensitivityOref0Plugin;
import info.nightscout.androidaps.plugins.sensitivity.SensitivityOref1Plugin;
import info.nightscout.androidaps.plugins.sensitivity.SensitivityWeightedAveragePlugin;
import info.nightscout.androidaps.plugins.source.SourceDexcomPlugin;
import info.nightscout.androidaps.plugins.source.SourceEversensePlugin;
import info.nightscout.androidaps.plugins.source.SourceGlimpPlugin;
import info.nightscout.androidaps.plugins.source.SourceMM640gPlugin;
import info.nightscout.androidaps.plugins.source.SourceNSClientPlugin;
import info.nightscout.androidaps.plugins.source.SourcePoctechPlugin;
import info.nightscout.androidaps.plugins.source.SourceTomatoPlugin;
import info.nightscout.androidaps.plugins.source.SourceXdripPlugin;
import info.nightscout.androidaps.plugins.treatments.TreatmentsPlugin;
import info.nightscout.androidaps.receivers.DataReceiver;
import info.nightscout.androidaps.receivers.KeepAliveReceiver;
import info.nightscout.androidaps.receivers.NSAlarmReceiver;
import info.nightscout.androidaps.services.Intents;
import info.nightscout.androidaps.utils.FabricPrivacy;
import io.fabric.sdk.android.Fabric;

import static info.nightscout.androidaps.plugins.general.versionChecker.VersionCheckerUtilsKt.triggerCheckVersion;


public class MainApp extends Application {
    private static Logger log = LoggerFactory.getLogger(L.CORE);
    private static KeepAliveReceiver keepAliveReceiver;

    private static Bus sBus;
    private static MainApp sInstance;
    public static Resources sResources;

    private static FirebaseAnalytics mFirebaseAnalytics;

    private static DatabaseHelper sDatabaseHelper = null;
    private static ConstraintChecker sConstraintsChecker = null;

    private static ArrayList<PluginBase> pluginsList = null;

    private static DataReceiver dataReceiver = new DataReceiver();
    private static NSAlarmReceiver alarmReciever = new NSAlarmReceiver();
    private static AckAlarmReceiver ackAlarmReciever = new AckAlarmReceiver();
    private static DBAccessReceiver dbAccessReciever = new DBAccessReceiver();
    private LocalBroadcastManager lbm;
    private BroadcastReceiver btReceiver; // used for RileyLink (Medtronic and Omnipod)

    public static boolean devBranch;
    public static boolean engineeringMode;

    @Override
    public void onCreate() {
        super.onCreate();
        log.debug("onCreate");
        sInstance = this;
        sResources = getResources();
        sConstraintsChecker = new ConstraintChecker();
        sDatabaseHelper = OpenHelperManager.getHelper(sInstance, DatabaseHelper.class);

        try {
            if (FabricPrivacy.fabricEnabled()) {
                Fabric.with(this, new Crashlytics());
            }
        } catch (Exception e) {
            log.error("Error with Fabric init! " + e);
        }

        mFirebaseAnalytics = FirebaseAnalytics.getInstance(this);

        JodaTimeAndroid.init(this);

        log.info("Version: " + BuildConfig.VERSION_NAME);
        log.info("BuildVersion: " + BuildConfig.BUILDVERSION);
        log.info("Remote: " + BuildConfig.REMOTE);

        String extFilesDir = LoggerUtils.getLogDirectory();
        File engineeringModeSemaphore = new File(extFilesDir, "engineering_mode");

        engineeringMode = engineeringModeSemaphore.exists() && engineeringModeSemaphore.isFile();
        devBranch = BuildConfig.VERSION.contains("dev");

        sBus = L.isEnabled(L.EVENTS) && devBranch ? new LoggingBus(ThreadEnforcer.ANY) : new Bus(ThreadEnforcer.ANY);

        registerLocalBroadcastReceiver();

        //trigger here to see the new version on app start after an update
        triggerCheckVersion();
        setBTReceiver();

        if (pluginsList == null) {
            pluginsList = new ArrayList<>();
            // Register all tabs in app here
            pluginsList.add(OverviewPlugin.getPlugin());
            pluginsList.add(IobCobCalculatorPlugin.getPlugin());
            if (Config.ACTION) pluginsList.add(ActionsFragment.getPlugin());
            pluginsList.add(InsulinOrefRapidActingPlugin.getPlugin());
            pluginsList.add(InsulinOrefUltraRapidActingPlugin.getPlugin());
            pluginsList.add(InsulinOrefFreePeakPlugin.getPlugin());
            pluginsList.add(SensitivityOref0Plugin.getPlugin());
            pluginsList.add(SensitivityAAPSPlugin.getPlugin());
            pluginsList.add(SensitivityWeightedAveragePlugin.getPlugin());
            pluginsList.add(SensitivityOref1Plugin.getPlugin());
            if (Config.PUMPDRIVERS) pluginsList.add(DanaRPlugin.getPlugin());
            if (Config.PUMPDRIVERS) pluginsList.add(DanaRKoreanPlugin.getPlugin());
            if (Config.PUMPDRIVERS) pluginsList.add(DanaRv2Plugin.getPlugin());
            if (Config.PUMPDRIVERS) pluginsList.add(DanaRSPlugin.getPlugin());
            if (Config.PUMPDRIVERS) pluginsList.add(LocalInsightPlugin.getPlugin());
            pluginsList.add(CareportalPlugin.getPlugin());
            if (Config.PUMPDRIVERS) pluginsList.add(ComboPlugin.getPlugin());
            if (Config.PUMPDRIVERS) pluginsList.add(MedtronicPumpPlugin.getPlugin());
            if (Config.MDI) pluginsList.add(MDIPlugin.getPlugin());
            pluginsList.add(VirtualPumpPlugin.getPlugin());
            if (Config.APS) pluginsList.add(LoopPlugin.getPlugin());
            if (Config.APS) pluginsList.add(OpenAPSMAPlugin.getPlugin());
            if (Config.APS) pluginsList.add(OpenAPSAMAPlugin.getPlugin());
            if (Config.APS) pluginsList.add(OpenAPSSMBPlugin.getPlugin());
            pluginsList.add(NSProfilePlugin.getPlugin());
            if (Config.OTHERPROFILES) pluginsList.add(SimpleProfilePlugin.getPlugin());
            if (Config.OTHERPROFILES) pluginsList.add(LocalProfilePlugin.getPlugin());
            pluginsList.add(TreatmentsPlugin.getPlugin());
            if (Config.SAFETY) pluginsList.add(SafetyPlugin.getPlugin());
            if (Config.SAFETY) pluginsList.add(VersionCheckerPlugin.INSTANCE);
            if (Config.SAFETY) pluginsList.add(StorageConstraintPlugin.getPlugin());
            if (Config.APS) pluginsList.add(ObjectivesPlugin.getPlugin());
            pluginsList.add(SourceXdripPlugin.getPlugin());
            pluginsList.add(SourceNSClientPlugin.getPlugin());
            pluginsList.add(SourceMM640gPlugin.getPlugin());
            pluginsList.add(SourceGlimpPlugin.getPlugin());
            pluginsList.add(SourceDexcomPlugin.INSTANCE);
            pluginsList.add(SourcePoctechPlugin.getPlugin());
            pluginsList.add(SourceTomatoPlugin.getPlugin());
            pluginsList.add(SourceEversensePlugin.getPlugin());
            if (Config.SMSCOMMUNICATORENABLED) pluginsList.add(SmsCommunicatorPlugin.getPlugin());
            pluginsList.add(FoodPlugin.getPlugin());

            pluginsList.add(WearPlugin.initPlugin(this));
            pluginsList.add(StatuslinePlugin.initPlugin(this));
            pluginsList.add(PersistentNotificationPlugin.getPlugin());
            pluginsList.add(NSClientPlugin.getPlugin());
            pluginsList.add(MaintenancePlugin.initPlugin(this));

            pluginsList.add(ConfigBuilderPlugin.getPlugin());

            pluginsList.add(DstHelperPlugin.getPlugin());


            ConfigBuilderPlugin.getPlugin().initialize();
        }

        NSUpload.uploadAppStart();

        final PumpInterface pump = ConfigBuilderPlugin.getPlugin().getActivePump();
        if (pump != null) {
            new Thread(() -> {
                SystemClock.sleep(5000);
                ConfigBuilderPlugin.getPlugin().getCommandQueue().readStatus("Initialization", null);
                startKeepAliveService();
            }).start();
        }
    }

    private void registerLocalBroadcastReceiver() {
        lbm = LocalBroadcastManager.getInstance(this);
        lbm.registerReceiver(dataReceiver, new IntentFilter(Intents.ACTION_NEW_TREATMENT));
        lbm.registerReceiver(dataReceiver, new IntentFilter(Intents.ACTION_CHANGED_TREATMENT));
        lbm.registerReceiver(dataReceiver, new IntentFilter(Intents.ACTION_REMOVED_TREATMENT));
        lbm.registerReceiver(dataReceiver, new IntentFilter(Intents.ACTION_NEW_FOOD));
        lbm.registerReceiver(dataReceiver, new IntentFilter(Intents.ACTION_CHANGED_FOOD));
        lbm.registerReceiver(dataReceiver, new IntentFilter(Intents.ACTION_REMOVED_FOOD));
        lbm.registerReceiver(dataReceiver, new IntentFilter(Intents.ACTION_NEW_SGV));
        lbm.registerReceiver(dataReceiver, new IntentFilter(Intents.ACTION_NEW_PROFILE));
        lbm.registerReceiver(dataReceiver, new IntentFilter(Intents.ACTION_NEW_STATUS));
        lbm.registerReceiver(dataReceiver, new IntentFilter(Intents.ACTION_NEW_MBG));
        lbm.registerReceiver(dataReceiver, new IntentFilter(Intents.ACTION_NEW_DEVICESTATUS));
        lbm.registerReceiver(dataReceiver, new IntentFilter(Intents.ACTION_NEW_CAL));

        //register alarms
        lbm.registerReceiver(alarmReciever, new IntentFilter(Intents.ACTION_ALARM));
        lbm.registerReceiver(alarmReciever, new IntentFilter(Intents.ACTION_ANNOUNCEMENT));
        lbm.registerReceiver(alarmReciever, new IntentFilter(Intents.ACTION_CLEAR_ALARM));
        lbm.registerReceiver(alarmReciever, new IntentFilter(Intents.ACTION_URGENT_ALARM));

        //register ack alarm
        lbm.registerReceiver(ackAlarmReciever, new IntentFilter(Intents.ACTION_ACK_ALARM));

        //register dbaccess
        lbm.registerReceiver(dbAccessReciever, new IntentFilter(Intents.ACTION_DATABASE));
    }


    private void setBTReceiver() {

        // SP.putDouble(RileyLinkConst.Prefs.LastGoodDeviceFrequency, null);
        // SP.remove(MedtronicConst.Statistics.LastPumpHistoryEntry); // FIXME remove

        // RileyLink framework needs to know, when BT was reconnected, so that we can reconnect to RL device,
        // also detected if timezone/time/date changed and send notification to any active pump driver.
        btReceiver = new BroadcastReceiver() {

            @Override
            public void onReceive(Context context, Intent intent) {
                final String action = intent.getAction();

                PumpInterface activePump = ConfigBuilderPlugin.getPlugin().getActivePump();

                if (action != null && activePump != null) {
                    if (action.equals(BluetoothAdapter.ACTION_STATE_CHANGED)) {
                        final int state = intent.getIntExtra(BluetoothAdapter.EXTRA_STATE, BluetoothAdapter.ERROR);
                        switch (state) {
                            case BluetoothAdapter.STATE_OFF:
                            case BluetoothAdapter.STATE_TURNING_OFF:
                            case BluetoothAdapter.STATE_TURNING_ON:
                                break;

                            case BluetoothAdapter.STATE_ON: {
                                if ("Medtronic".equals(activePump.deviceID())) {
                                    Log.v("MainApp", "Bluetooth on");
                                    RileyLinkUtil.sendBroadcastMessage(RileyLinkConst.Intents.BluetoothReconnected);
                                }
                            }
                            break;
                        }
                    } else {
                        activePump.timeDateOrTimeZoneChanged();
                    }
                }
            }
        };

        // Register for broadcasts on BluetoothAdapter state change
        IntentFilter filter = new IntentFilter();
        filter.addAction(BluetoothAdapter.ACTION_STATE_CHANGED);
        filter.addAction(Intent.ACTION_TIME_CHANGED);
        filter.addAction(Intent.ACTION_DATE_CHANGED);
        filter.addAction(Intent.ACTION_TIMEZONE_CHANGED);
        registerReceiver(btReceiver, filter);

    }


    private void startKeepAliveService() {
        if (keepAliveReceiver == null) {
            keepAliveReceiver = new KeepAliveReceiver();
            keepAliveReceiver.setAlarm(this);
        }
    }

    public void stopKeepAliveService() {
        if (keepAliveReceiver != null)
            KeepAliveReceiver.cancelAlarm(this);
    }

    public static void subscribe(Object subscriber) {
        try {
            bus().register(subscriber);
        } catch (IllegalArgumentException e) {
            // already registered
        }
    }

    public static void unsubscribe(Object subscriber) {
        try {
            bus().unregister(subscriber);
        } catch (IllegalArgumentException e) {
            // already unregistered
        }
    }

    public static Bus bus() {
        return sBus;
    }

    public static String gs(int id) {
        return sResources.getString(id);
    }

    public static String gs(int id, Object... args) {
        return sResources.getString(id, args);
    }

    public static String gq(@PluralsRes int id, int quantity, Object... args) {
        return sResources.getQuantityString(id, quantity, args);
    }

    public static int gc(int id) {
        return sResources.getColor(id);
    }

    public static MainApp instance() {
        return sInstance;
    }

    public static DatabaseHelper getDbHelper() {
        return sDatabaseHelper;
    }

    public static void closeDbHelper() {
        if (sDatabaseHelper != null) {
            sDatabaseHelper.close();
            sDatabaseHelper = null;
        }
    }

    public static FirebaseAnalytics getFirebaseAnalytics() {
        return mFirebaseAnalytics;
    }

    public static ConstraintChecker getConstraintChecker() {
        return sConstraintsChecker;
    }

    public static ArrayList<PluginBase> getPluginsList() {
        return pluginsList;
    }

    public static ArrayList<PluginBase> getSpecificPluginsList(PluginType type) {
        ArrayList<PluginBase> newList = new ArrayList<>();

        if (pluginsList != null) {
            for (PluginBase p : pluginsList) {
                if (p.getType() == type)
                    newList.add(p);
            }
        } else {
            log.error("pluginsList=null");
        }
        return newList;
    }

    public static ArrayList<PluginBase> getSpecificPluginsVisibleInList(PluginType type) {
        ArrayList<PluginBase> newList = new ArrayList<>();

        if (pluginsList != null) {
            for (PluginBase p : pluginsList) {
                if (p.getType() == type)
                    if (p.showInList(type))
                        newList.add(p);
            }
        } else {
            log.error("pluginsList=null");
        }
        return newList;
    }

    public static ArrayList<PluginBase> getSpecificPluginsListByInterface(Class interfaceClass) {
        ArrayList<PluginBase> newList = new ArrayList<>();

        if (pluginsList != null) {
            for (PluginBase p : pluginsList) {
                if (p.getClass() != ConfigBuilderPlugin.class && interfaceClass.isAssignableFrom(p.getClass()))
                    newList.add(p);
            }
        } else {
            log.error("pluginsList=null");
        }
        return newList;
    }

    public static ArrayList<PluginBase> getSpecificPluginsVisibleInListByInterface(Class interfaceClass, PluginType type) {
        ArrayList<PluginBase> newList = new ArrayList<>();

        if (pluginsList != null) {
            for (PluginBase p : pluginsList) {
                if (p.getClass() != ConfigBuilderPlugin.class && interfaceClass.isAssignableFrom(p.getClass()))
                    if (p.showInList(type))
                        newList.add(p);
            }
        } else {
            log.error("pluginsList=null");
        }
        return newList;
    }

    @Nullable
    public static <T extends PluginBase> T getSpecificPlugin(Class<T> pluginClass) {
        if (pluginsList != null) {
            for (PluginBase p : pluginsList) {
                if (pluginClass.isAssignableFrom(p.getClass()))
                    return (T) p;
            }
        } else {
            log.error("pluginsList=null");
        }
        return null;
    }


    public static boolean isEngineeringMode() {
        if (!Config.APS)
            return true;
        return engineeringMode;
    }


    public static boolean isEngineeringModeOrRelease() {
        if (!Config.APS)
            return true;
        return engineeringMode || !devBranch;
    }

    public static boolean isDev() {
        return devBranch;
    }

    public static int getIcon() {
        if (Config.NSCLIENT)
            return R.mipmap.ic_yellowowl;
        else if (Config.PUMPCONTROL)
            return R.mipmap.ic_pumpcontrol;
        else
            return R.mipmap.ic_launcher;
    }

    public static int getNotificationIcon() {
        if (Config.NSCLIENT)
            return R.drawable.ic_notif_nsclient;
        else if (Config.PUMPCONTROL)
            return R.drawable.ic_notif_pumpcontrol;
        else
            return R.drawable.ic_notif_aaps;
    }

    @Override
    public void onTerminate() {
        if (L.isEnabled(L.CORE))
            log.debug("onTerminate");
        super.onTerminate();
        if (sDatabaseHelper != null) {
            sDatabaseHelper.close();
            sDatabaseHelper = null;
        }

        if (btReceiver != null) {
            unregisterReceiver(btReceiver);
        }
    }
}<|MERGE_RESOLUTION|>--- conflicted
+++ resolved
@@ -1,23 +1,12 @@
 package info.nightscout.androidaps;
 
 import android.app.Application;
-import android.bluetooth.BluetoothAdapter;
-import android.content.BroadcastReceiver;
-import android.content.Context;
-import android.content.Intent;
 import android.content.IntentFilter;
 import android.content.res.Resources;
 import android.os.SystemClock;
-<<<<<<< HEAD
-import android.support.annotation.Nullable;
-import android.support.annotation.PluralsRes;
-import android.support.v4.content.LocalBroadcastManager;
-import android.util.Log;
-=======
 import androidx.annotation.Nullable;
 import androidx.annotation.PluralsRes;
 import androidx.localbroadcastmanager.content.LocalBroadcastManager;
->>>>>>> 0693a599
 
 import com.crashlytics.android.Crashlytics;
 import com.google.firebase.analytics.FirebaseAnalytics;
@@ -72,15 +61,12 @@
 import info.nightscout.androidaps.plugins.profile.ns.NSProfilePlugin;
 import info.nightscout.androidaps.plugins.profile.simple.SimpleProfilePlugin;
 import info.nightscout.androidaps.plugins.pump.combo.ComboPlugin;
-import info.nightscout.androidaps.plugins.pump.common.hw.rileylink.RileyLinkConst;
-import info.nightscout.androidaps.plugins.pump.common.hw.rileylink.RileyLinkUtil;
 import info.nightscout.androidaps.plugins.pump.danaR.DanaRPlugin;
 import info.nightscout.androidaps.plugins.pump.danaRKorean.DanaRKoreanPlugin;
 import info.nightscout.androidaps.plugins.pump.danaRS.DanaRSPlugin;
 import info.nightscout.androidaps.plugins.pump.danaRv2.DanaRv2Plugin;
 import info.nightscout.androidaps.plugins.pump.insight.LocalInsightPlugin;
 import info.nightscout.androidaps.plugins.pump.mdi.MDIPlugin;
-import info.nightscout.androidaps.plugins.pump.medtronic.MedtronicPumpPlugin;
 import info.nightscout.androidaps.plugins.pump.virtual.VirtualPumpPlugin;
 import info.nightscout.androidaps.plugins.sensitivity.SensitivityAAPSPlugin;
 import info.nightscout.androidaps.plugins.sensitivity.SensitivityOref0Plugin;
@@ -125,7 +111,6 @@
     private static AckAlarmReceiver ackAlarmReciever = new AckAlarmReceiver();
     private static DBAccessReceiver dbAccessReciever = new DBAccessReceiver();
     private LocalBroadcastManager lbm;
-    private BroadcastReceiver btReceiver; // used for RileyLink (Medtronic and Omnipod)
 
     public static boolean devBranch;
     public static boolean engineeringMode;
@@ -159,7 +144,7 @@
         File engineeringModeSemaphore = new File(extFilesDir, "engineering_mode");
 
         engineeringMode = engineeringModeSemaphore.exists() && engineeringModeSemaphore.isFile();
-        devBranch = BuildConfig.VERSION.contains("dev");
+        devBranch = BuildConfig.VERSION.contains("-") || BuildConfig.VERSION.matches(".*[a-zA-Z]+.*");
 
         sBus = L.isEnabled(L.EVENTS) && devBranch ? new LoggingBus(ThreadEnforcer.ANY) : new Bus(ThreadEnforcer.ANY);
 
@@ -466,14 +451,6 @@
         return null;
     }
 
-
-    public static boolean isEngineeringMode() {
-        if (!Config.APS)
-            return true;
-        return engineeringMode;
-    }
-
-
     public static boolean isEngineeringModeOrRelease() {
         if (!Config.APS)
             return true;
