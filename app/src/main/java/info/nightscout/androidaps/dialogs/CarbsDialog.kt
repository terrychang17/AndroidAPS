--- conflicted
+++ resolved
@@ -16,9 +16,7 @@
 import info.nightscout.androidaps.database.AppRepository
 import info.nightscout.androidaps.database.entities.XXXValueWithUnit
 import info.nightscout.androidaps.database.entities.TemporaryTarget
-import info.nightscout.androidaps.database.entities.UserEntry.Action
-import info.nightscout.androidaps.database.entities.UserEntry.Units
-import info.nightscout.androidaps.database.entities.UserEntry.ValueWithUnit
+import info.nightscout.androidaps.database.entities.UserEntry.*
 import info.nightscout.androidaps.database.transactions.InsertTemporaryTargetAndCancelCurrentTransaction
 import info.nightscout.androidaps.databinding.DialogCarbsBinding
 import info.nightscout.androidaps.interfaces.Constraint
@@ -225,12 +223,8 @@
                 OKDialog.showConfirmation(activity, resourceHelper.gs(R.string.carbs), HtmlHelper.fromHtml(Joiner.on("<br/>").join(actions)), {
                     when {
                         activitySelected   -> {
-<<<<<<< HEAD
-                            uel.log(Action.TT, ValueWithUnit(TemporaryTarget.Reason.ACTIVITY.text, Units.TherapyEvent), ValueWithUnit(activityTT, units), ValueWithUnit(activityTTDuration, Units.M))
-=======
                             //uel.log(Action.TT, XXXValueWithUnit.TherapyEventTTReason(TemporaryTarget.Reason.ACTIVITY), XXXValueWithUnit.fromGlucoseUnit(activityTT, units) , XXXValueWithUnit.Minute(activityTTDuration))
                             uel.log(Action.TT, ValueWithUnit(Sources.CarbDialog), ValueWithUnit(TemporaryTarget.Reason.ACTIVITY.text, Units.TherapyEvent), ValueWithUnit(activityTT, units) , ValueWithUnit(activityTTDuration, Units.M))
->>>>>>> 6956a17b
                             disposable += repository.runTransactionForResult(InsertTemporaryTargetAndCancelCurrentTransaction(
                                 timestamp = System.currentTimeMillis(),
                                 duration = TimeUnit.MINUTES.toMillis(activityTTDuration.toLong()),
@@ -246,12 +240,8 @@
                         }
 
                         eatingSoonSelected -> {
-<<<<<<< HEAD
-                            uel.log(Action.TT, ValueWithUnit(TemporaryTarget.Reason.EATING_SOON.text, Units.TherapyEvent), ValueWithUnit(eatingSoonTT, units), ValueWithUnit(eatingSoonTTDuration, Units.M))
-=======
                             //uel.log(Action.TT, XXXValueWithUnit.TherapyEventTTReason(TemporaryTarget.Reason.EATING_SOON), XXXValueWithUnit.fromGlucoseUnit(eatingSoonTT, units) , XXXValueWithUnit.Minute(eatingSoonTTDuration))
                             uel.log(Action.TT, ValueWithUnit(Sources.CarbDialog), ValueWithUnit(TemporaryTarget.Reason.EATING_SOON.text, Units.TherapyEvent), ValueWithUnit(eatingSoonTT, units) , ValueWithUnit(eatingSoonTTDuration, Units.M))
->>>>>>> 6956a17b
                             disposable += repository.runTransactionForResult(InsertTemporaryTargetAndCancelCurrentTransaction(
                                 timestamp = System.currentTimeMillis(),
                                 duration = TimeUnit.MINUTES.toMillis(eatingSoonTTDuration.toLong()),
@@ -267,12 +257,8 @@
                         }
 
                         hypoSelected       -> {
-<<<<<<< HEAD
-                            uel.log(Action.TT, ValueWithUnit(TemporaryTarget.Reason.HYPOGLYCEMIA.text, Units.TherapyEvent), ValueWithUnit(hypoTT, units), ValueWithUnit(hypoTTDuration, Units.M))
-=======
                             //uel.log(Action.TT, XXXValueWithUnit.TherapyEventTTReason(TemporaryTarget.Reason.HYPOGLYCEMIA), XXXValueWithUnit.fromGlucoseUnit(hypoTT, units) , XXXValueWithUnit.Minute(hypoTTDuration))
                             uel.log(Action.TT, ValueWithUnit(Sources.CarbDialog), ValueWithUnit(TemporaryTarget.Reason.HYPOGLYCEMIA.text, Units.TherapyEvent), ValueWithUnit(hypoTT, units) , ValueWithUnit(hypoTTDuration, Units.M))
->>>>>>> 6956a17b
                             disposable += repository.runTransactionForResult(InsertTemporaryTargetAndCancelCurrentTransaction(
                                 timestamp = System.currentTimeMillis(),
                                 duration = TimeUnit.MINUTES.toMillis(hypoTTDuration.toLong()),
@@ -288,7 +274,6 @@
                         }
                     }
                     if (carbsAfterConstraints > 0) {
-<<<<<<< HEAD
                         val detailedBolusInfo = DetailedBolusInfo()
                         detailedBolusInfo.eventType = DetailedBolusInfo.EventType.CORRECTION_BOLUS
                         detailedBolusInfo.carbs = carbsAfterConstraints.toDouble()
@@ -296,12 +281,15 @@
                         detailedBolusInfo.notes = notes
                         detailedBolusInfo.carbsDuration = T.mins(duration.toLong()).msecs()
                         detailedBolusInfo.carbsTimestamp = time
-                        uel.log(Action.CARBS, detailedBolusInfo.notes,
+                        uel.log(if (detailedBolusInfo.carbsDuration == 0) Action.CARBS else Action.EXTENDED_CARBS,
+                            detailedBolusInfo.notes,
+                            ValueWithUnit(Sources.CarbDialog),
                             ValueWithUnit(detailedBolusInfo.timestamp, Units.Timestamp),
                             ValueWithUnit(detailedBolusInfo.carbs, Units.G),
                             ValueWithUnit(detailedBolusInfo.carbTime, Units.M, detailedBolusInfo.carbTime != 0),
                             ValueWithUnit(detailedBolusInfo.carbsDuration, Units.H, detailedBolusInfo.carbsDuration != 0L)
                         )
+                        //uel.log(Action.CARBS, notes, XXXValueWithUnit.Timestamp(eventTime).takeIf { eventTimeChanged }, XXXValueWithUnit.Gram(carbsAfterConstraints), XXXValueWithUnit.Minute(timeOffset).takeIf { timeOffset != 0 }, XXXValueWithUnit.Hour(duration).takeIf { duration != 0 })
                         commandQueue.bolus(detailedBolusInfo, object : Callback() {
                             override fun run() {
                                 if (!result.success) {
@@ -311,18 +299,6 @@
 
                             }
                         })
-=======
-                        if (duration == 0) {
-                            carbsGenerator.createCarb(carbsAfterConstraints, time, TherapyEvent.Type.CARBS_CORRECTION, notes)
-                            uel.log(Action.CARBS, notes, ValueWithUnit(Sources.CarbDialog), ValueWithUnit(eventTime, Units.Timestamp, eventTimeChanged), ValueWithUnit(carbsAfterConstraints, Units.G), ValueWithUnit(timeOffset, Units.M, timeOffset != 0))
-
-                        } else {
-                            carbsGenerator.generateCarbs(carbsAfterConstraints, time, duration, notes)
-                            nsUpload.uploadEvent(TherapyEvent.Type.NOTE.text, DateUtil.now() - 2000, resourceHelper.gs(R.string.generated_ecarbs_note, carbsAfterConstraints, duration, timeOffset))
-                            uel.log(Action.EXTENDED_CARBS, notes, ValueWithUnit(Sources.CarbDialog), ValueWithUnit(eventTime, Units.Timestamp, eventTimeChanged), ValueWithUnit(carbsAfterConstraints, Units.G), ValueWithUnit(timeOffset, Units.M, timeOffset != 0), ValueWithUnit(duration, Units.H))
-                        }
-                        //uel.log(Action.CARBS, notes, XXXValueWithUnit.Timestamp(eventTime).takeIf { eventTimeChanged }, XXXValueWithUnit.Gram(carbsAfterConstraints), XXXValueWithUnit.Minute(timeOffset).takeIf { timeOffset != 0 }, XXXValueWithUnit.Hour(duration).takeIf { duration != 0 })
->>>>>>> 6956a17b
                     }
                     if (useAlarm && carbs > 0 && timeOffset > 0) {
                         carbTimer.scheduleReminder(dateUtil._now() + T.mins(timeOffset.toLong()).msecs())
