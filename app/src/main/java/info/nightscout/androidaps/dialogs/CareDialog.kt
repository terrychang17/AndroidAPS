--- conflicted
+++ resolved
@@ -183,11 +183,7 @@
 
         activity?.let { activity ->
             OKDialog.showConfirmation(activity, resourceHelper.gs(event), HtmlHelper.fromHtml(Joiner.on("<br/>").join(actions)), Runnable {
-<<<<<<< HEAD
-                val careportalEvent = CareportalEvent()
-=======
                 val careportalEvent = CareportalEvent(injector)
->>>>>>> 1c0ba4ae
                 careportalEvent.date = eventTime
                 careportalEvent.source = Source.USER
                 careportalEvent.eventType = when (options) {
