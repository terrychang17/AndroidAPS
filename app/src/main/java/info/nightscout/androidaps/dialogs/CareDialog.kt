package info.nightscout.androidaps.dialogs

import android.os.Bundle
import android.text.Editable
import android.text.TextWatcher
import android.view.LayoutInflater
import android.view.View
import android.view.ViewGroup
import androidx.annotation.StringRes
import com.google.common.base.Joiner
import dagger.android.HasAndroidInjector
import info.nightscout.androidaps.Constants
import info.nightscout.androidaps.MainApp
import info.nightscout.androidaps.R
import info.nightscout.androidaps.data.Profile
import info.nightscout.androidaps.database.entities.UserEntry.*
import info.nightscout.androidaps.databinding.DialogCareBinding
import info.nightscout.androidaps.db.CareportalEvent
import info.nightscout.androidaps.db.Source
import info.nightscout.androidaps.interfaces.DatabaseHelperInterface
import info.nightscout.androidaps.interfaces.ProfileFunction
import info.nightscout.androidaps.logging.UserEntryLogger
import info.nightscout.androidaps.plugins.general.nsclient.NSUpload
import info.nightscout.androidaps.plugins.iob.iobCobCalculator.GlucoseStatus
import info.nightscout.androidaps.utils.DateUtil
import info.nightscout.androidaps.utils.HtmlHelper
import info.nightscout.androidaps.utils.Translator
import info.nightscout.androidaps.utils.alertDialogs.OKDialog
import info.nightscout.androidaps.utils.resources.ResourceHelper
import org.json.JSONObject
import java.text.DecimalFormat
import java.util.*
import javax.inject.Inject

class CareDialog : DialogFragmentWithDate() {

    @Inject lateinit var injector: HasAndroidInjector
    @Inject lateinit var mainApp: MainApp
    @Inject lateinit var resourceHelper: ResourceHelper
    @Inject lateinit var profileFunction: ProfileFunction
    @Inject lateinit var nsUpload: NSUpload
    @Inject lateinit var translator: Translator
    @Inject lateinit var uel: UserEntryLogger
    @Inject lateinit var databaseHelper: DatabaseHelperInterface

    enum class EventType {
        BGCHECK,
        SENSOR_INSERT,
        BATTERY_CHANGE,
        NOTE,
        EXERCISE,
        QUESTION,
        ANNOUNCEMENT
    }

    private var options: EventType = EventType.BGCHECK

    @StringRes
    private var event: Int = R.string.none

    fun setOptions(options: EventType, @StringRes event: Int): CareDialog {
        this.options = options
        this.event = event
        return this
    }

    private var _binding: DialogCareBinding? = null

    // This property is only valid between onCreateView and
    // onDestroyView.
    private val binding get() = _binding!!

    override fun onSaveInstanceState(savedInstanceState: Bundle) {
        super.onSaveInstanceState(savedInstanceState)
        savedInstanceState.putDouble("bg", binding.bg.value)
        savedInstanceState.putDouble("duration", binding.duration.value)
        savedInstanceState.putInt("event", event)
        savedInstanceState.putInt("options", options.ordinal)
    }

    override fun onCreateView(inflater: LayoutInflater, container: ViewGroup?,
                              savedInstanceState: Bundle?): View {
        onCreateViewGeneral()
        _binding = DialogCareBinding.inflate(inflater, container, false)
        return binding.root
    }

    override fun onViewCreated(view: View, savedInstanceState: Bundle?) {
        super.onViewCreated(view, savedInstanceState)

        savedInstanceState?.let {
            event = savedInstanceState.getInt("event", R.string.error)
            options = EventType.values()[savedInstanceState.getInt("options", 0)]
        }

        binding.icon.setImageResource(when (options) {
            EventType.BGCHECK        -> R.drawable.ic_cp_bgcheck
            EventType.SENSOR_INSERT  -> R.drawable.ic_cp_cgm_insert
            EventType.BATTERY_CHANGE -> R.drawable.ic_cp_pump_battery
            EventType.NOTE           -> R.drawable.ic_cp_note
            EventType.EXERCISE       -> R.drawable.ic_cp_exercise
            EventType.QUESTION       -> R.drawable.ic_cp_question
            EventType.ANNOUNCEMENT   -> R.drawable.ic_cp_announcement
        })
        binding.title.text = resourceHelper.gs(when (options) {
            EventType.BGCHECK        -> R.string.careportal_bgcheck
            EventType.SENSOR_INSERT  -> R.string.careportal_cgmsensorinsert
            EventType.BATTERY_CHANGE -> R.string.careportal_pumpbatterychange
            EventType.NOTE           -> R.string.careportal_note
            EventType.EXERCISE       -> R.string.careportal_exercise
            EventType.QUESTION       -> R.string.careportal_question
            EventType.ANNOUNCEMENT   -> R.string.careportal_announcement
        })

        when (options) {
            EventType.QUESTION,
            EventType.ANNOUNCEMENT,
            EventType.BGCHECK -> {
                binding.durationLayout.visibility = View.GONE
            }

            EventType.SENSOR_INSERT,
            EventType.BATTERY_CHANGE -> {
                binding.bgLayout.visibility = View.GONE
                binding.bgsource.visibility = View.GONE
                binding.durationLayout.visibility = View.GONE
            }

            EventType.NOTE,
            EventType.EXERCISE -> {
                binding.bgLayout.visibility = View.GONE
                binding.bgsource.visibility = View.GONE
            }
        }

        val bg = Profile.fromMgdlToUnits(GlucoseStatus(injector).glucoseStatusData?.glucose
            ?: 0.0, profileFunction.getUnits())
        val bgTextWatcher: TextWatcher = object : TextWatcher {
            override fun afterTextChanged(s: Editable) {}
            override fun beforeTextChanged(s: CharSequence, start: Int, count: Int, after: Int) {}
            override fun onTextChanged(s: CharSequence, start: Int, before: Int, count: Int) {
                if (binding.sensor.isChecked) binding.meter.isChecked = true
            }
        }

        if (profileFunction.getUnits() == Constants.MMOL) {
            binding.bgunits.text = resourceHelper.gs(R.string.mmol)
            binding.bg.setParams(savedInstanceState?.getDouble("bg")
                ?: bg, 2.0, 30.0, 0.1, DecimalFormat("0.0"), false, binding.okcancel.ok, bgTextWatcher)
        } else {
            binding.bgunits.text = resourceHelper.gs(R.string.mgdl)
            binding.bg.setParams(savedInstanceState?.getDouble("bg")
                ?: bg, 36.0, 500.0, 1.0, DecimalFormat("0"), false, binding.okcancel.ok, bgTextWatcher)
        }
        binding.duration.setParams(savedInstanceState?.getDouble("duration")
            ?: 0.0, 0.0, Constants.MAX_PROFILE_SWITCH_DURATION, 10.0, DecimalFormat("0"), false, binding.okcancel.ok)
        if (options == EventType.NOTE || options == EventType.QUESTION || options == EventType.ANNOUNCEMENT || options == EventType.EXERCISE)
            binding.notesLayout.root.visibility = View.VISIBLE // independent to preferences
    }

    override fun onDestroyView() {
        super.onDestroyView()
        _binding = null
    }

    override fun submit(): Boolean {
        val enteredBy = sp.getString("careportal_enteredby", "")
        val unitResId = if (profileFunction.getUnits() == Constants.MGDL) R.string.mgdl else R.string.mmol

        val json = JSONObject()
        val actions: LinkedList<String> = LinkedList()
        if (options == EventType.BGCHECK || options == EventType.QUESTION || options == EventType.ANNOUNCEMENT) {
            val type =
                when {
                    binding.meter.isChecked  -> CareportalEvent.FINGER
                    binding.sensor.isChecked -> CareportalEvent.SENSOR
                    else                     -> CareportalEvent.MANUAL
                }
            actions.add(resourceHelper.gs(R.string.careportal_newnstreatment_glucosetype) + ": " + translator.translate(type))
            actions.add(resourceHelper.gs(R.string.treatments_wizard_bg_label) + ": " + Profile.toCurrentUnitsString(profileFunction, binding.bg.value) + " " + resourceHelper.gs(unitResId))
            json.put("glucose", binding.bg.value)
            json.put("glucoseType", type)
        }
        if (options == EventType.NOTE || options == EventType.EXERCISE) {
            actions.add(resourceHelper.gs(R.string.careportal_newnstreatment_duration_label) + ": " + resourceHelper.gs(R.string.format_mins, binding.duration.value.toInt()))
            json.put("duration", binding.duration.value.toInt())
        }
        val notes = binding.notesLayout.notes.text.toString()
        if (notes.isNotEmpty()) {
            actions.add(resourceHelper.gs(R.string.notes_label) + ": " + notes)
            json.put("notes", notes)
        }
        eventTime -= eventTime % 1000

        if (eventTimeChanged)
            actions.add(resourceHelper.gs(R.string.time) + ": " + dateUtil.dateAndTimeString(eventTime))

        json.put("created_at", DateUtil.toISOString(eventTime))
        json.put("mills", eventTime)
        json.put("eventType", when (options) {
            EventType.BGCHECK        -> CareportalEvent.BGCHECK
            EventType.SENSOR_INSERT  -> CareportalEvent.SENSORCHANGE
            EventType.BATTERY_CHANGE -> CareportalEvent.PUMPBATTERYCHANGE
            EventType.NOTE           -> CareportalEvent.NOTE
            EventType.EXERCISE       -> CareportalEvent.EXERCISE
            EventType.QUESTION       -> CareportalEvent.QUESTION
            EventType.ANNOUNCEMENT   -> CareportalEvent.ANNOUNCEMENT
        })
        json.put("units", profileFunction.getUnits())
        if (enteredBy.isNotEmpty())
            json.put("enteredBy", enteredBy)

        activity?.let { activity ->
            OKDialog.showConfirmation(activity, resourceHelper.gs(event), HtmlHelper.fromHtml(Joiner.on("<br/>").join(actions)), {
                val careportalEvent = CareportalEvent(injector)
                careportalEvent.date = eventTime
                careportalEvent.source = Source.USER
                careportalEvent.eventType = when (options) {
                    EventType.BGCHECK        -> CareportalEvent.BGCHECK
                    EventType.SENSOR_INSERT  -> CareportalEvent.SENSORCHANGE
                    EventType.BATTERY_CHANGE -> CareportalEvent.PUMPBATTERYCHANGE
                    EventType.NOTE           -> CareportalEvent.NOTE
                    EventType.EXERCISE       -> CareportalEvent.EXERCISE
                    EventType.QUESTION       -> CareportalEvent.QUESTION
                    EventType.ANNOUNCEMENT   -> CareportalEvent.ANNOUNCEMENT
                }
                careportalEvent.json = json.toString()
<<<<<<< HEAD
                if (eventTimeChanged)
                    uel.log(Action.CAREPORTAL, notes, ValueWithUnit(eventTime, Units.Timestamp), ValueWithUnit(careportalEvent.eventType, Units.CPEvent))
                else
                    uel.log(Action.CAREPORTAL, notes, ValueWithUnit(careportalEvent.eventType, Units.CPEvent))
                MainApp.getDbHelper().createOrUpdate(careportalEvent)
                nsUpload.uploadCareportalEntryToNS(json)
=======
                uel.log("CAREPORTAL", careportalEvent.eventType)
                databaseHelper.createOrUpdate(careportalEvent)
                nsUpload.uploadCareportalEntryToNS(json, eventTime)
>>>>>>> 87f348fe
            }, null)
        }
        return true
    }
}<|MERGE_RESOLUTION|>--- conflicted
+++ resolved
@@ -225,18 +225,12 @@
                     EventType.ANNOUNCEMENT   -> CareportalEvent.ANNOUNCEMENT
                 }
                 careportalEvent.json = json.toString()
-<<<<<<< HEAD
                 if (eventTimeChanged)
                     uel.log(Action.CAREPORTAL, notes, ValueWithUnit(eventTime, Units.Timestamp), ValueWithUnit(careportalEvent.eventType, Units.CPEvent))
                 else
                     uel.log(Action.CAREPORTAL, notes, ValueWithUnit(careportalEvent.eventType, Units.CPEvent))
-                MainApp.getDbHelper().createOrUpdate(careportalEvent)
-                nsUpload.uploadCareportalEntryToNS(json)
-=======
-                uel.log("CAREPORTAL", careportalEvent.eventType)
                 databaseHelper.createOrUpdate(careportalEvent)
                 nsUpload.uploadCareportalEntryToNS(json, eventTime)
->>>>>>> 87f348fe
             }, null)
         }
         return true
