package de.jotomo.ruffyscripter;

import android.os.RemoteException;
import android.os.SystemClock;

import com.google.common.base.Joiner;

import org.monkey.d.ruffy.ruffy.driver.IRTHandler;
import org.monkey.d.ruffy.ruffy.driver.IRuffyService;
import org.monkey.d.ruffy.ruffy.driver.display.Menu;
import org.monkey.d.ruffy.ruffy.driver.display.MenuAttribute;
import org.monkey.d.ruffy.ruffy.driver.display.MenuType;
import org.monkey.d.ruffy.ruffy.driver.display.menu.MenuTime;
import org.slf4j.Logger;
import org.slf4j.LoggerFactory;

import java.util.List;
import java.util.Objects;

import de.jotomo.ruffyscripter.commands.Command;
import de.jotomo.ruffyscripter.commands.CommandException;
import de.jotomo.ruffyscripter.commands.CommandResult;
import de.jotomo.ruffyscripter.commands.ReadPumpStateCommand;
import de.jotomo.ruffyscripter.commands.SetTbrCommand;

// TODO regularly read "My data" history (boluses, TBR) to double check all commands ran successfully.
// Automatically compare against AAPS db, or log all requests in the PumpInterface (maybe Milos
// already logs those requests somewhere ... and verify they have all been ack'd by the pump properly

/**
 * provides scripting 'runtime' and operations. consider moving operations into a separate
 * class and inject that into executing commands, so that commands operately solely on
 * operations and are cleanly separated from the thread management, connection management etc
 */
public class RuffyScripter {
    private static final Logger log = LoggerFactory.getLogger(RuffyScripter.class);


    private IRuffyService ruffyService;
    private final long connectionTimeOutMs = 5000;
    private String unrecoverableError = null;

    public volatile Menu currentMenu;
    private volatile long menuLastUpdated = 0;

    private volatile long lastCmdExecutionTime;
    private volatile Command activeCmd = null;

    private volatile boolean connected = false;
    private volatile long lastDisconnected = 0;

    private boolean started = false;

    private Object keylock = new Object();
    private int keynotwait = 0;

    private Object screenlock = new Object();

    public RuffyScripter() {

    }

    public void start(IRuffyService newService) {
        try {
<<<<<<< HEAD
            ruffyService.addHandler(mHandler);
            // TODO this'll be done better in v2 via ConnectionManager
            if (idleDisconnectMonitorThread.getState() == Thread.State.NEW) {
                idleDisconnectMonitorThread.start();
            }
            started = true;
        } catch (RemoteException e) {
=======
            if(newService!=null) {
                this.ruffyService = newService;
                idleDisconnectMonitorThread.start();
                started = true;
                try{newService.addHandler(mHandler);}catch (Exception e){}
            }
        } catch (Exception e) {
>>>>>>> f22f96c1
            throw new RuntimeException(e);
        }
    }

    public void stop() {
        if (started) {
            started=false;
        }
    }

    public boolean isRunning() {
        return started;
    }

    private boolean canDisconnect = false;
    private Thread idleDisconnectMonitorThread = new Thread(new Runnable() {
        @Override
        public void run() {
            long lastDisconnect = System.currentTimeMillis();
            while (unrecoverableError == null) {
                try {
                    long now = System.currentTimeMillis();
                    if (connected && activeCmd == null
                            && now > lastCmdExecutionTime + connectionTimeOutMs
                            // don't disconnect too frequently, confuses ruffy?
                            && now > lastDisconnect + 15 * 1000) {
                        log.debug("Disconnecting after " + (connectionTimeOutMs / 1000) + "s inactivity timeout");
                        lastDisconnect = now;
                        canDisconnect=true;
                        ruffyService.doRTDisconnect(mHandler);
                        connected = false;
                        lastDisconnect = System.currentTimeMillis();
                        // don't attempt anything fancy in the next 10s, let the pump settle
                        SystemClock.sleep(10 * 1000);
                    }
                    else
                    {
                        canDisconnect=false;
                    }
                } catch (Exception e) {
                    // TODO do we need to catch this exception somewhere else too? right now it's
                    // converted into a command failure, but it's not classified as unrecoverable;
                    // eventually we might try to recover ... check docs, there's also another
                    // execption we should watch interacting with a remote service.
                    // SecurityException was the other, when there's an AIDL mismatch;
                    //unrecoverableError = "Ruffy service went away";
                    log.debug("Exception in idle disconnect monitor thread, carrying on", e);
                }
                SystemClock.sleep(1000);
            }
        }
    }, "idle-disconnect-monitor");

    private IRTHandler mHandler = new IRTHandler.Stub() {
        @Override
        public void log(String message) throws RemoteException {
            log.trace("Ruffy says: " + message);
        }

        @Override
        public void fail(String message) throws RemoteException {
            log.warn("Ruffy warns: " + message);
        }

        @Override
        public void requestBluetooth() throws RemoteException {
            log.trace("Ruffy invoked requestBluetooth callback");
        }

        @Override
        public boolean canDisconnect() throws RemoteException {
            return canDisconnect;
        }

        @Override
        public void rtStopped() throws RemoteException {
            log.debug("rtStopped callback invoked");
            currentMenu = null;
            connected = false;
        }

        @Override
        public void rtStarted() throws RemoteException {
            log.debug("rtStarted callback invoked");
            connected = true;
        }

        @Override
        public void rtClearDisplay() throws RemoteException {
        }

        @Override
        public void rtUpdateDisplay(byte[] quarter, int which) throws RemoteException {
        }

        @Override
        public void rtDisplayHandleMenu(Menu menu, int sequence) throws RemoteException {
            // method is called every ~500ms
            log.debug("rtDisplayHandleMenu: " + menu.getType());

            currentMenu = menu;
            menuLastUpdated = System.currentTimeMillis();

            synchronized (screenlock)
            {
                screenlock.notifyAll();
            }

            connected = true;

            // note that a WARNING_OR_ERROR menu can be a valid temporary state (cancelling TBR)
            // of a running command
            if (activeCmd == null && currentMenu.getType() == MenuType.WARNING_OR_ERROR) {
                log.warn("Warning/error menu encountered without a command running");
            }
        }

        @Override
        public void rtDisplayHandleNoMenu(int sequence) throws RemoteException {
            log.debug("rtDisplayHandleNoMenu callback invoked");
        }


        @Override
        public void keySent(int sequence) throws RemoteException {
            synchronized (keylock)
            {
                if(keynotwait>0)
                    keynotwait--;
                else
                    keylock.notify();
            }
        }

        @Override
        public String getServiceIdentifier() throws RemoteException {
            return this.toString();
        }

    };

    public boolean isPumpBusy() {
        return activeCmd != null;
    }

    public void unbind() {
        if(ruffyService!=null)
            try{ruffyService.removeHandler(mHandler);}catch (Exception e){}
        this.ruffyService = null;
    }

    private static class Returnable {
        CommandResult cmdResult;
    }

    /**
     * Always returns a CommandResult, never throws
     */
    public CommandResult runCommand(final Command cmd) {
        if (unrecoverableError != null) {
            return new CommandResult().success(false).enacted(false).message(unrecoverableError);
        }

        List<String> violations = cmd.validateArguments();
        if (!violations.isEmpty()) {
            return new CommandResult().message(Joiner.on("\n").join(violations)).state(readPumpState());
        }

        synchronized (RuffyScripter.class) {
            try {
                activeCmd = cmd;
                ensureConnected();
                final RuffyScripter scripter = this;
                final Returnable returnable = new Returnable();
                Thread cmdThread = new Thread(new Runnable() {
                    @Override
                    public void run() {
                        try {
                            // check if pump is an an error state
                            if (currentMenu == null || currentMenu.getType() == MenuType.WARNING_OR_ERROR) {
                                try {
                                    returnable.cmdResult = new CommandResult().message("Pump is in an error state: " + currentMenu.getAttribute(MenuAttribute.MESSAGE));
                                    return;
                                } catch (Exception e) {
                                    returnable.cmdResult = new CommandResult().message("Pump is in an error state, reading the error state resulted in the attached exception").exception(e);
                                    return;
                                }
                            }
                            // Except for ReadPumpStateCommand: fail on all requests if the pump is suspended.
                            // All trickery of not executing but returning success, so that AAPS can non-sensically TBR away when suspended
                            // are dangerous in the current model where commands are dispatched without checking state beforehand, so
                            // the above tactic would result in boluses not being applied and no warning being raised.
                            // (Doing this check on the ComboPlugin level would require the plugin to fetch state from the pump,
                            //  deal with states changes (running/stopped), propagating that to AAPS and so on, adding more state,
                            //  which adds complexity I don't want in v1 and which requires more up-front design to do well,
                            //  esp. with AAPS).

                            // So, for v1, just check the pump is not suspended before executing commands and raising an error for all
                            // but the ReadPumpStateCommand. For v2, we'll have to come up with a better idea how to deal with the pump's
                            // state. Maybe having read-only commands and write/treatment commands treated differently, or maybe
                            // build an abstraction on top of the commands, so that e.g. a method on RuffyScripter encapsulates checking
                            // pre-condititions, running one or several commands, checking-post conditions and what not.
                            // Or maybe stick with commands, have them specify if they can run in stop mode. Think properly at which
                            // level to handle state and logic.
                            // For now, when changing cartridges and such: tell AAPS to stop the loop, change cartridge and resume the loop.
                            if (currentMenu == null || currentMenu.getType() == MenuType.STOP) {
                                if (cmd instanceof ReadPumpStateCommand) {
                                    returnable.cmdResult = new CommandResult().success(true).enacted(false);
                                } else {
                                    returnable.cmdResult = new CommandResult().success(false).enacted(false).message("Pump is suspended");
                                }
                                return;
                            }
                            log.debug("Connection ready to execute cmd " + cmd);
                            PumpState pumpState = readPumpState();
                            log.debug("Pump state before running command: " + pumpState);
                            long cmdStartTime = System.currentTimeMillis();
                            returnable.cmdResult = cmd.execute(scripter, pumpState);
                            long cmdEndTime = System.currentTimeMillis();
                            returnable.cmdResult.completionTime = cmdEndTime;
                            log.debug("Executing " + cmd + " took " + (cmdEndTime - cmdStartTime) + "ms");
                        } catch (CommandException e) {
                            returnable.cmdResult = e.toCommandResult();
                        } catch (Exception e) {
                            log.error("Unexpected exception running cmd", e);
                            returnable.cmdResult = new CommandResult().exception(e).message("Unexpected exception running cmd");
                        } finally {
                            lastCmdExecutionTime = System.currentTimeMillis();
                        }
                    }
                }, cmd.toString());
                cmdThread.start();

                // time out if nothing has been happening for more than 90s or after 4m
                // (to fail before the next loop iteration issues the next command)
                long dynamicTimeout = System.currentTimeMillis() + 90 * 1000;
                long overallTimeout = System.currentTimeMillis() + 4 * 60 * 1000;
                while (cmdThread.isAlive()) {
                    log.trace("Waiting for running command to complete");
                    SystemClock.sleep(500);
                    long now = System.currentTimeMillis();
                    if (now > dynamicTimeout) {
                        boolean menuRecentlyUpdated = now < menuLastUpdated + 5 * 1000;
                        boolean inMenuNotMainMenu = currentMenu != null && currentMenu.getType() != MenuType.MAIN_MENU;
                        if (menuRecentlyUpdated || inMenuNotMainMenu) {
                            // command still working (or waiting for pump to complete, e.g. bolus delivery)
                            dynamicTimeout = now + 30 * 1000;
                        } else {
                            log.error("Dynamic timeout running command " + activeCmd);
                            cmdThread.interrupt();
                            SystemClock.sleep(5000);
                            log.error("Timed out thread dead yet? " + cmdThread.isAlive());
                            return new CommandResult().success(false).enacted(false).message("Command stalled, check pump!");
                        }
                    }
                    if (now > overallTimeout) {
                        String msg = "Command " + cmd + " timed out after 4 min, check pump!";
                        log.error(msg);
                        return new CommandResult().success(false).enacted(false).message(msg);
                    }
                }

                if (returnable.cmdResult.state == null) {
                    returnable.cmdResult.state = readPumpState();
                }
                log.debug("Command result: " + returnable.cmdResult);
                return returnable.cmdResult;
            } catch (CommandException e) {
                return e.toCommandResult();
            } catch (Exception e) {
                log.error("Error in ruffyscripter/ruffy", e);
                return new CommandResult().exception(e).message("Unexpected exception communication with ruffy: " + e.getMessage());
            } finally {
                activeCmd = null;
            }
        }
    }

    /** If there's an issue, this times out eventually and throws a CommandException */
    private void ensureConnected() {
        try {
            boolean menuUpdateRecentlyReceived = currentMenu != null && menuLastUpdated + 1000 > System.currentTimeMillis();
            log.debug("ensureConnect, connected: " + connected + ", receiving menu updates: " + menuUpdateRecentlyReceived);
            if (menuUpdateRecentlyReceived) {
                log.debug("Pump is sending us menu updates, so we're connected");
                return;
            }

            // Occasionally the rtConnect is called a few seconds after the rtDisconnected
            // callback was called, in response to your disconnect request via doRtDisconnect.
            // When connecting again shortly after disconnecting, the pump sometimes fails
            // to come up. So for v1, just wait. This happens rarely, so no overly fancy logic needed.
            // TODO v2 see if we can do this cleaner, use isDisconnected as well maybe. GL#34.
            if (System.currentTimeMillis() < lastDisconnected + 10 * 1000) {
                log.debug("Waiting 10s to let pump settle after recent disconnect");
                SystemClock.sleep(10 * 1000);
            }

            canDisconnect=false;
            boolean connectInitSuccessful = ruffyService.doRTConnect(mHandler) == 0;
            log.debug("Connect init successful: " + connectInitSuccessful);
            log.debug("Waiting for first menu update to be sent");
            // Note: there was an 'if(currentMenu == null)' around the next call, since
            // the rtDisconnected callback sets currentMenu = null. However, there were
            // race conditions, so it was removed. And really, waiting for an update
            // to come in is a much safer bet.

            // waitForMenuUpdate times out after 60s and throws a CommandException.
            // if the user just pressed a button on the combo, the screen needs to time first
            // before a connection is possible. In that case, it takes 45s before the
            // connection comes up.
            waitForMenuUpdate(180);
        } catch (Exception e) {
            throw new CommandException().exception(e).message("Unexpected exception while initiating/restoring pump connection");
        }
    }

    // below: methods to be used by commands
    // TODO move into a new Operations(scripter) class commands can delegate to,
    // so this class can focus on providing a connection to run commands
    // (or maybe reconsider putting it into a base class)

    public static class Key {
        public static byte NO_KEY = (byte) 0x00;
        public static byte MENU = (byte) 0x03;
        public static byte CHECK = (byte) 0x0C;
        public static byte UP = (byte) 0x30;
        public static byte DOWN = (byte) 0xC0;
        public static byte BACK = (byte) 0x33;
    }

    public void pressUpKey() {
        log.debug("Pressing up key");
        pressKey(Key.UP,2000);
        log.debug("Releasing up key");
    }

    public void pressDownKey() {
        log.debug("Pressing down key");
        pressKey(Key.DOWN,2000);
        log.debug("Releasing down key");
    }

    public void pressCheckKey() {
        log.debug("Pressing check key");
        pressKey(Key.CHECK,2000);
        log.debug("Releasing check key");
    }

    public void pressMenuKey() {
        log.debug("Pressing menu key");
        pressKey(Key.MENU,2000);
        log.debug("Releasing menu key");
    }

    public void pressBackKey() {
        log.debug("Pressing back key");
        pressKey(Key.BACK,2000);
        log.debug("Releasing back key");
    }

    public boolean waitScreen(long timeout)
    {
        synchronized (screenlock) {
            try {
                screenlock.wait(timeout);
            } catch (Exception e) {
                return false;
            }
        }
        return true;
    }

    public boolean goToMainMenuScreen(MenuType screen, long timeout)
    {
        long start = System.currentTimeMillis();
        while((currentMenu == null || currentMenu.getType()!=screen) && start+timeout>System.currentTimeMillis())
        {
            if(currentMenu!=null && currentMenu.getType()==MenuType.WARNING_OR_ERROR)
            {
                //FIXME bad thing to do :D
                pressCheckKey();
            }
            else if(currentMenu!=null && !currentMenu.getType().isMaintype())
            {
                pressBackKey();
            }
            else
                pressMenuKey();
            waitScreen(250);
        }
        return currentMenu != null && currentMenu.getType()==screen;
    }

    public boolean enterMenu(MenuType startType, MenuType targetType, byte key, long timeout)
    {
        if(currentMenu==null || currentMenu.getType() != startType)
            return false;
        long start = System.currentTimeMillis();
        pressKey(key,2000);
        while((currentMenu == null || currentMenu.getType()!=targetType) && start+timeout>System.currentTimeMillis()) {
            waitScreen(100);
        }
        return currentMenu!=null && currentMenu.getType()==targetType;
    }

    public void step(int steps, byte key, long timeout) {
        for(int i = 0; i < Math.abs(steps);i++)
            pressKey(key,timeout);
    }

    // TODO v2, rework these two methods: waitForMenuUpdate shoud only be used by commands
    // then anything longer than a few seconds is an error;
    // only ensureConnected() uses the method with the timeout parameter; inline that code,
    // so we can use a custom timeout and give a better error message in case of failure
    /**
     * Wait until the menu update is in
     */
    public void waitForMenuUpdate() {
       waitForMenuUpdate(120);
    }

    public void waitForMenuUpdate(long timeoutInSeconds) {
        long timeoutExpired = System.currentTimeMillis() + timeoutInSeconds * 1000;
        long initialUpdateTime = menuLastUpdated;
        while (initialUpdateTime == menuLastUpdated) {
            if (System.currentTimeMillis() > timeoutExpired) {
                throw new CommandException().message("Timeout waiting for menu update");
            }
            SystemClock.sleep(50);
        }
    }

    private void pressKey(final byte key, long timeout) {
        try {
            ruffyService.rtSendKey(key, true);
            //SystemClock.sleep(200);
            ruffyService.rtSendKey(Key.NO_KEY, true);
            if(timeout > 0)
            {
                synchronized (keylock)
                {
                    keylock.wait(timeout);
                }
            }
            else
            {
                synchronized (keylock)
                {
                    keynotwait++;
                }
            }
        } catch (Exception e) {
            throw new CommandException().exception(e).message("Error while pressing buttons");
        }
    }

    public void navigateToMenu(MenuType desiredMenu) {
        MenuType startedFrom = currentMenu.getType();
        boolean movedOnce = false;
        while (currentMenu.getType() != desiredMenu) {
            MenuType currentMenuType = currentMenu.getType();
            log.debug("Navigating to menu " + desiredMenu + ", currenty menu: " + currentMenuType);
            if (movedOnce && currentMenuType == startedFrom) {
                throw new CommandException().message("Menu not found searching for " + desiredMenu
                        + ". Check menu settings on your pump to ensure it's not hidden.");
            }
            pressMenuKey();
            waitForMenuToBeLeft(currentMenuType);
            movedOnce = true;
        }
    }

    /**
     * Wait till a menu changed has completed, "away" from the menu provided as argument.
     */
    public void waitForMenuToBeLeft(MenuType menuType) {
        long timeout = System.currentTimeMillis() + 60 * 1000;
        while (currentMenu.getType() == menuType) {
            if (System.currentTimeMillis() > timeout) {
                throw new CommandException().message("Timeout waiting for menu " + menuType + " to be left");
            }
            SystemClock.sleep(10);
        }
    }

    public void verifyMenuIsDisplayed(MenuType expectedMenu) {
        verifyMenuIsDisplayed(expectedMenu, null);
    }

    public void verifyMenuIsDisplayed(MenuType expectedMenu, String failureMessage) {
        int retries = 600;
        while (currentMenu.getType() != expectedMenu) {
            if (retries > 0) {
                SystemClock.sleep(100);
                retries = retries - 1;
            } else {
                if (failureMessage == null) {
                    failureMessage = "Invalid pump state, expected to be in menu " + expectedMenu + ", but current menu is " + currentMenu.getType();
                }
                throw new CommandException().message(failureMessage);
            }
        }
    }

    // TODO v2 add remaining info we can extract from the main menu, low battery and low
    // cartridge warnings, running extended bolus (how does that look if a TBR is active as well?)
    private PumpState readPumpState() {
        PumpState state = new PumpState();
        Menu menu = currentMenu;
        if (menu == null) {
            return new PumpState().errorMsg("Menu is not available");
        }
        MenuType menuType = menu.getType();
        if (menuType == MenuType.MAIN_MENU) {
            Double tbrPercentage = (Double) menu.getAttribute(MenuAttribute.TBR);
            if (tbrPercentage != 100) {
                state.tbrActive = true;
                Double displayedTbr = (Double) menu.getAttribute(MenuAttribute.TBR);
                state.tbrPercent = displayedTbr.intValue();
                MenuTime durationMenuTime = ((MenuTime) menu.getAttribute(MenuAttribute.RUNTIME));
                state.tbrRemainingDuration = durationMenuTime.getHour() * 60 + durationMenuTime.getMinute();
                state.tbrRate = ((double) menu.getAttribute(MenuAttribute.BASAL_RATE));
            }
            // TODO v2, read current base basal rate, which is shown center when no TBR is active.
            // Check if that holds true when an extended bolus is running.
            // Add a field to PumpStatus, rather than renaming/overloading tbrRate to mean
            // either TBR rate or basal rate depending on whether a TBR is active.
        } else if (menuType == MenuType.WARNING_OR_ERROR) {
            state.errorMsg = (String) menu.getAttribute(MenuAttribute.MESSAGE);
        } else if (menuType == MenuType.STOP) {
            state.suspended = true;
        } else {
            StringBuilder sb = new StringBuilder();
            for (MenuAttribute menuAttribute : menu.attributes()) {
                sb.append(menuAttribute);
                sb.append(": ");
                sb.append(menu.getAttribute(menuAttribute));
                sb.append("\n");
            }
            state.errorMsg = "Pump is on menu " + menuType + ", listing attributes: \n" + sb.toString();
        }
        return state;
    }
}<|MERGE_RESOLUTION|>--- conflicted
+++ resolved
@@ -62,23 +62,16 @@
 
     public void start(IRuffyService newService) {
         try {
-<<<<<<< HEAD
-            ruffyService.addHandler(mHandler);
-            // TODO this'll be done better in v2 via ConnectionManager
-            if (idleDisconnectMonitorThread.getState() == Thread.State.NEW) {
-                idleDisconnectMonitorThread.start();
-            }
-            started = true;
-        } catch (RemoteException e) {
-=======
             if(newService!=null) {
                 this.ruffyService = newService;
-                idleDisconnectMonitorThread.start();
+                // TODO this'll be done better in v2 via ConnectionManager
+                if (idleDisconnectMonitorThread.getState() == Thread.State.NEW) {
+                    idleDisconnectMonitorThread.start();
+                }
                 started = true;
                 try{newService.addHandler(mHandler);}catch (Exception e){}
             }
         } catch (Exception e) {
->>>>>>> f22f96c1
             throw new RuntimeException(e);
         }
     }
@@ -86,6 +79,13 @@
     public void stop() {
         if (started) {
             started=false;
+            // TODO ruffy removes dead handlers automatically by now.
+            // still, check this when going through recovery logic
+/*            try {
+                ruffyService.removeHandler(mHandler);
+            } catch (RemoteException e) {
+                log.warn("Removing IRTHandler from Ruffy service failed, ignoring", e);
+            }*/
         }
     }
 
