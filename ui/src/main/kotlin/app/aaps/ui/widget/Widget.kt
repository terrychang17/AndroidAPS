package app.aaps.ui.widget

import android.app.PendingIntent
import android.appwidget.AppWidgetManager
import android.appwidget.AppWidgetProvider
import android.content.ComponentName
import android.content.Context
import android.content.Intent
import android.graphics.Color
import android.graphics.Paint
import android.os.Handler
import android.os.HandlerThread
import android.view.View
import android.widget.RemoteViews
import app.aaps.core.data.iob.IobTotal
import app.aaps.core.data.model.GlucoseUnit
import app.aaps.core.interfaces.aps.Loop
import app.aaps.core.interfaces.aps.VariableSensitivityResult
import app.aaps.core.interfaces.configuration.Config
import app.aaps.core.interfaces.constraints.ConstraintsChecker
import app.aaps.core.interfaces.db.PersistenceLayer
import app.aaps.core.interfaces.db.ProcessedTbrEbData
import app.aaps.core.interfaces.iob.GlucoseStatusProvider
import app.aaps.core.interfaces.iob.IobCobCalculator
import app.aaps.core.interfaces.logging.AAPSLogger
import app.aaps.core.interfaces.logging.LTag
import app.aaps.core.interfaces.overview.LastBgData
import app.aaps.core.interfaces.overview.OverviewData
import app.aaps.core.interfaces.plugin.ActivePlugin
import app.aaps.core.interfaces.profile.ProfileFunction
import app.aaps.core.interfaces.profile.ProfileUtil
import app.aaps.core.interfaces.resources.ResourceHelper
import app.aaps.core.interfaces.sharedPreferences.SP
import app.aaps.core.interfaces.ui.UiInteraction
import app.aaps.core.interfaces.utils.DateUtil
import app.aaps.core.interfaces.utils.DecimalFormatter
import app.aaps.core.interfaces.utils.TrendCalculator
import app.aaps.core.objects.extensions.directionToIcon
import app.aaps.core.objects.extensions.displayText
import app.aaps.core.objects.extensions.round
import app.aaps.core.objects.profile.ProfileSealed
import app.aaps.core.ui.extensions.toVisibility
import app.aaps.core.ui.extensions.toVisibilityKeepSpace
import app.aaps.ui.R
import dagger.android.HasAndroidInjector
import java.util.Locale
import javax.inject.Inject
import kotlin.math.abs

/**
 * Implementation of App Widget functionality.
 */
class Widget : AppWidgetProvider() {

    @Inject lateinit var profileFunction: ProfileFunction
    @Inject lateinit var profileUtil: ProfileUtil
    @Inject lateinit var overviewData: OverviewData
    @Inject lateinit var lastBgData: LastBgData
    @Inject lateinit var trendCalculator: TrendCalculator
    @Inject lateinit var uiInteraction: UiInteraction
    @Inject lateinit var rh: ResourceHelper
    @Inject lateinit var glucoseStatusProvider: GlucoseStatusProvider
    @Inject lateinit var dateUtil: DateUtil
    @Inject lateinit var aapsLogger: AAPSLogger
    @Inject lateinit var activePlugin: ActivePlugin
    @Inject lateinit var iobCobCalculator: IobCobCalculator
    @Inject lateinit var processedTbrEbData: ProcessedTbrEbData
    @Inject lateinit var loop: Loop
    @Inject lateinit var config: Config
    @Inject lateinit var sp: SP
    @Inject lateinit var constraintChecker: ConstraintsChecker
    @Inject lateinit var decimalFormatter: DecimalFormatter
    @Inject lateinit var persistenceLayer: PersistenceLayer

    companion object {

        // This object doesn't behave like singleton,
        // many threads were created. Making handler static resolve this issue
        private var handler = Handler(HandlerThread(this::class.simpleName + "Handler").also { it.start() }.looper)

        fun updateWidget(context: Context, from: String) {
            context.sendBroadcast(Intent().also {
                it.putExtra(AppWidgetManager.EXTRA_APPWIDGET_IDS, AppWidgetManager.getInstance(context)?.getAppWidgetIds(ComponentName(context, Widget::class.java)))
                it.putExtra("from", from)
                it.action = AppWidgetManager.ACTION_APPWIDGET_UPDATE
            })
        }
    }

    private val intentAction = "OpenApp"

    override fun onReceive(context: Context, intent: Intent?) {
        (context.applicationContext as HasAndroidInjector).androidInjector().inject(this)
        aapsLogger.debug(LTag.WIDGET, "onReceive ${intent?.extras?.getString("from")}")
        super.onReceive(context, intent)
    }

    override fun onUpdate(context: Context, appWidgetManager: AppWidgetManager, appWidgetIds: IntArray) {
        // There may be multiple widgets active, so update all of them
        for (appWidgetId in appWidgetIds) {
            updateAppWidget(context, appWidgetManager, appWidgetId)
        }
    }

    override fun onEnabled(context: Context) {
        // Enter relevant functionality for when the first widget is created
    }

    override fun onDisabled(context: Context) {
        // Enter relevant functionality for when the last widget is disabled
    }

    private fun updateAppWidget(context: Context, appWidgetManager: AppWidgetManager, appWidgetId: Int) {
        val views = RemoteViews(context.packageName, R.layout.widget_layout)
        val alpha = sp.getInt(WidgetConfigureActivity.PREF_PREFIX_KEY + appWidgetId, WidgetConfigureActivity.DEFAULT_OPACITY)

        // Create an Intent to launch MainActivity when clicked
        val intent = Intent(context, uiInteraction.mainActivity).also { it.action = intentAction }
        val pendingIntent = PendingIntent.getActivity(context, 0, intent, PendingIntent.FLAG_IMMUTABLE or PendingIntent.FLAG_UPDATE_CURRENT)
        // Widgets allow click handlers to only launch pending intents
        views.setOnClickPendingIntent(R.id.widget_layout, pendingIntent)
        views.setInt(R.id.widget_layout, "setBackgroundColor", Color.argb(alpha, 0, 0, 0))

        handler.post {
            if (config.appInitialized) {
                updateBg(views)
                updateTemporaryBasal(views)
                updateExtendedBolus(views)
                updateIobCob(views)
                updateTemporaryTarget(views)
                updateProfile(views)
                updateSensitivity(views)
                // Instruct the widget manager to update the widget
                appWidgetManager.updateAppWidget(appWidgetId, views)
            }
        }
    }

    private fun updateBg(views: RemoteViews) {
        views.setTextViewText(
            R.id.bg,
<<<<<<< HEAD
            lastBgData.lastBg()?.let { profileUtil.fromMgdlToStringInUnits(it.value) } ?: rh.gs(app.aaps.core.ui.R.string.value_unavailable_short))
=======
            overviewData.lastBg(iobCobCalculator.ads)?.let { profileUtil.fromMgdlToStringInUnits(it.recalculated) } ?: rh.gs(app.aaps.core.ui.R.string.value_unavailable_short))
>>>>>>> 656e3e44
        views.setTextColor(
            R.id.bg, when {
                lastBgData.isLow()  -> rh.gc(app.aaps.core.ui.R.color.widget_low)
                lastBgData.isHigh() -> rh.gc(app.aaps.core.ui.R.color.widget_high)
                else                -> rh.gc(app.aaps.core.ui.R.color.widget_inrange)
            }
        )
        trendCalculator.getTrendArrow(iobCobCalculator.ads)?.let {
            views.setImageViewResource(R.id.arrow, it.directionToIcon())
        }
        views.setViewVisibility(R.id.arrow, (trendCalculator.getTrendArrow(iobCobCalculator.ads) != null).toVisibilityKeepSpace())
        views.setInt(
            R.id.arrow, "setColorFilter", when {
                lastBgData.isLow()  -> rh.gc(app.aaps.core.ui.R.color.widget_low)
                lastBgData.isHigh() -> rh.gc(app.aaps.core.ui.R.color.widget_high)
                else                -> rh.gc(app.aaps.core.ui.R.color.widget_inrange)
            }
        )

        val glucoseStatus = glucoseStatusProvider.glucoseStatusData
        if (glucoseStatus != null) {
            views.setTextViewText(R.id.delta, profileUtil.fromMgdlToSignedStringInUnits(glucoseStatus.delta))
            views.setTextViewText(R.id.avg_delta, profileUtil.fromMgdlToSignedStringInUnits(glucoseStatus.shortAvgDelta))
            views.setTextViewText(R.id.long_avg_delta, profileUtil.fromMgdlToSignedStringInUnits(glucoseStatus.longAvgDelta))
        } else {
            views.setTextViewText(R.id.delta, rh.gs(app.aaps.core.ui.R.string.value_unavailable_short))
            views.setTextViewText(R.id.avg_delta, rh.gs(app.aaps.core.ui.R.string.value_unavailable_short))
            views.setTextViewText(R.id.long_avg_delta, rh.gs(app.aaps.core.ui.R.string.value_unavailable_short))
        }

        // strike through if BG is old
        if (!lastBgData.isActualBg()) views.setInt(R.id.bg, "setPaintFlags", Paint.STRIKE_THRU_TEXT_FLAG or Paint.ANTI_ALIAS_FLAG)
        else views.setInt(R.id.bg, "setPaintFlags", Paint.ANTI_ALIAS_FLAG)

        views.setTextViewText(R.id.time_ago, dateUtil.minAgo(rh, lastBgData.lastBg()?.timestamp))
        //views.setTextViewText(R.id.time_ago_short, "(" + dateUtil.minAgoShort(overviewData.lastBg?.timestamp) + ")")
    }

    private fun updateTemporaryBasal(views: RemoteViews) {
        views.setTextViewText(R.id.base_basal, overviewData.temporaryBasalText())
        views.setTextColor(R.id.base_basal, processedTbrEbData.getTempBasalIncludingConvertedExtended(dateUtil.now())?.let { rh.gc(app.aaps.core.ui.R.color.widget_basal) }
            ?: rh.gc(app.aaps.core.ui.R.color.white))
        views.setImageViewResource(R.id.base_basal_icon, overviewData.temporaryBasalIcon())
    }

    private fun updateExtendedBolus(views: RemoteViews) {
        val pump = activePlugin.activePump
        views.setTextViewText(R.id.extended_bolus, overviewData.extendedBolusText())
        views.setViewVisibility(R.id.extended_layout, (persistenceLayer.getExtendedBolusActiveAt(dateUtil.now()) != null && !pump.isFakingTempsByExtendedBoluses).toVisibility())
    }

    private fun bolusIob(): IobTotal = iobCobCalculator.calculateIobFromBolus().round()
    private fun basalIob(): IobTotal = iobCobCalculator.calculateIobFromTempBasalsIncludingConvertedExtended().round()
    private fun iobText(): String =
        rh.gs(app.aaps.core.ui.R.string.format_insulin_units, bolusIob().iob + basalIob().basaliob)

    private fun updateIobCob(views: RemoteViews) {
        views.setTextViewText(R.id.iob, iobText())
        // cob
        var cobText = iobCobCalculator.getCobInfo("Overview COB").displayText(rh, decimalFormatter) ?: rh.gs(app.aaps.core.ui.R.string.value_unavailable_short)

        val constraintsProcessed = loop.lastRun?.constraintsProcessed
        val lastRun = loop.lastRun
        if (config.APS && constraintsProcessed != null && lastRun != null) {
            if (constraintsProcessed.carbsReq > 0) {
                //only display carbsreq when carbs have not been entered recently
                val lastCarbsTime = persistenceLayer.getNewestCarbs()?.timestamp ?: 0L
                if (lastCarbsTime < lastRun.lastAPSRun) {
                    cobText += " | " + constraintsProcessed.carbsReq + " " + rh.gs(app.aaps.core.ui.R.string.required)
                }
            }
        }
        views.setTextViewText(R.id.cob, cobText)
    }

    private fun updateTemporaryTarget(views: RemoteViews) {
        val units = profileFunction.getUnits()
        val tempTarget = persistenceLayer.getTemporaryTargetActiveAt(dateUtil.now())
        if (tempTarget != null) {
            // this is crashing, use background as text for now
            //views.setTextColor(R.id.temp_target, rh.gc(R.color.ribbonTextWarning))
            //views.setInt(R.id.temp_target, "setBackgroundColor", rh.gc(R.color.ribbonWarning))
            views.setTextColor(R.id.temp_target, rh.gc(app.aaps.core.ui.R.color.widget_ribbonWarning))
            views.setTextViewText(
                R.id.temp_target,
                profileUtil.toTargetRangeString(tempTarget.lowTarget, tempTarget.highTarget, GlucoseUnit.MGDL, units) + " " + dateUtil.untilString(tempTarget.end, rh)
            )
        } else {
            // If the target is not the same as set in the profile then oref has overridden it
            profileFunction.getProfile()?.let { profile ->
                val targetUsed = loop.lastRun?.constraintsProcessed?.targetBG ?: 0.0

                if (targetUsed != 0.0 && abs(profile.getTargetMgdl() - targetUsed) > 0.01) {
                    aapsLogger.debug("Adjusted target. Profile: ${profile.getTargetMgdl()} APS: $targetUsed")
                    views.setTextViewText(R.id.temp_target, profileUtil.toTargetRangeString(targetUsed, targetUsed, GlucoseUnit.MGDL, units))
                    // this is crashing, use background as text for now
                    //views.setTextColor(R.id.temp_target, rh.gc(R.color.ribbonTextWarning))
                    //views.setInt(R.id.temp_target, "setBackgroundResource", rh.gc(R.color.tempTargetBackground))
                    views.setTextColor(R.id.temp_target, rh.gc(app.aaps.core.ui.R.color.widget_ribbonWarning))
                } else {
                    // this is crashing, use background as text for now
                    //views.setTextColor(R.id.temp_target, rh.gc(R.color.ribbonTextDefault))
                    //views.setInt(R.id.temp_target, "setBackgroundColor", rh.gc(R.color.ribbonDefault))
                    views.setTextColor(R.id.temp_target, rh.gc(app.aaps.core.ui.R.color.widget_ribbonTextDefault))
                    views.setTextViewText(R.id.temp_target, profileUtil.toTargetRangeString(profile.getTargetLowMgdl(), profile.getTargetHighMgdl(), GlucoseUnit.MGDL, units))
                }
            }
        }
    }

    private fun updateProfile(views: RemoteViews) {
        val profileTextColor =
            profileFunction.getProfile()?.let {
                if (it is ProfileSealed.EPS) {
                    if (it.value.originalPercentage != 100 || it.value.originalTimeshift != 0L || it.value.originalDuration != 0L)
                        rh.gc(app.aaps.core.ui.R.color.widget_ribbonWarning)
                    else rh.gc(app.aaps.core.ui.R.color.widget_ribbonTextDefault)
                } else if (it is ProfileSealed.PS) {
                    rh.gc(app.aaps.core.ui.R.color.widget_ribbonTextDefault)
                } else {
                    rh.gc(app.aaps.core.ui.R.color.widget_ribbonTextDefault)
                }
            } ?: rh.gc(app.aaps.core.ui.R.color.widget_ribbonCritical)

        views.setTextViewText(R.id.active_profile, profileFunction.getProfileNameWithRemainingTime())
        // this is crashing, use background as text for now
        //views.setInt(R.id.active_profile, "setBackgroundColor", profileBackgroundColor)
        //views.setTextColor(R.id.active_profile, profileTextColor)
        views.setTextColor(R.id.active_profile, profileTextColor)
    }

    private fun updateSensitivity(views: RemoteViews) {
        if (constraintChecker.isAutosensModeEnabled().value())
            views.setImageViewResource(R.id.sensitivity_icon, app.aaps.core.objects.R.drawable.ic_swap_vert_black_48dp_green)
        else
            views.setImageViewResource(R.id.sensitivity_icon, app.aaps.core.objects.R.drawable.ic_x_swap_vert)
        views.setTextViewText(R.id.sensitivity, iobCobCalculator.ads.getLastAutosensData("Overview", aapsLogger, dateUtil)?.let { autosensData ->
            String.format(Locale.ENGLISH, "%.0f%%", autosensData.autosensResult.ratio * 100)
        } ?: "")

        // Show variable sensitivity
        val request = loop.lastRun?.request
        if (request is VariableSensitivityResult) {
            val isfMgdl = profileFunction.getProfile()?.getIsfMgdl()
            val variableSens = request.variableSens
            if (variableSens != isfMgdl && variableSens != null && isfMgdl != null) {
                views.setTextViewText(
                    R.id.variable_sensitivity,
                    String.format(
                        Locale.getDefault(), "%1$.1f→%2$.1f",
                        profileUtil.fromMgdlToUnits(isfMgdl),
                        profileUtil.fromMgdlToUnits(variableSens)
                    )
                )
                views.setViewVisibility(R.id.variable_sensitivity, View.VISIBLE)
            } else views.setViewVisibility(R.id.variable_sensitivity, View.GONE)
        } else views.setViewVisibility(R.id.variable_sensitivity, View.GONE)
    }
}<|MERGE_RESOLUTION|>--- conflicted
+++ resolved
@@ -139,11 +139,7 @@
     private fun updateBg(views: RemoteViews) {
         views.setTextViewText(
             R.id.bg,
-<<<<<<< HEAD
-            lastBgData.lastBg()?.let { profileUtil.fromMgdlToStringInUnits(it.value) } ?: rh.gs(app.aaps.core.ui.R.string.value_unavailable_short))
-=======
-            overviewData.lastBg(iobCobCalculator.ads)?.let { profileUtil.fromMgdlToStringInUnits(it.recalculated) } ?: rh.gs(app.aaps.core.ui.R.string.value_unavailable_short))
->>>>>>> 656e3e44
+            lastBgData.lastBg()?.let { profileUtil.fromMgdlToStringInUnits(it.recalculated) } ?: rh.gs(app.aaps.core.ui.R.string.value_unavailable_short))
         views.setTextColor(
             R.id.bg, when {
                 lastBgData.isLow()  -> rh.gc(app.aaps.core.ui.R.color.widget_low)
