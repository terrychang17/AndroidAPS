package app.aaps.ui.activities

import android.annotation.SuppressLint
import android.os.Bundle
import android.util.SparseArray
import android.view.LayoutInflater
import android.view.Menu
import android.view.MenuInflater
import android.view.MenuItem
import android.view.MotionEvent
import android.view.View
import android.view.ViewGroup
import androidx.core.util.forEach
import androidx.core.view.MenuProvider
import androidx.fragment.app.FragmentManager
import androidx.recyclerview.widget.ItemTouchHelper
import androidx.recyclerview.widget.LinearLayoutManager
import androidx.recyclerview.widget.RecyclerView
<<<<<<< HEAD
import app.aaps.core.interfaces.automation.Automation
import app.aaps.core.interfaces.constraints.ConstraintsChecker
import app.aaps.core.interfaces.extensions.toVisibility
import app.aaps.core.interfaces.iob.IobCobCalculator
import app.aaps.core.interfaces.logging.AAPSLogger
import app.aaps.core.interfaces.logging.UserEntryLogger
import app.aaps.core.interfaces.plugin.ActivePlugin
import app.aaps.core.interfaces.profile.ProfileFunction
import app.aaps.core.interfaces.queue.CommandQueue
=======
>>>>>>> f3be1bbf
import app.aaps.core.interfaces.resources.ResourceHelper
import app.aaps.core.interfaces.rx.AapsSchedulers
import app.aaps.core.interfaces.rx.bus.RxBus
import app.aaps.core.interfaces.sharedPreferences.SP
import app.aaps.core.interfaces.ui.UiInteraction
import app.aaps.core.interfaces.utils.DateUtil
import app.aaps.core.interfaces.utils.fabric.FabricPrivacy
<<<<<<< HEAD
import app.aaps.core.main.constraints.ConstraintObject
import app.aaps.core.main.utils.ActionModeHelper
import app.aaps.core.main.wizard.QuickWizard
import app.aaps.core.main.wizard.QuickWizardEntry
=======
import app.aaps.core.objects.ui.ActionModeHelper
import app.aaps.core.objects.wizard.QuickWizard
import app.aaps.core.objects.wizard.QuickWizardEntry
>>>>>>> f3be1bbf
import app.aaps.core.ui.activities.TranslatedDaggerAppCompatActivity
import app.aaps.core.ui.dialogs.OKDialog
import app.aaps.core.ui.dragHelpers.ItemTouchHelperAdapter
import app.aaps.core.ui.dragHelpers.OnStartDragListener
import app.aaps.core.ui.dragHelpers.SimpleItemTouchHelperCallback
import app.aaps.core.ui.extensions.toVisibility
import app.aaps.ui.R
import app.aaps.ui.databinding.ActivityQuickwizardListBinding
import app.aaps.ui.databinding.QuickwizardListItemBinding
import app.aaps.ui.dialogs.EditQuickWizardDialog
import app.aaps.ui.events.EventQuickWizardChange
import io.reactivex.rxjava3.disposables.CompositeDisposable
import io.reactivex.rxjava3.kotlin.plusAssign
import javax.inject.Inject
import kotlin.math.abs

class QuickWizardListActivity : TranslatedDaggerAppCompatActivity(), OnStartDragListener {

    @Inject lateinit var aapsSchedulers: AapsSchedulers
    @Inject lateinit var rxBus: RxBus
    @Inject lateinit var fabricPrivacy: FabricPrivacy
    @Inject lateinit var quickWizard: QuickWizard
    @Inject lateinit var dateUtil: DateUtil
    @Inject lateinit var sp: SP
    @Inject lateinit var rh: ResourceHelper
    @Inject lateinit var iobCobCalculator: IobCobCalculator
    @Inject lateinit var profileFunction: ProfileFunction
    @Inject lateinit var activePlugin: ActivePlugin
    @Inject lateinit var constraintChecker: ConstraintsChecker
    @Inject lateinit var aapsLogger: AAPSLogger
    @Inject lateinit var uel: UserEntryLogger
    @Inject lateinit var commandQueue: CommandQueue
    @Inject lateinit var automation: Automation
    @Inject lateinit var uiInteraction: UiInteraction

    private var disposable: CompositeDisposable = CompositeDisposable()
    private lateinit var actionHelper: ActionModeHelper<QuickWizardEntry>
    private val itemTouchHelper = ItemTouchHelper(SimpleItemTouchHelperCallback())
    private lateinit var binding: ActivityQuickwizardListBinding

    override fun onStartDrag(viewHolder: RecyclerView.ViewHolder) {
        itemTouchHelper.startDrag(viewHolder)
    }

    private inner class RecyclerViewAdapter(var fragmentManager: FragmentManager) : RecyclerView.Adapter<RecyclerViewAdapter.QuickWizardEntryViewHolder>(), ItemTouchHelperAdapter {

        private inner class QuickWizardEntryViewHolder(val binding: QuickwizardListItemBinding) : RecyclerView.ViewHolder(binding.root)

        override fun onCreateViewHolder(parent: ViewGroup, viewType: Int): QuickWizardEntryViewHolder {
            val binding = QuickwizardListItemBinding.inflate(LayoutInflater.from(parent.context), parent, false)
            return QuickWizardEntryViewHolder(binding)
        }

        @SuppressLint("ClickableViewAccessibility")
        override fun onBindViewHolder(holder: QuickWizardEntryViewHolder, position: Int) {
            val entry = quickWizard[position]
            holder.binding.from.text = dateUtil.timeString(entry.validFromDate())
            holder.binding.to.text = dateUtil.timeString(entry.validToDate())
            holder.binding.buttonText.text = entry.buttonText()
<<<<<<< HEAD
            var bindingCarbsTextFull = rh.gs(app.aaps.core.main.R.string.format_carbs, entry.carbs())
            if (entry.useEcarbs() == QuickWizardEntry.YES) {
                bindingCarbsTextFull += " +" + rh.gs(app.aaps.core.main.R.string.format_carbs, entry.carbs2())
                bindingCarbsTextFull += "/" + entry.duration() + "h->" + entry.time() + "min"
            }
            holder.binding.carbs.text = bindingCarbsTextFull
=======
            holder.binding.carbs.text = rh.gs(app.aaps.core.objects.R.string.format_carbs, entry.carbs())
>>>>>>> f3be1bbf
            if (entry.device() == QuickWizardEntry.DEVICE_ALL) {
                holder.binding.device.visibility = View.GONE
            } else {
                holder.binding.device.visibility = View.VISIBLE
                holder.binding.device.setImageResource(
                    when (quickWizard[position].device()) {
                        QuickWizardEntry.DEVICE_WATCH -> app.aaps.core.objects.R.drawable.ic_watch
                        else                          -> app.aaps.core.objects.R.drawable.ic_smartphone
                    }
                )
                holder.binding.device.contentDescription = when (quickWizard[position].device()) {
                    QuickWizardEntry.DEVICE_WATCH -> rh.gs(R.string.a11y_only_on_watch)
                    else                          -> rh.gs(R.string.a11y_only_on_phone)
                }
            }

            holder.binding.root.setOnClickListener {
                if (actionHelper.isNoAction) {
                    val manager = fragmentManager
                    val editQuickWizardDialog = EditQuickWizardDialog()
                    val bundle = Bundle()
                    bundle.putInt("position", position)
                    editQuickWizardDialog.arguments = bundle
                    editQuickWizardDialog.show(manager, "EditQuickWizardDialog")
                } else if (actionHelper.isRemoving) {
                    holder.binding.cbRemove.toggle()
                    actionHelper.updateSelection(position, entry, holder.binding.cbRemove.isChecked)
                }
            }
            holder.binding.root.setOnLongClickListener {
                if (actionHelper.isNoAction) {
                    val actualBg = iobCobCalculator.ads.actualBg()
                    val profile = profileFunction.getProfile()
                    val profileName = profileFunction.getProfileName()
                    val pump = activePlugin.activePump
                    val quickWizardEntry = quickWizard[position]

                    if (quickWizardEntry != null && actualBg != null && profile != null) {
                        val wizard = quickWizardEntry.doCalc(profile, profileName, actualBg)

                        if (wizard.calculatedTotalInsulin > 0.0 && quickWizardEntry.carbs() > 0.0) {
                            val carbsAfterConstraints = constraintChecker.applyCarbsConstraints(ConstraintObject(quickWizardEntry.carbs(), aapsLogger)).value()
                            if (abs(wizard.insulinAfterConstraints - wizard.calculatedTotalInsulin) >= pump.pumpDescription.pumpType.determineCorrectBolusStepSize(wizard.insulinAfterConstraints) || carbsAfterConstraints != quickWizardEntry.carbs()) {
                                OKDialog.show(
                                    it.context, rh.gs(app.aaps.core.ui.R.string.treatmentdeliveryerror), rh.gs(R.string.constraints_violation) + "\n" + rh.gs(
                                        R.string
                                            .change_your_input
                                    )
                                )
                            }
                            wizard.confirmAndExecute(it.context, quickWizardEntry)
                        }
                    }
                    return@setOnLongClickListener true
                }
                false
            }
            holder.binding.sortHandle.setOnTouchListener { _, event ->
                if (event.actionMasked == MotionEvent.ACTION_DOWN) {
                    onStartDrag(holder)
                    return@setOnTouchListener true
                }
                return@setOnTouchListener false
            }
            holder.binding.cbRemove.isChecked = actionHelper.isSelected(position)
            holder.binding.cbRemove.setOnCheckedChangeListener { _, value ->
                actionHelper.updateSelection(position, entry, value)
            }
            holder.binding.sortHandle.visibility = actionHelper.isSorting.toVisibility()
            holder.binding.cbRemove.visibility = actionHelper.isRemoving.toVisibility()
        }

        override fun getItemCount() = quickWizard.size()

        override fun onItemMove(fromPosition: Int, toPosition: Int): Boolean {
            binding.recyclerview.adapter?.notifyItemMoved(fromPosition, toPosition)
            quickWizard.move(fromPosition, toPosition)
            return true
        }

        override fun onDrop() = rxBus.send(EventQuickWizardChange())
    }

    override fun onCreate(savedInstanceState: Bundle?) {
        super.onCreate(savedInstanceState)
        binding = ActivityQuickwizardListBinding.inflate(layoutInflater)
        setContentView(binding.root)

        actionHelper = ActionModeHelper(rh, this, null)
        actionHelper.setUpdateListHandler { binding.recyclerview.adapter?.notifyDataSetChanged() }
        actionHelper.setOnRemoveHandler { removeSelected(it) }
        actionHelper.enableSort = true

        title = rh.gs(app.aaps.core.ui.R.string.quickwizard)
        supportActionBar?.setDisplayHomeAsUpEnabled(true)
        supportActionBar?.setDisplayShowHomeEnabled(true)

        binding.recyclerview.setHasFixedSize(true)
        binding.recyclerview.layoutManager = LinearLayoutManager(this)
        binding.recyclerview.adapter = RecyclerViewAdapter(supportFragmentManager)
        itemTouchHelper.attachToRecyclerView(binding.recyclerview)

        binding.addButton.setOnClickListener {
            actionHelper.finish()
            val manager = supportFragmentManager
            val editQuickWizardDialog = EditQuickWizardDialog()
            editQuickWizardDialog.show(manager, "EditQuickWizardDialog")
        }
        addMenuProvider(object : MenuProvider {
            override fun onCreateMenu(menu: Menu, menuInflater: MenuInflater) {
                menuInflater.inflate(app.aaps.core.objects.R.menu.menu_actions, menu)
            }

            override fun onMenuItemSelected(menuItem: MenuItem): Boolean =
                actionHelper.onOptionsItemSelected(menuItem)
        })
    }

    override fun onResume() {
        super.onResume()
        disposable += rxBus
            .toObservable(EventQuickWizardChange::class.java)
            .observeOn(aapsSchedulers.main)
            .subscribe({
                           val adapter = RecyclerViewAdapter(supportFragmentManager)
                           binding.recyclerview.swapAdapter(adapter, false)
                       }, fabricPrivacy::logException)
    }

    override fun onPause() {
        disposable.clear()
        actionHelper.finish()
        super.onPause()
    }

    private fun removeSelected(selectedItems: SparseArray<QuickWizardEntry>) {
        OKDialog.showConfirmation(this, rh.gs(app.aaps.core.ui.R.string.removerecord), getConfirmationText(selectedItems), Runnable {
            //fix for bug with removal of QuickWizardEntries. Everytime and item is deleted you have to shift the position of to-be-deleted QW to left
            var shiftPositionToLeftFor = 0
            selectedItems.forEach { _, item ->
                quickWizard.remove(item.position - shiftPositionToLeftFor)
                shiftPositionToLeftFor++
                rxBus.send(EventQuickWizardChange())
            }
            actionHelper.finish()
        })
    }

    private fun getConfirmationText(selectedItems: SparseArray<QuickWizardEntry>): String {
        if (selectedItems.size() == 1) {
            val entry = selectedItems.valueAt(0)
            return "${rh.gs(app.aaps.core.ui.R.string.remove_button)} ${entry.buttonText()} ${rh.gs(app.aaps.core.objects.R.string.format_carbs, entry.carbs())}\n" +
                "${dateUtil.timeString(entry.validFromDate())} - ${dateUtil.timeString(entry.validToDate())}"
        }
        return rh.gs(app.aaps.core.ui.R.string.confirm_remove_multiple_items, selectedItems.size())
    }

}<|MERGE_RESOLUTION|>--- conflicted
+++ resolved
@@ -16,7 +16,6 @@
 import androidx.recyclerview.widget.ItemTouchHelper
 import androidx.recyclerview.widget.LinearLayoutManager
 import androidx.recyclerview.widget.RecyclerView
-<<<<<<< HEAD
 import app.aaps.core.interfaces.automation.Automation
 import app.aaps.core.interfaces.constraints.ConstraintsChecker
 import app.aaps.core.interfaces.extensions.toVisibility
@@ -26,8 +25,6 @@
 import app.aaps.core.interfaces.plugin.ActivePlugin
 import app.aaps.core.interfaces.profile.ProfileFunction
 import app.aaps.core.interfaces.queue.CommandQueue
-=======
->>>>>>> f3be1bbf
 import app.aaps.core.interfaces.resources.ResourceHelper
 import app.aaps.core.interfaces.rx.AapsSchedulers
 import app.aaps.core.interfaces.rx.bus.RxBus
@@ -35,16 +32,10 @@
 import app.aaps.core.interfaces.ui.UiInteraction
 import app.aaps.core.interfaces.utils.DateUtil
 import app.aaps.core.interfaces.utils.fabric.FabricPrivacy
-<<<<<<< HEAD
 import app.aaps.core.main.constraints.ConstraintObject
-import app.aaps.core.main.utils.ActionModeHelper
-import app.aaps.core.main.wizard.QuickWizard
-import app.aaps.core.main.wizard.QuickWizardEntry
-=======
 import app.aaps.core.objects.ui.ActionModeHelper
 import app.aaps.core.objects.wizard.QuickWizard
 import app.aaps.core.objects.wizard.QuickWizardEntry
->>>>>>> f3be1bbf
 import app.aaps.core.ui.activities.TranslatedDaggerAppCompatActivity
 import app.aaps.core.ui.dialogs.OKDialog
 import app.aaps.core.ui.dragHelpers.ItemTouchHelperAdapter
@@ -104,16 +95,12 @@
             holder.binding.from.text = dateUtil.timeString(entry.validFromDate())
             holder.binding.to.text = dateUtil.timeString(entry.validToDate())
             holder.binding.buttonText.text = entry.buttonText()
-<<<<<<< HEAD
             var bindingCarbsTextFull = rh.gs(app.aaps.core.main.R.string.format_carbs, entry.carbs())
             if (entry.useEcarbs() == QuickWizardEntry.YES) {
-                bindingCarbsTextFull += " +" + rh.gs(app.aaps.core.main.R.string.format_carbs, entry.carbs2())
+                bindingCarbsTextFull += " +" + rh.gs(app.aaps.core.objects.R.string.format_carbs, entry.carbs2())
                 bindingCarbsTextFull += "/" + entry.duration() + "h->" + entry.time() + "min"
             }
             holder.binding.carbs.text = bindingCarbsTextFull
-=======
-            holder.binding.carbs.text = rh.gs(app.aaps.core.objects.R.string.format_carbs, entry.carbs())
->>>>>>> f3be1bbf
             if (entry.device() == QuickWizardEntry.DEVICE_ALL) {
                 holder.binding.device.visibility = View.GONE
             } else {
@@ -129,7 +116,6 @@
                     else                          -> rh.gs(R.string.a11y_only_on_phone)
                 }
             }
-
             holder.binding.root.setOnClickListener {
                 if (actionHelper.isNoAction) {
                     val manager = fragmentManager
